--- conflicted
+++ resolved
@@ -203,15 +203,14 @@
 	return &response, err
 }
 
-<<<<<<< HEAD
 // UpdateServiceAccountCredentials updates credentials associated with a service account.
 func (c *Client) UpdateServiceAccountCredentials(req *params.UpdateServiceAccountCredentialsRequest) (*jujuparams.UpdateCredentialResults, error) {
 	var response jujuparams.UpdateCredentialResults
 	err := c.caller.APICall("JIMM", 4, "", "UpdateServiceAccountCredentials", req, &response)
 	return &response, err
-=======
+}
+
 // GrantServiceAccountAccess grants admin access to a service account to given groups/identities.
 func (c *Client) GrantServiceAccountAccess(req *params.GrantServiceAccountAccess) error {
 	return c.caller.APICall("JIMM", 4, "", "GrantServiceAccountAccess", req, nil)
->>>>>>> 1a97ef73
 }