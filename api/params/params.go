--- conflicted
+++ resolved
@@ -289,10 +289,11 @@
 	Tuples []RelationshipTuple
 }
 
-<<<<<<< HEAD
+// RemoveRelationRequest holds the request information to remove tuples.
 type RemoveRelationRequest struct {
 	Tuples []RelationshipTuple
-=======
+}
+
 // ListRelationshipTuplesRequests holds the request information to list tuples.
 type ListRelationshipTuplesRequest struct {
 	Tuple             RelationshipTuple `json:"tuple,omitempty"`
@@ -304,5 +305,4 @@
 type ListRelationshipTuplesResponse struct {
 	Tuples            []RelationshipTuple `json:"tuples,omitempty"`
 	ContinuationToken string              `json:"continuation_token,omitempty"`
->>>>>>> f553e892
 }