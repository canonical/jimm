--- conflicted
+++ resolved
@@ -404,7 +404,6 @@
 	UserCode string `json:"user-code"`
 }
 
-<<<<<<< HEAD
 // GetDeviceSessionTokenResponse returns a session token to be used against
 // LoginSessionToken for authentication. The session token will be base64
 // encoded.
@@ -427,12 +426,7 @@
 	// a user. The JWT contains the users email address in the subject,
 	// and this is used to identify this user.
 	SessionToken string `json:"session-token"`
-=======
-// LoginDeviceAccessTokenRequest holds no parameters to initiate a device login.
-type LoginDeviceAccessTokenRequest struct{}
-
-// LoginDeviceAccessTokenResponse TODO
-type LoginDeviceAccessTokenResponse struct{}
+}
 
 // Service Account related request parameters
 
@@ -466,5 +460,4 @@
 	Entities []string `json:"entities"`
 	// ClientID holds the client id of the service account.
 	ClientID string `json:"client-id"`
->>>>>>> 40d62c3f
 }