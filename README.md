--- conflicted
+++ resolved
@@ -31,11 +31,7 @@
 - jemd: start the JIMM server;
 - jaas-admin: perform admin commands on JIMM;
 
-<<<<<<< HEAD
-### Docker-compose:
-=======
 ### Docker compose:
->>>>>>> 7584ce79
 See [here](./local/README.md) on how to get started.
 
 ## Testing
