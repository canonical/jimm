--- conflicted
+++ resolved
@@ -5,7 +5,7 @@
 
 image=${image:-ubuntu:18.04}
 container=${container:-jimm-test-`uuidgen`}
-packages="build-essential bzr git make mongodb-server"
+packages="build-essential bzr git make"
 
 lxc launch -e $image $container
 trap "lxc delete --force $container" EXIT
@@ -18,10 +18,7 @@
 lxc exec $container -- snap set system proxy.https=${https_proxy:-${http_proxy:-}}
 lxc exec $container -- snap install go --classic
 lxc exec $container -- snap install vault
-<<<<<<< HEAD
-=======
 lxc exec $container -- snap install juju-db --devmode
->>>>>>> f295c53f
 if [ -n "${http_proxy:-}" ]; then
 	lxc exec \
 		--env HOME=/home/ubuntu \
