--- conflicted
+++ resolved
@@ -78,11 +78,8 @@
       JIMM_OAUTH_CLIENT_ID: "jimm-device"
       JIMM_OAUTH_CLIENT_SECRET: "SwjDofnbDzJDm9iyfUhEp67FfUFMY8L4"
       JIMM_OAUTH_SCOPES: "openid profile email" # Space separated list of scopes
-<<<<<<< HEAD
       JIMM_DASHBOARD_FINAL_REDIRECT_URL: "https://my-dashboard.com/final-callback" # Example URL
-=======
       JIMM_ACCESS_TOKEN_EXPIRY_DURATION: 1h
->>>>>>> aee3027e
     volumes:
       - ./:/jimm/
       - ./local/vault/approle.json:/vault/approle.json:rw
