--- conflicted
+++ resolved
@@ -34,13 +34,20 @@
 	return modelcmd.WrapBase(cmd)
 }
 
-<<<<<<< HEAD
 func NewUpdateCredentialsCommandForTesting(store jujuclient.ClientStore, bClient *httpbakery.Client) cmd.Command {
 	cmd := &updateCredentialsCommand{
-=======
+		store: store,
+		dialOpts: &jujuapi.DialOpts{
+			InsecureSkipVerify: true,
+			BakeryClient:       bClient,
+		},
+	}
+
+	return modelcmd.WrapBase(cmd)
+}
+
 func NewGrantCommandForTesting(store jujuclient.ClientStore, bClient *httpbakery.Client) cmd.Command {
 	cmd := &grantCommand{
->>>>>>> 1a97ef73
 		store: store,
 		dialOpts: &jujuapi.DialOpts{
 			InsecureSkipVerify: true,
