--- conflicted
+++ resolved
@@ -22,13 +22,20 @@
 	return modelcmd.WrapBase(cmd)
 }
 
-<<<<<<< HEAD
+func NewListServiceAccountCredentialsCommandForTesting(store jujuclient.ClientStore, bClient *httpbakery.Client) cmd.Command {
+	cmd := &listServiceAccountCredentialsCommand{
+		store: store,
+		dialOpts: &jujuapi.DialOpts{
+			InsecureSkipVerify: true,
+			BakeryClient:       bClient,
+		},
+	}
+
+	return modelcmd.WrapBase(cmd)
+}
+
 func NewGrantCommandForTesting(store jujuclient.ClientStore, bClient *httpbakery.Client) cmd.Command {
 	cmd := &grantCommand{
-=======
-func NewListServiceAccountCredentialsCommandForTesting(store jujuclient.ClientStore, bClient *httpbakery.Client) cmd.Command {
-	cmd := &listServiceAccountCredentialsCommand{
->>>>>>> 6ccd5a78
 		store: store,
 		dialOpts: &jujuapi.DialOpts{
 			InsecureSkipVerify: true,
