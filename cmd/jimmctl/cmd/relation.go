--- conflicted
+++ resolved
@@ -22,17 +22,14 @@
 	"github.com/CanonicalLtd/jimm/internal/errors"
 )
 
-<<<<<<< HEAD
 const (
 	// AccessMessage is an informative message sent back to the user denoting the access for a particular resource.
 	// The final format string holds either an AccessResultAllowed or AccessResultDenied.
 	accessMessage       = "access check for %s on resource %s with role %s is %s"
 	accessResultAllowed = "allowed"
 	accessResultDenied  = "not allowed"
+	defaultPageSize     = 50
 )
-=======
-const defaultPageSize = 50
->>>>>>> 8550e599
 
 var (
 	relationDoc = `
@@ -117,7 +114,6 @@
 		`
 Examples:
 jimmctl auth relation remove user-Alice member group-MyGroup
-<<<<<<< HEAD
 jimmctl auth relation remove group-MyTeam#member loginer controller-MyController`
 
 	checkRelationDoc = `
@@ -129,25 +125,22 @@
 Example:
 	jimmctl auth relation add <object> <relation> <target_object>
 	jimmctl auth relation add -f <filename>
-=======
-jimmctl auth relation remove group-MyTeam#member loginer controller-MyController
-`
+	`
 
 	listRelationsDoc = `
 list relations known to jimm. Using the "target", "relation"
 and "object" flags, only those relations matching the filter
 will be returned.
-Example
-	 jimmctl auth relation list
+Example:
+		jimmctl auth relation list
 		returns the list of all relations
-	 jimmctl auth relation list --target <target_object>
+		jimmctl auth relation list --target <target_object>
 		returns the list of relations, where target object
 		matches the specified one
-	 jimmctl auth relation list --target <target_object>  --relation <relation
+		jimmctl auth relation list --target <target_object>  --relation <relation
 		returns the list of relations, where target object
 		and relation match the specified ones
->>>>>>> 8550e599
-	`
+		`
 )
 
 // NewRelationCommand returns a command for relation management.
@@ -159,11 +152,8 @@
 	})
 	cmd.Register(newAddRelationCommand())
 	cmd.Register(newRemoveRelationCommand())
-<<<<<<< HEAD
 	cmd.Register(newCheckRelationCommand())
-=======
 	cmd.Register(newListRelationsCommand())
->>>>>>> 8550e599
 
 	return cmd
 }
