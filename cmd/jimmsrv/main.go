--- conflicted
+++ resolved
@@ -70,13 +70,10 @@
 	if _, ok := os.LookupEnv("INSECURE_SECRET_STORAGE"); ok {
 		insecureSecretStorage = true
 	}
-<<<<<<< HEAD
-=======
 	insecureJwksLookup := false
 	if _, ok := os.LookupEnv("INSECURE_JWKS_LOOKUP"); ok {
 		insecureJwksLookup = true
 	}
->>>>>>> de480ca4
 	jimmsvc, err := jimm.NewService(ctx, jimm.Params{
 		ControllerUUID:    os.Getenv("JIMM_UUID"),
 		DSN:               os.Getenv("JIMM_DSN"),
@@ -104,10 +101,7 @@
 		MacaroonExpiryDuration:        macaroonExpiryDuration,
 		JWTExpiryDuration:             jwtExpiryDuration,
 		InsecureSecretStorage:         insecureSecretStorage,
-<<<<<<< HEAD
-=======
 		InsecureJwksLookup:            insecureJwksLookup,
->>>>>>> de480ca4
 	})
 	if err != nil {
 		return err
