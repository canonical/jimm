// Copyright 2021 Canonical Ltd.

package main

import (
	"context"
	"net/http"
	"net/url"
	"os"
	"strings"
	"syscall"
	"time"

	service "github.com/canonical/go-service"
	"github.com/juju/zaputil/zapctx"
	"go.uber.org/zap"

	"github.com/canonical/jimm"
	"github.com/canonical/jimm/internal/errors"
	"github.com/canonical/jimm/version"
)

func main() {
	ctx, s := service.NewService(context.Background(), os.Interrupt, syscall.SIGTERM)
	s.Go(func() error {
		return start(ctx, s)
	})
	err := s.Wait()

	zapctx.Error(context.Background(), "shutdown", zap.Error(err))
	if _, ok := err.(*service.SignalError); !ok {
		os.Exit(1)
	}
}

// start initialises the jimmsrv service.
func start(ctx context.Context, s *service.Service) error {
	zapctx.Info(ctx, "jimm info",
		zap.String("version", version.VersionInfo.Version),
		zap.String("commit", version.VersionInfo.GitCommit),
	)
	if logLevel := os.Getenv("JIMM_LOG_LEVEL"); logLevel != "" {
		if err := zapctx.LogLevel.UnmarshalText([]byte(logLevel)); err != nil {
			zapctx.Error(ctx, "cannot set log level", zap.Error(err))
		}
	}
	// TODO(mhilton) access logs?
	addr := os.Getenv("JIMM_LISTEN_ADDR")
	if addr == "" {
		addr = ":http-alt"
	}
	macaroonExpiryDuration := 24 * time.Hour
	durationString := os.Getenv("JIMM_MACAROON_EXPIRY_DURATION")
	if durationString != "" {
		expiry, err := time.ParseDuration(durationString)
		if err != nil {
			zapctx.Error(ctx, "failed to parse macaroon expiry duration", zap.Error(err))
		}
		macaroonExpiryDuration = expiry
	}
	jwtExpiryDuration := 24 * time.Hour
	durationString = os.Getenv("JIMM_JWT_EXPIRY")
	if durationString != "" {
		expiry, err := time.ParseDuration(durationString)
		if err != nil {
			zapctx.Error(ctx, "failed to parse jwt expiry duration", zap.Error(err))
		} else {
			jwtExpiryDuration = expiry
		}
	}

	sessionTokenExpiryDuration := time.Duration(0)
	durationString = os.Getenv("JIMM_ACCESS_TOKEN_EXPIRY_DURATION")
	if durationString != "" {
		expiry, err := time.ParseDuration(durationString)
		if err != nil {
			zapctx.Error(ctx, "failed to parse access token expiry duration", zap.Error(err))
			return err
		}
		sessionTokenExpiryDuration = expiry
	}

	issuerURL := os.Getenv("JIMM_OAUTH_ISSUER_URL")
	parsedIssuerURL, err := url.Parse(issuerURL)
	if err != nil {
		zapctx.Error(ctx, "failed to parse oauth issuer url", zap.Error(err))
		return err
	}

	if parsedIssuerURL.Scheme == "" {
		zapctx.Error(ctx, "oauth issuer url has no scheme")
		return errors.E("oauth issuer url has no scheme")
	}

	deviceClientID := os.Getenv("JIMM_OAUTH_DEVICE_CLIENT_ID")
	if deviceClientID == "" {
		zapctx.Error(ctx, "no oauth device client id")
		return errors.E("no oauth device client id")
	}

	deviceScopes := os.Getenv("JIMM_OAUTH_DEVICE_SCOPES")
	deviceScopesParsed := strings.Split(deviceScopes, ",")
	for i, scope := range deviceScopesParsed {
		deviceScopesParsed[i] = strings.TrimSpace(scope)
	}
	if len(deviceScopesParsed) == 0 {
		zapctx.Error(ctx, "no oauth device client scopes present")
		return errors.E("no oauth device client scopes present")
	}

	insecureSecretStorage := false
	if _, ok := os.LookupEnv("INSECURE_SECRET_STORAGE"); ok {
		insecureSecretStorage = true
	}
	jimmsvc, err := jimm.NewService(ctx, jimm.Params{
		ControllerUUID:    os.Getenv("JIMM_UUID"),
		DSN:               os.Getenv("JIMM_DSN"),
		CandidURL:         os.Getenv("CANDID_URL"),
		CandidPublicKey:   os.Getenv("CANDID_PUBLIC_KEY"),
		BakeryAgentFile:   os.Getenv("BAKERY_AGENT_FILE"),
		ControllerAdmins:  strings.Fields(os.Getenv("JIMM_ADMINS")),
		VaultSecretFile:   os.Getenv("VAULT_SECRET_FILE"),
		VaultAddress:      os.Getenv("VAULT_ADDR"),
		VaultAuthPath:     os.Getenv("VAULT_AUTH_PATH"),
		VaultPath:         os.Getenv("VAULT_PATH"),
		DashboardLocation: os.Getenv("JIMM_DASHBOARD_LOCATION"),
		PublicDNSName:     os.Getenv("JIMM_DNS_NAME"),
		OpenFGAParams: jimm.OpenFGAParams{
			Scheme:    os.Getenv("OPENFGA_SCHEME"),
			Host:      os.Getenv("OPENFGA_HOST"),
			Store:     os.Getenv("OPENFGA_STORE"),
			AuthModel: os.Getenv("OPENFGA_AUTH_MODEL"),
			Token:     os.Getenv("OPENFGA_TOKEN"),
			Port:      os.Getenv("OPENFGA_PORT"),
		},
		PrivateKey:                    os.Getenv("BAKERY_PRIVATE_KEY"),
		PublicKey:                     os.Getenv("BAKERY_PUBLIC_KEY"),
		AuditLogRetentionPeriodInDays: os.Getenv("JIMM_AUDIT_LOG_RETENTION_PERIOD_IN_DAYS"),
		MacaroonExpiryDuration:        macaroonExpiryDuration,
		JWTExpiryDuration:             jwtExpiryDuration,
		InsecureSecretStorage:         insecureSecretStorage,
<<<<<<< HEAD
		InsecureJwksLookup:            insecureJwksLookup,
		OAuthAuthenticatorParams: jimm.OAuthAuthenticatorParams{
			IssuerURL:          issuerURL,
			DeviceClientID:     deviceClientID,
			DeviceScopes:       deviceScopesParsed,
			SessionTokenExpiry: sessionTokenExpiryDuration,
		},
=======
>>>>>>> b5a3ea4d
	})
	if err != nil {
		return err
	}

	if os.Getenv("JIMM_WATCH_CONTROLLERS") != "" {
		s.Go(func() error { return jimmsvc.WatchControllers(ctx) }) // Deletes dead/dying models, updates model config.
	}
	s.Go(func() error { return jimmsvc.WatchModelSummaries(ctx) })

	if os.Getenv("JIMM_ENABLE_JWKS_ROTATOR") != "" {
		zapctx.Info(ctx, "attempting to start JWKS rotator")
		s.Go(func() error {
			err := jimmsvc.StartJWKSRotator(ctx, time.NewTicker(time.Hour).C, time.Now().UTC().AddDate(0, 3, 0))
			if err != nil {
				zapctx.Error(ctx, "failed to start JWKS rotator", zap.Error(err))
			}
			return err
		})
	}

	httpsrv := &http.Server{
		Addr:    addr,
		Handler: jimmsvc,
	}
	s.OnShutdown(func() {
		ctx, cancel := context.WithTimeout(context.Background(), 10*time.Second)
		defer cancel()
		zapctx.Warn(ctx, "server shutdown triggered")
		httpsrv.Shutdown(ctx)
	})
	s.Go(httpsrv.ListenAndServe)
	zapctx.Info(ctx, "Successfully started JIMM server")
	return nil
}<|MERGE_RESOLUTION|>--- conflicted
+++ resolved
@@ -139,16 +139,12 @@
 		MacaroonExpiryDuration:        macaroonExpiryDuration,
 		JWTExpiryDuration:             jwtExpiryDuration,
 		InsecureSecretStorage:         insecureSecretStorage,
-<<<<<<< HEAD
-		InsecureJwksLookup:            insecureJwksLookup,
 		OAuthAuthenticatorParams: jimm.OAuthAuthenticatorParams{
 			IssuerURL:          issuerURL,
 			DeviceClientID:     deviceClientID,
 			DeviceScopes:       deviceScopesParsed,
 			SessionTokenExpiry: sessionTokenExpiryDuration,
 		},
-=======
->>>>>>> b5a3ea4d
 	})
 	if err != nil {
 		return err
