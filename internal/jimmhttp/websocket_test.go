--- conflicted
+++ resolved
@@ -105,18 +105,12 @@
 	c.Cleanup(srv.Close)
 
 	var d websocket.Dialer
-<<<<<<< HEAD
-	_, resp, err := d.Dial("ws"+strings.TrimPrefix(srv.URL, "http"), nil)
-	c.Assert(err, qt.IsNotNil)
-	c.Assert(resp.StatusCode, qt.Equals, http.StatusInternalServerError)
-=======
 	conn, resp, err := d.Dial("ws"+strings.TrimPrefix(srv.URL, "http"), nil)
 	c.Assert(err, qt.IsNil)
 	defer resp.Body.Close()
 
 	_, _, err = conn.ReadMessage()
 	c.Assert(err, qt.ErrorMatches, `websocket: close 1000 \(normal\)`)
->>>>>>> 3ac565dc
 }
 
 type authFailServer struct{ c jimmtest.SimpleTester }
@@ -138,11 +132,7 @@
 	c.Cleanup(srv.Close)
 
 	var d websocket.Dialer
-<<<<<<< HEAD
 	_, httpResp, err := d.Dial("ws"+strings.TrimPrefix(srv.URL, "http"), http.Header{
-=======
-	conn, resp, err := d.Dial("ws"+strings.TrimPrefix(srv.URL, "http"), http.Header{
->>>>>>> 3ac565dc
 		"Cookie": []string{auth.SessionName + "=naughty_cookie"},
 	})
 	defer httpResp.Body.Close()
@@ -150,12 +140,6 @@
 	c.Assert(httpResp.StatusCode, qt.Equals, http.StatusUnauthorized)
 	bodyBytes, err := io.ReadAll(httpResp.Body)
 	c.Assert(err, qt.IsNil)
-<<<<<<< HEAD
+	defer httpResp.Body.Close()
 	c.Assert(string(bodyBytes), qt.Equals, "authentication failed")
-=======
-	defer resp.Body.Close()
-
-	_, _, err = conn.ReadMessage()
-	c.Assert(err, qt.ErrorMatches, `websocket: close 1011 \(internal server error\): authentication failed`)
->>>>>>> 3ac565dc
 }