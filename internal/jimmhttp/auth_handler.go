--- conflicted
+++ resolved
@@ -4,10 +4,7 @@
 	"context"
 	"net/http"
 
-<<<<<<< HEAD
 	"github.com/antonlindstrom/pgstore"
-=======
->>>>>>> 122abfb5
 	"github.com/coreos/go-oidc/v3/oidc"
 	"github.com/go-chi/chi/v5"
 	"github.com/juju/zaputil/zapctx"
@@ -21,7 +18,6 @@
 // Implements jimmhttp.JIMMHttpHandler.
 type OAuthHandler struct {
 	Router                    *chi.Mux
-<<<<<<< HEAD
 	authenticator             BrowserOAuthAuthenticator
 	dashboardFinalRedirectURL string
 	sessionStore              *pgstore.PGStore
@@ -46,10 +42,6 @@
 
 	// CookieExpiry is how long the cookie will be valid before expiring in seconds.
 	CookieExpiry int
-=======
-	Authenticator             BrowserOAuthAuthenticator
-	DashboardFinalRedirectURL string
->>>>>>> 122abfb5
 }
 
 // BrowserOAuthAuthenticator handles authorisation code authentication within JIMM
@@ -63,7 +55,6 @@
 }
 
 // NewOAuthHandler returns a new OAuth handler.
-<<<<<<< HEAD
 func NewOAuthHandler(p OAuthHandlerParams) (*OAuthHandler, error) {
 	if p.Authenticator == nil {
 		return nil, errors.E("nil authenticator")
@@ -81,19 +72,6 @@
 		sessionStore:              p.SessionStore,
 		secureCookies:             p.SecureCookies,
 		cookieExpiry:              p.CookieExpiry,
-=======
-func NewOAuthHandler(authenticator BrowserOAuthAuthenticator, dashboardFinalRedirectURL string) (*OAuthHandler, error) {
-	if authenticator == nil {
-		return nil, errors.E("nil authenticator")
-	}
-	if dashboardFinalRedirectURL == "" {
-		return nil, errors.E("final redirect url not specified")
-	}
-	return &OAuthHandler{
-		Router:                    chi.NewRouter(),
-		Authenticator:             authenticator,
-		DashboardFinalRedirectURL: dashboardFinalRedirectURL,
->>>>>>> 122abfb5
 	}, nil
 }
 
@@ -120,22 +98,13 @@
 	ctx := context.Background()
 
 	code := r.URL.Query().Get("code")
-<<<<<<< HEAD
-=======
-
-	authSvc := oah.Authenticator
-
->>>>>>> 122abfb5
 	if code == "" {
 		writeError(ctx, w, http.StatusBadRequest, nil, "no authorisation code present")
 		return
 	}
 
-<<<<<<< HEAD
 	authSvc := oah.authenticator
 
-=======
->>>>>>> 122abfb5
 	token, err := authSvc.Exchange(ctx, code)
 	if err != nil {
 		writeError(ctx, w, http.StatusBadRequest, err, "failed to exchange authcode")
@@ -159,7 +128,6 @@
 		return
 	}
 
-<<<<<<< HEAD
 	// If the session is empty, it'll just be an empty session, we only check
 	// errors for bad decoding etc.
 	session, err := oah.sessionStore.Get(r, "jimm-browser-session")
@@ -167,19 +135,16 @@
 		writeError(ctx, w, http.StatusBadRequest, err, "failed to get session")
 	}
 
-	session.IsNew = true             // Sets cookie to a fresh new cookie
-	session.Options.MaxAge = 86400   // 24 Hours expiry
-	session.Options.Secure = false   // Ensures only sent with HTTPS
-	session.Options.HttpOnly = false // Allow Javascript to read it
+	session.IsNew = true                       // Sets cookie to a fresh new cookie
+	session.Options.MaxAge = oah.cookieExpiry  // 24 Hours expiry
+	session.Options.Secure = oah.secureCookies // Ensures only sent with HTTPS
+	session.Options.HttpOnly = false           // Allow Javascript to read it
 
 	session.Values["jimm-session"] = email
 	if err = session.Save(r, w); err != nil {
 		writeError(ctx, w, http.StatusBadRequest, err, "failed to save session")
 	}
 	http.Redirect(w, r, oah.dashboardFinalRedirectURL, http.StatusPermanentRedirect)
-=======
-	http.Redirect(w, r, oah.DashboardFinalRedirectURL, http.StatusPermanentRedirect)
->>>>>>> 122abfb5
 }
 
 // writeError writes an error and logs the message. It is expected that the status code
