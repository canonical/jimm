--- conflicted
+++ resolved
@@ -16,36 +16,6 @@
 	"github.com/CanonicalLtd/jimm/params"
 )
 
-<<<<<<< HEAD
-// ApplicationOfferFilter holds data intended for querying and filtering application offers.
-type ApplicationOfferFilter struct {
-	// OwnerName is the owner of the model hosting the offer.
-	OwnerName string
-
-	// Model is the model hosting the offer.
-	Model string
-
-	// OfferName is the name of the offer.
-	OfferName string
-
-	// ApplicationName is the name of the application to which the offer pertains.
-	ApplicationName string
-
-	// ApplicationDescription is a description of the application's functionality,
-	// typically copied from the charm metadata.
-	ApplicationDescription string
-
-	// Endpoint contains an endpoint filter criteria.
-	Endpoints []string
-
-	// AllowedConsumers are the users allowed to consume the offer.
-	AllowedConsumers []string
-}
-
-var notExistsQuery = bson.D{{"$exists", false}}
-
-=======
->>>>>>> 98739a15
 // Database wraps an mgo.DB ands adds a number of methods for
 // manipulating the database.
 type Database struct {
@@ -122,15 +92,9 @@
 	}, {
 		db.ApplicationOffers(),
 		mgo.Index{Key: []string{"owner-name", "model-name", "offer-name"}, Unique: true},
-<<<<<<< HEAD
-	}, {
-		db.ApplicationOffers(),
-		mgo.Index{Key: []string{"users.user", "users.access"}},
 	}, {
 		db.ModelDefaultConfigs(),
 		mgo.Index{Key: []string{"user", "cloud", "region"}},
-=======
->>>>>>> 98739a15
 	}}
 	for _, idx := range indexes {
 		err := idx.c.EnsureIndex(idx.i)
@@ -141,1484 +105,10 @@
 	return nil
 }
 
-<<<<<<< HEAD
-// AddController adds a new controller to the database. It returns an
-// error with a params.ErrAlreadyExists cause if there is already a
-// controller with the given name. The Id field in ctl will be set from
-// its Path field.
-func (db *Database) AddController(ctx context.Context, ctl *mongodoc.Controller) (err error) {
-	defer db.checkError(ctx, &err)
-	ctl.Id = ctl.Path.String()
-	err = db.Controllers().Insert(ctl)
-	if err != nil {
-		if mgo.IsDup(err) {
-			return errgo.WithCausef(nil, params.ErrAlreadyExists, "")
-		}
-		return errgo.NoteMask(err, "cannot insert controller")
-	}
-	return nil
-}
-
-// ModelsWithCredential returns a list of the paths of all models that use the given credential.
-func (db *Database) ModelsWithCredential(ctx context.Context, credPath mongodoc.CredentialPath) (_ []params.EntityPath, err error) {
-	defer db.checkError(ctx, &err)
-
-	iter := db.Models().Find(bson.D{{"credential", credPath}}).Iter()
-	var paths []params.EntityPath
-	var doc mongodoc.Model
-	for iter.Next(&doc) {
-		paths = append(paths, doc.Path)
-	}
-	if iter.Err() != nil {
-		return nil, errgo.Mask(err)
-	}
-	return paths, nil
-}
-
-// DeleteController deletes existing controller and all of its
-// associated models from the database. It returns an error if
-// either deletion fails. If there is no matching controller then the
-// error will have the cause params.ErrNotFound.
-//
-// Note that this operation is not atomic.
-func (db *Database) DeleteController(ctx context.Context, path params.EntityPath) (err error) {
-	defer db.checkError(ctx, &err)
-	// TODO (urosj) make this operation atomic.
-	// Delete controller from credentials
-	err = db.CredentialsRemoveController(ctx, path)
-	if err != nil {
-		return errgo.Notef(err, "error deleting controler from credentials")
-	}
-	// Delete its models first.
-	info, err := db.Models().RemoveAll(bson.D{{"controller", path}})
-	if err != nil {
-		return errgo.Notef(err, "error deleting controller models")
-	}
-	// Then delete the controller.
-	err = db.Controllers().RemoveId(path.String())
-	if err == mgo.ErrNotFound {
-		return errgo.WithCausef(nil, params.ErrNotFound, "controller %q not found", path)
-	}
-	if err != nil {
-		zapctx.Error(ctx, "could not delete controller after removing models",
-			zap.Int("model-count", info.Removed),
-			zaputil.Error(err),
-		)
-		return errgo.Notef(err, "cannot delete controller")
-	}
-	zapctx.Info(ctx, "deleted controller",
-		zap.Stringer("controller", path),
-		zap.Int("model-count", info.Removed),
-	)
-	return nil
-}
-
-// ModelUUIDsForController returns the model UUIDs of all the models in the given
-// controller.
-func (db *Database) ModelUUIDsForController(ctx context.Context, ctlPath params.EntityPath) (uuids []string, err error) {
-	defer db.checkError(ctx, &err)
-	iter := db.Models().Find(bson.D{{"controller", ctlPath}}).Select(bson.D{{"uuid", 1}}).Iter()
-	var m mongodoc.Model
-	for iter.Next(&m) {
-		uuids = append(uuids, m.UUID)
-	}
-	if err := iter.Err(); err != nil {
-		return nil, errgo.Mask(err)
-	}
-	return uuids, nil
-}
-
-// UpdateLegacyModel updates the given model by adding the Cloud,
-// CloudRegion, Credential and DefaultSeries values from the given model
-// document. All other values will be ignored.
-func (db *Database) UpdateLegacyModel(ctx context.Context, model *mongodoc.Model) error {
-	update := make(bson.D, 3, 4)
-	update[0] = bson.DocElem{"cloud", model.Cloud}
-	update[1] = bson.DocElem{"credential", model.Credential}
-	update[2] = bson.DocElem{"defaultseries", model.DefaultSeries}
-	if model.CloudRegion != "" {
-		update = append(update, bson.DocElem{"cloudregion", model.CloudRegion})
-	}
-	return errgo.Mask(db.UpdateModel(ctx, model, bson.D{{"$set", update}}, true), errgo.Is(params.ErrNotFound))
-}
-
-// SetModelController updates the given model so that it's associated
-// with the given controller. This should only be called when migration
-// has been initiated for the model and the new controller has been
-// verified to exist.
-func (db *Database) SetModelController(ctx context.Context, model params.EntityPath, newController params.EntityPath) (err error) {
-	defer db.checkError(ctx, &err)
-	err = db.Models().UpdateId(model.String(), bson.D{{
-		"$set", bson.D{{
-			"controller", newController,
-		}},
-	}})
-	if errgo.Cause(err) == mgo.ErrNotFound {
-		return errgo.WithCausef(err, params.ErrNotFound, "cannot update %s", model)
-	}
-	return errgo.Mask(err)
-}
-
-// SetModelCredential updates the given model so that it uses the given
-// credential.
-func (db *Database) SetModelCredential(ctx context.Context, model params.EntityPath, cred mongodoc.CredentialPath) (err error) {
-	defer db.checkError(ctx, &err)
-	err = db.Models().UpdateId(model.String(), bson.D{{
-		"$set", bson.D{{
-			"credential", cred,
-		}},
-	}})
-	if errgo.Cause(err) == mgo.ErrNotFound {
-		return errgo.WithCausef(err, params.ErrNotFound, "cannot update %s", model)
-	}
-	return errgo.Mask(err)
-}
-
-// DeleteModel deletes an model from the database. If an
-// model is also a controller it will not be deleted and an error
-// with a cause of params.ErrForbidden will be returned. If the
-// model cannot be found then an error with a cause of
-// params.ErrNotFound is returned.
-func (db *Database) DeleteModel(ctx context.Context, path params.EntityPath) (err error) {
-	defer db.checkError(ctx, &err)
-	// TODO when we monitor model health, prohibit this method
-	// and delete the model automatically when it is destroyed.
-	// Check if model is also a controller.
-	err = db.Models().RemoveId(path.String())
-	if err == mgo.ErrNotFound {
-		return errgo.WithCausef(nil, params.ErrNotFound, "model %q not found", path)
-	}
-	if err != nil {
-		return errgo.Notef(err, "could not delete model")
-	}
-	zapctx.Debug(ctx, "deleted model", zap.Stringer("model", path))
-	return nil
-}
-
-// DeleteModelWithUUID deletes any model from the database that has the
-// given controller and UUID. No error is returned if no such model
-// exists.
-func (db *Database) DeleteModelWithUUID(ctx context.Context, ctlPath params.EntityPath, uuid string) (err error) {
-	defer db.checkError(ctx, &err)
-	if _, err := db.Models().RemoveAll(bson.D{{"uuid", uuid}, {"controller", ctlPath}}); err != nil {
-		return errgo.Notef(err, "cannot remove model")
-	}
-	return nil
-}
-
-// SetControllerDeprecated sets whether the given controller is deprecated.
-func (db *Database) SetControllerDeprecated(ctx context.Context, ctlPath params.EntityPath, deprecated bool) (err error) {
-	defer db.checkError(ctx, &err)
-	if deprecated {
-		err = db.Controllers().UpdateId(ctlPath.String(), bson.D{{
-			"$set", bson.D{{"deprecated", true}},
-		}})
-	} else {
-		// A controller that's not deprecated is stored with no deprecated
-		// field for backward compatibility and consistency.
-		err = db.Controllers().UpdateId(ctlPath.String(), bson.D{{
-			"$unset", bson.D{{"deprecated", nil}},
-		}})
-	}
-	if errgo.Cause(err) == mgo.ErrNotFound {
-		return errgo.WithCausef(err, params.ErrNotFound, "cannot update %s", ctlPath)
-	}
-	return errgo.Mask(err)
-}
-
-// Controller returns information on the controller with the given
-// path. It returns an error with a params.ErrNotFound cause if the
-// controller was not found.
-func (db *Database) Controller(ctx context.Context, path params.EntityPath) (_ *mongodoc.Controller, err error) {
-	defer db.checkError(ctx, &err)
-	var ctl mongodoc.Controller
-	id := path.String()
-	err = db.Controllers().FindId(id).One(&ctl)
-	if err == mgo.ErrNotFound {
-		return nil, errgo.WithCausef(nil, params.ErrNotFound, "controller %q not found", id)
-	}
-	if err != nil {
-		return nil, errgo.Notef(err, "cannot get controller %q", id)
-	}
-	return &ctl, nil
-}
-
-// SetControllerVersion sets the agent version of the given controller.
-// This method does not return an error when the controller doesn't exist.
-func (db *Database) SetControllerVersion(ctx context.Context, ctlPath params.EntityPath, v version.Number) (err error) {
-	defer db.checkError(ctx, &err)
-	if err = db.Controllers().UpdateId(ctlPath.String(), bson.D{{
-		"$set", bson.D{{"version", v}},
-	}}); err != nil {
-		if err == mgo.ErrNotFound {
-			// For symmetry with SetControllerUnavailableAt.
-			return nil
-		}
-		return errgo.Notef(err, "cannot update %v", ctlPath)
-	}
-	return nil
-}
-
-// SetControllerAvailable marks the given controller as available.
-// This method does not return an error when the controller doesn't exist.
-func (db *Database) SetControllerAvailable(ctx context.Context, ctlPath params.EntityPath) (err error) {
-	defer db.checkError(ctx, &err)
-	if err = db.Controllers().UpdateId(ctlPath.String(), bson.D{{
-		"$unset", bson.D{{"unavailablesince", nil}},
-	}}); err != nil {
-		if err == mgo.ErrNotFound {
-			// For symmetry with SetControllerUnavailableAt.
-			return nil
-		}
-		return errgo.Notef(err, "cannot update %v", ctlPath)
-	}
-	return nil
-}
-
-// SetControllerUnavailableAt marks the controller as having been unavailable
-// since at least the given time. If the controller was already marked
-// as unavailable, its time isn't changed.
-// This method does not return an error when the controller doesn't exist.
-func (db *Database) SetControllerUnavailableAt(ctx context.Context, ctlPath params.EntityPath, t time.Time) (err error) {
-	defer db.checkError(ctx, &err)
-	err = db.Controllers().Update(
-		bson.D{
-			{"_id", ctlPath.String()},
-			{"unavailablesince", notExistsQuery},
-		},
-		bson.D{
-			{"$set", bson.D{{"unavailablesince", t}}},
-		},
-	)
-	if err == nil {
-		return nil
-	}
-	if err == mgo.ErrNotFound {
-		// We don't know whether the not-found error is because there
-		// are no controllers with the given name (in which case we want
-		// to return a params.ErrNotFound error) or because there was
-		// one but it is already unavailable.
-		// We could fetch the controller to decide whether it's actually there
-		// or not, but because in practice we don't care if we're setting
-		// controller-unavailable on a non-existent controller, we'll
-		// save the round trip.
-		return nil
-	}
-	return errgo.Notef(err, "cannot update controller")
-}
-
-// ErrLeaseUnavailable is the error cause returned by AcquireMonitorLease
-// when it cannot acquire the lease because it is unavailable.
-var ErrLeaseUnavailable params.ErrorCode = "cannot acquire lease"
-
-// AcquireMonitorLease acquires or renews the lease on a controller.
-// The lease will only be changed if the lease in the database
-// has the given old expiry time and owner.
-// When acquired, the lease will have the given new owner
-// and expiration time.
-//
-// If newOwner is empty, the lease will be dropped, the
-// returned time will be zero and newExpiry will be ignored.
-//
-// If the controller has been removed, an error with a params.ErrNotFound
-// cause will be returned. If the lease has been obtained by someone else
-// an error with a ErrLeaseUnavailable cause will be returned.
-func (db *Database) AcquireMonitorLease(ctx context.Context, ctlPath params.EntityPath, oldExpiry time.Time, oldOwner string, newExpiry time.Time, newOwner string) (_ time.Time, err error) {
-	defer db.checkError(ctx, &err)
-	var update bson.D
-	if newOwner != "" {
-		newExpiry = mongodoc.Time(newExpiry)
-		update = bson.D{{"$set", bson.D{
-			{"monitorleaseexpiry", newExpiry},
-			{"monitorleaseowner", newOwner},
-		}}}
-	} else {
-		newExpiry = time.Time{}
-		update = bson.D{{"$unset", bson.D{
-			{"monitorleaseexpiry", nil},
-			{"monitorleaseowner", nil},
-		}}}
-	}
-	var oldOwnerQuery interface{}
-	var oldExpiryQuery interface{}
-	if oldOwner == "" {
-		oldOwnerQuery = notExistsQuery
-	} else {
-		oldOwnerQuery = oldOwner
-	}
-	if oldExpiry.IsZero() {
-		oldExpiryQuery = notExistsQuery
-	} else {
-		oldExpiryQuery = oldExpiry
-	}
-	err = db.Controllers().Update(bson.D{
-		{"path", ctlPath},
-		{"monitorleaseexpiry", oldExpiryQuery},
-		{"monitorleaseowner", oldOwnerQuery},
-	}, update)
-	if err == mgo.ErrNotFound {
-		// Someone else got there first, or the document has been
-		// removed. Technically don't need to distinguish between the
-		// two cases, but it's useful to see the different error messages.
-		ctl, err := db.Controller(ctx, ctlPath)
-		if errgo.Cause(err) == params.ErrNotFound {
-			return time.Time{}, errgo.WithCausef(nil, params.ErrNotFound, "controller removed")
-		}
-		if err != nil {
-			return time.Time{}, errgo.Mask(err)
-		}
-		return time.Time{}, errgo.WithCausef(nil, ErrLeaseUnavailable, "controller has lease taken out by %q expiring at %v", ctl.MonitorLeaseOwner, ctl.MonitorLeaseExpiry.UTC())
-	}
-	if err != nil {
-		return time.Time{}, errgo.Notef(err, "cannot acquire lease")
-	}
-	return newExpiry, nil
-}
-
-// SetControllerStats sets the stats associated with the controller
-// with the given path. It returns an error with a params.ErrNotFound
-// cause if the controller does not exist.
-func (db *Database) SetControllerStats(ctx context.Context, ctlPath params.EntityPath, stats *mongodoc.ControllerStats) (err error) {
-	defer db.checkError(ctx, &err)
-	err = db.Controllers().UpdateId(
-		ctlPath.String(),
-		bson.D{{"$set", bson.D{{"stats", stats}}}},
-	)
-	if err == mgo.ErrNotFound {
-		return errgo.WithCausef(nil, params.ErrNotFound, "controller not found")
-	}
-	return errgo.Mask(err)
-}
-
-// SetModelLife sets the Info.Life field of all models controlled by the
-// given controller that have the given UUID. It does not return an error
-// if there are no such models.
-func (db *Database) SetModelLife(ctx context.Context, ctlPath params.EntityPath, uuid string, life string) (err error) {
-	defer db.checkError(ctx, &err)
-	_, err = db.Models().UpdateAll(
-		bson.D{{"uuid", uuid}, {"controller", ctlPath}},
-		bson.D{{"$set", bson.D{{"info.life", life}}}},
-	)
-	if err != nil {
-		return errgo.Notef(err, "cannot update model")
-	}
-	return nil
-}
-
-// SetModelInfo sets the Info field of all models controlled by the given
-// controller that have the given UUID. It does not return an error if
-// there are no such models.
-func (db *Database) SetModelInfo(ctx context.Context, ctlPath params.EntityPath, uuid string, info *mongodoc.ModelInfo) (err error) {
-	defer db.checkError(ctx, &err)
-	_, err = db.Models().UpdateAll(
-		bson.D{{"uuid", uuid}, {"controller", ctlPath}},
-		bson.D{{"$set", bson.D{{"info", info}}}},
-	)
-	if err != nil {
-		return errgo.Notef(err, "cannot update model")
-	}
-	return nil
-}
-
-// UpdateModelCounts updates the count statistics associated with the
-// model with the given UUID recording them at the given current time.
-// Each counts map entry holds the current count for its key. Counts not
-// mentioned in the counts argument will not be affected.
-func (db *Database) UpdateModelCounts(ctx context.Context, ctlPath params.EntityPath, uuid string, counts map[params.EntityCount]int, now time.Time) error {
-	if err := db.updateCounts(
-		ctx,
-		db.Models(),
-		bson.D{
-			{"controller", ctlPath},
-			{"uuid", uuid},
-		},
-		counts,
-		now,
-	); err != nil {
-		return errgo.NoteMask(err, "cannot update model counts", errgo.Is(params.ErrNotFound))
-	}
-	return nil
-}
-
-// GetModelStatuses retrieves the model status from all models.
-func (db *Database) GetModelStatuses(ctx context.Context) (statuses params.ModelStatuses, err error) {
-	defer db.checkError(ctx, &err)
-	query := make(bson.D, 0)
-	var models []mongodoc.Model
-	if err = db.Models().Find(query).Sort("-CreationTime").All(&models); err != nil {
-		return nil, errgo.Mask(err)
-	}
-	statuses = make([]params.ModelStatus, 0)
-	for _, model := range models {
-		status := params.ModelStatus{
-			ID:         model.Id,
-			UUID:       model.UUID,
-			Cloud:      string(model.Cloud),
-			Region:     model.CloudRegion,
-			Created:    model.CreationTime,
-			Controller: model.Controller.String(),
-			Status:     "unknown",
-		}
-		if model.Info != nil {
-			status.Status = model.Info.Status.Status
-		}
-		statuses = append(statuses, status)
-	}
-	return statuses, nil
-}
-
-// RemoveControllerMachines removes all of the machine information for
-// the given controller.
-func (db *Database) RemoveControllerMachines(ctx context.Context, ctlPath params.EntityPath) (err error) {
-	defer db.checkError(ctx, &err)
-	if _, err := db.Machines().RemoveAll(bson.D{{"controller", ctlPath.String()}}); err != nil {
-		return errgo.Notef(err, "cannot remove machines for controller %v", ctlPath)
-	}
-	return nil
-}
-
-// RemoveControllerApplications removes all of the application information for
-// the given controller.
-func (db *Database) RemoveControllerApplications(ctx context.Context, ctlPath params.EntityPath) (err error) {
-	defer db.checkError(ctx, &err)
-	if _, err := db.Applications().RemoveAll(bson.D{{"controller", ctlPath.String()}}); err != nil {
-		return errgo.Notef(err, "cannot remove applications for controller %v", ctlPath)
-	}
-	return nil
-}
-
-// UpdateMachineInfo updates the information associated with a machine.
-func (db *Database) UpdateMachineInfo(ctx context.Context, m *mongodoc.Machine) (err error) {
-	defer db.checkError(ctx, &err)
-	m.Id = m.Controller + " " + m.Info.ModelUUID + " " + m.Info.Id
-	if m.Info.Life == "dead" {
-		if err := db.Machines().RemoveId(m.Id); err != nil {
-			if errgo.Cause(err) == mgo.ErrNotFound {
-				return nil
-			}
-			return errgo.Notef(err, "cannot remove machine %v in model %v", m.Info.Id, m.Info.ModelUUID)
-		}
-	} else {
-		update := bson.D{{
-			"$set", bson.D{
-				{"info", m.Info},
-				{"controller", m.Controller},
-				{"cloud", m.Cloud},
-				{"region", m.Region},
-			},
-		}}
-		if _, err := db.Machines().UpsertId(m.Id, update); err != nil {
-			return errgo.Notef(err, "cannot update machine %v in model %v", m.Info.Id, m.Info.ModelUUID)
-		}
-	}
-	return nil
-}
-
-// MachinesForModel returns information on all the machines in the model with
-// the given UUID.
-func (db *Database) MachinesForModel(ctx context.Context, modelUUID string) (docs []mongodoc.Machine, err error) {
-	defer db.checkError(ctx, &err)
-	err = db.Machines().Find(bson.D{{"info.modeluuid", modelUUID}}).Sort("_id").All(&docs)
-	if err != nil {
-		return nil, errgo.Mask(err)
-	}
-	return docs, nil
-}
-
-// UpdateApplicationInfo updates the information associated with an application.
-func (db *Database) UpdateApplicationInfo(ctx context.Context, app *mongodoc.Application) (err error) {
-	defer db.checkError(ctx, &err)
-	app.Id = app.Controller + " " + app.Info.ModelUUID + " " + app.Info.Name
-	if app.Info.Life == "dead" {
-		if err := db.Applications().RemoveId(app.Id); err != nil {
-			if errgo.Cause(err) == mgo.ErrNotFound {
-				return nil
-			}
-			return errgo.Notef(err, "cannot remove application %v in model %v", app.Info.Name, app.Info.ModelUUID)
-		}
-	} else {
-		update := bson.D{{
-			"$set", bson.D{
-				{"info", app.Info},
-				{"controller", app.Controller},
-				{"cloud", app.Cloud},
-				{"region", app.Region},
-			},
-		}}
-		if _, err := db.Applications().UpsertId(app.Id, update); err != nil {
-			return errgo.Notef(err, "cannot update application %v in model %v", app.Info.Name, app.Info.ModelUUID)
-		}
-	}
-	return nil
-}
-
-// ApplicationsForModel returns information on all the applications in the model with
-// the given UUID.
-func (db *Database) ApplicationsForModel(ctx context.Context, modelUUID string) (docs []mongodoc.Application, err error) {
-	defer db.checkError(ctx, &err)
-	err = db.Applications().Find(bson.D{{"info.modeluuid", modelUUID}}).Sort("_id").All(&docs)
-	if err != nil {
-		return nil, errgo.Mask(err)
-	}
-	return docs, nil
-}
-
-// updateCounts updates the count statistics for an document in the given collection
-// which should be uniquely specified  by the query.
-// Each counts map entry holds the current count for its key.
-// Counts not mentioned in the counts argument will not be affected.
-func (db *Database) updateCounts(ctx context.Context, c *mgo.Collection, query bson.D, values map[params.EntityCount]int, now time.Time) (err error) {
-	defer db.checkError(ctx, &err)
-
-	// This looks racy but it's actually not too bad. Assuming that
-	// two concurrent updates are actually looking at the same
-	// controller and hence are setting valid information, they will
-	// both be working from a valid set of count values (we
-	// only update them all at the same time), so each one will
-	// update them to a new valid set. They might each ignore
-	// the other's updates but because they're working from the
-	// same state information, they should converge correctly.
-	var oldCounts struct {
-		Counts map[params.EntityCount]params.Count
-	}
-	err = c.Find(query).Select(bson.D{{"counts", 1}}).One(&oldCounts)
-	if err != nil {
-		if err == mgo.ErrNotFound {
-			return params.ErrNotFound
-		}
-		return errgo.Mask(err)
-	}
-	newCounts := make(bson.D, 0, len(values))
-	for name, val := range values {
-		count := oldCounts.Counts[name]
-		UpdateCount(&count, val, now)
-		newCounts = append(newCounts, bson.DocElem{string("counts." + name), count})
-	}
-	err = c.Update(query, bson.D{{"$set", newCounts}})
-	if err != nil {
-		if err == mgo.ErrNotFound {
-			// This can happen if the document has been
-			// removed since we retrieved it. The error
-			// should be the same in this case (and we want
-			// to prevent the mongo session being discarded
-			// if it happens).
-			return params.ErrNotFound
-		}
-		return errgo.Notef(err, "cannot update count")
-	}
-	return nil
-}
-
-// UpdateCredential stores the given credential in the database. If a
-// credential with the same name exists it is overwritten.
-func (db *Database) UpdateCredential(ctx context.Context, cred *mongodoc.Credential) (err error) {
-	defer db.checkError(ctx, &err)
-	update := bson.D{{
-		"type", cred.Type,
-	}, {
-		"label", cred.Label,
-	}, {
-		"attributes", cred.Attributes,
-	}, {
-		"revoked", cred.Revoked,
-	}, {
-		"attributesinvault", cred.AttributesInVault,
-	}}
-	if len(cred.ACL.Read) > 0 {
-		update = append(update, bson.DocElem{"acl", cred.ACL})
-	}
-	id := cred.Path.String()
-	_, err = db.Credentials().UpsertId(id, bson.D{{
-		"$set", update,
-	}, {
-		"$setOnInsert", bson.D{{
-			"path", cred.Path,
-		}},
-	}})
-	if err != nil {
-		return errgo.Mask(err)
-	}
-	return nil
-}
-
-// GetCredential fills the specified credential. The given credential must
-// specify a path which will be used to lookup the credential. If the
-// credential cannot be found then an error with a cause of
-// params.ErrNotFound is returned.
-func (db *Database) GetCredential(ctx context.Context, cred *mongodoc.Credential) (err error) {
-	defer db.checkError(ctx, &err)
-	err = db.Credentials().FindId(cred.Path.String()).One(&cred)
-	if err == mgo.ErrNotFound {
-		return errgo.WithCausef(nil, params.ErrNotFound, "credential not found")
-	}
-	if err != nil {
-		return errgo.Notef(err, "cannot get credential")
-	}
-	return nil
-}
-
-// CredentialAddController stores the fact that the credential with the
-// given user, cloud and name is present on the given controller.
-func (db *Database) CredentialAddController(ctx context.Context, credential mongodoc.CredentialPath, controller params.EntityPath) (err error) {
-	defer db.checkError(ctx, &err)
-	err = db.Credentials().UpdateId(credential.String(), bson.D{{
-		"$addToSet", bson.D{{"controllers", controller}},
-	}})
-	if err != nil {
-		if err == mgo.ErrNotFound {
-			return errgo.WithCausef(nil, params.ErrNotFound, "credential %q not found", credential)
-		}
-		return errgo.Notef(err, "cannot update credential %q", credential)
-	}
-	return nil
-}
-
-// CredentialRemoveController stores the fact that the credential with
-// the given user, cloud and name is not present on the given controller.
-func (db *Database) CredentialRemoveController(ctx context.Context, credential mongodoc.CredentialPath, controller params.EntityPath) (err error) {
-	defer db.checkError(ctx, &err)
-	err = db.Credentials().UpdateId(credential.String(), bson.D{{
-		"$pull", bson.D{{"controllers", controller}},
-	}})
-	if err != nil {
-		if err == mgo.ErrNotFound {
-			return errgo.WithCausef(nil, params.ErrNotFound, "credential %q not found", credential)
-		}
-		return errgo.Notef(err, "cannot update credential %q", credential)
-	}
-	return nil
-}
-
-// CredentialsRemoveController stores the fact that the given controller
-// was removed and credentials are no longer present there.
-func (db *Database) CredentialsRemoveController(ctx context.Context, controller params.EntityPath) (err error) {
-	defer db.checkError(ctx, &err)
-	_, err = db.Credentials().UpdateAll(bson.D{}, bson.D{{
-		"$pull", bson.D{{"controllers", controller}},
-	}})
-	if err != nil {
-		return errgo.Notef(err, "cannot remove controller from credentials")
-	}
-	return nil
-}
-
-// ProviderType gets the provider type of the given cloud.
-func (db *Database) ProviderType(ctx context.Context, cloud params.Cloud) (_ string, err error) {
-	defer db.checkError(ctx, &err)
-	var cloudRegion mongodoc.CloudRegion
-	err = db.CloudRegions().Find(bson.D{{"cloud", cloud}, {"region", ""}}).One(&cloudRegion)
-	if err == mgo.ErrNotFound {
-		return "", errgo.WithCausef(nil, params.ErrNotFound, "cloud %q not found", cloud)
-	}
-	if err != nil {
-		return "", errgo.Notef(err, "cannot get cloud %q", cloud)
-	}
-
-	return cloudRegion.ProviderType, nil
-}
-
-// GetCloudRegions returns all of the cloudregion.
-func (db *Database) GetCloudRegions(ctx context.Context) (_ []mongodoc.CloudRegion, err error) {
-	defer db.checkError(ctx, &err)
-	var results []mongodoc.CloudRegion
-	err = db.CloudRegions().Find(nil).All(&results)
-	if err != nil {
-		return nil, errgo.Mask(err)
-	}
-	return results, nil
-}
-
-// GetCloudRegionsIter returns a CanReadIter for all of the cloudregion.
-func (db *Database) GetCloudRegionsIter(id identchecker.ACLIdentity) *CanReadIter {
-	return db.NewCanReadIter(id, db.CloudRegions().Find(nil).Iter())
-}
-
-// UpdateCloudRegions adds new cloud regions to the database.
-func (db *Database) UpdateCloudRegions(ctx context.Context, cloudRegions []mongodoc.CloudRegion) (err error) {
-	defer db.checkError(ctx, &err)
-	for _, cr := range cloudRegions {
-		cr.Id = fmt.Sprintf("%s/%s", cr.Cloud, cr.Region)
-		update := make(bson.D, 2, 4)
-		update[0] = bson.DocElem{
-			"$set", bson.D{
-				{"providertype", cr.ProviderType},
-				{"authtypes", cr.AuthTypes},
-				{"endpoint", cr.Endpoint},
-				{"identityendpoint", cr.IdentityEndpoint},
-				{"storageendpoint", cr.StorageEndpoint},
-				{"cacertificates", cr.CACertificates},
-			},
-		}
-		update[1] = bson.DocElem{
-			"$setOnInsert", bson.D{
-				{"cloud", cr.Cloud},
-				{"region", cr.Region},
-				{"acl", cr.ACL},
-				// {"primarycontrollers", cr.PrimaryControllers},
-				// {"secondarycontrollers", cr.SecondaryControllers},
-			},
-		}
-		if len(cr.PrimaryControllers) > 0 {
-			update = append(update, bson.DocElem{"$addToSet", bson.D{{"primarycontrollers", bson.D{{"$each", cr.PrimaryControllers}}}}})
-		}
-		if len(cr.SecondaryControllers) > 0 {
-			update = append(update, bson.DocElem{"$addToSet", bson.D{{"secondarycontrollers", bson.D{{"$each", cr.SecondaryControllers}}}}})
-		}
-		if _, err := db.CloudRegions().UpsertId(cr.Id, update); err != nil {
-			return errgo.Notef(err, "cannot update cloud regions")
-		}
-	}
-	return nil
-}
-
-// GetCloudRegion fills in the given mongodoc.CloudRegion. GetCloudRegion
-// will match either on the first available combination of:
-//
-//     - cloud and region name
-//     - cloud type and region name
-//
-// If the region name is "" then the CloudRegion record will be for the
-// cloud.GetCloudRegion returns an error with a params.ErrNotFound cause
-// if there is no CloudRegion found.
-func (db *Database) GetCloudRegion(ctx context.Context, cloudRegion *mongodoc.CloudRegion) (err error) {
-	defer db.checkError(ctx, &err)
-
-	var query bson.D
-	switch {
-	case cloudRegion.Cloud != "":
-		query = bson.D{
-			{"cloud", cloudRegion.Cloud},
-			{"region", cloudRegion.Region},
-		}
-	case cloudRegion.ProviderType != "":
-		query = bson.D{
-			{"providertype", cloudRegion.ProviderType},
-			{"region", cloudRegion.Region},
-		}
-	default:
-		return errgo.WithCausef(nil, params.ErrNotFound, "cloudregion not found")
-	}
-	err = db.CloudRegions().Find(query).One(&cloudRegion)
-	if err == mgo.ErrNotFound {
-		return errgo.WithCausef(nil, params.ErrNotFound, "cloudregion not found")
-	}
-	if err != nil {
-		return errgo.Notef(err, "cannot get cloudregion")
-	}
-
-	return nil
-}
-
-// InsertCloudRegion inserts a new CloudRegion to the database. If the
-// region already exists then an error with the cause
-// params.ErrAlreadyExists is returned.
-func (db *Database) InsertCloudRegion(ctx context.Context, cr *mongodoc.CloudRegion) (err error) {
-	defer db.checkError(ctx, &err)
-	cr.Id = fmt.Sprintf("%s/%s", cr.Cloud, cr.Region)
-	if err = db.CloudRegions().Insert(cr); err != nil {
-		if mgo.IsDup(err) {
-			err = errgo.WithCausef(err, params.ErrAlreadyExists, "")
-		}
-	}
-	return errgo.Mask(err, errgo.Is(params.ErrAlreadyExists))
-}
-
-// RemoveCloud removes all entries for the given cloud.
-func (db *Database) RemoveCloud(ctx context.Context, cloud params.Cloud) (err error) {
-	defer db.checkError(ctx, &err)
-	_, err = db.CloudRegions().RemoveAll(bson.D{{"cloud", cloud}})
-	return errgo.Mask(err)
-}
-
-// RemoveCloudRegion removes the given cloud region.
-func (db *Database) RemoveCloudRegion(ctx context.Context, cloud params.Cloud, region string) (err error) {
-	defer db.checkError(ctx, &err)
-	return errgo.Mask(db.CloudRegions().RemoveId(fmt.Sprintf("%s/%s", cloud, region)))
-}
-
-// DeleteControllerFromCloudRegions deletes the controller presents in either the primary or secondary controller list
-// of each region.
-func (db *Database) DeleteControllerFromCloudRegions(ctx context.Context, ctlPath params.EntityPath) (err error) {
-	defer db.checkError(ctx, &err)
-	_, err = db.CloudRegions().UpdateAll(nil, bson.D{{
-		"$pull",
-		bson.D{
-			{"primarycontrollers", ctlPath},
-			{"secondarycontrollers", ctlPath},
-		},
-	}})
-	if err != nil {
-		return errgo.Mask(err)
-	}
-	return nil
-}
-
-// GrantCloud grants the given access level to the given user on the given cloud.
-func (db *Database) GrantCloud(ctx context.Context, cloud params.Cloud, user params.User, access string) (err error) {
-	defer db.checkError(ctx, &err)
-	aclUpdates := make(bson.D, 0, 3)
-	switch access {
-	case "admin":
-		aclUpdates = append(aclUpdates, bson.DocElem{"acl.admin", user})
-		aclUpdates = append(aclUpdates, bson.DocElem{"acl.write", user})
-		fallthrough
-	case "add-model":
-		aclUpdates = append(aclUpdates, bson.DocElem{"acl.read", user})
-	default:
-		return errgo.Newf("%q cloud access not valid", access)
-	}
-	_, err = db.CloudRegions().UpdateAll(bson.D{{"cloud", cloud}}, bson.D{{"$addToSet", aclUpdates}})
-	if err != nil {
-		return errgo.Mask(err)
-	}
-	return nil
-}
-
-// RevokeCloud revokes the given access level from the given user on the given cloud.
-func (db *Database) RevokeCloud(ctx context.Context, cloud params.Cloud, user params.User, access string) (err error) {
-	defer db.checkError(ctx, &err)
-	aclUpdates := make(bson.D, 0, 3)
-	switch access {
-	case "add-model":
-		aclUpdates = append(aclUpdates, bson.DocElem{"acl.read", user})
-		fallthrough
-	case "admin":
-		aclUpdates = append(aclUpdates, bson.DocElem{"acl.admin", user})
-		aclUpdates = append(aclUpdates, bson.DocElem{"acl.write", user})
-	default:
-		return errgo.Newf("%q cloud access not valid", access)
-	}
-	_, err = db.CloudRegions().UpdateAll(bson.D{{"cloud", cloud}}, bson.D{{"$pull", aclUpdates}})
-	if err != nil {
-		return errgo.Mask(err)
-	}
-	return nil
-}
-
-// SetCredentialUpdates marks all the controllers in the given ctlPaths
-// as requiring an update to the credential with the given credPath.
-func (db *Database) SetCredentialUpdates(ctx context.Context, ctlPaths []params.EntityPath, credPath mongodoc.CredentialPath) (err error) {
-	defer db.checkError(ctx, &err)
-	_, err = db.Controllers().UpdateAll(bson.D{{
-		"path", bson.D{{
-			"$in", ctlPaths,
-		}},
-	}}, bson.D{{
-		"$addToSet", bson.D{{
-			"updatecredentials", credPath}},
-	}})
-	if err != nil {
-		return errgo.Mask(err)
-
-	}
-	return nil
-}
-
-// ClearCredentialUpdate removes the record indicating that the given
-// controller needs to update the given credential.
-func (db *Database) ClearCredentialUpdate(ctx context.Context, ctlPath params.EntityPath, credPath mongodoc.CredentialPath) (err error) {
-	defer db.checkError(ctx, &err)
-	err = db.Controllers().UpdateId(
-		ctlPath.String(),
-		bson.D{{
-			"$pull",
-			bson.D{{
-				"updatecredentials",
-				credPath,
-			}},
-		}},
-	)
-	if err != nil {
-		if errgo.Cause(err) == mgo.ErrNotFound {
-			return errgo.WithCausef(nil, params.ErrNotFound, "controller %q not found", ctlPath)
-		}
-		return errgo.Mask(err)
-	}
-	return nil
-}
-
-var selectACL = bson.D{{"acl", 1}}
-
-// GetACL retrieves the ACL for the document at path in coll, which must
-// have been obtained from db. If the document is not found, the
-// returned error will have the cause params.ErrNotFound.
-func (db *Database) GetACL(ctx context.Context, coll *mgo.Collection, path params.EntityPath) (_ params.ACL, err error) {
-	defer db.checkError(ctx, &err)
-	var doc struct {
-		ACL params.ACL
-	}
-	if err = coll.FindId(path.String()).Select(selectACL).One(&doc); err != nil {
-		if err == mgo.ErrNotFound {
-			err = params.ErrNotFound
-		}
-		return params.ACL{}, errgo.Mask(err, errgo.Is(params.ErrNotFound))
-	}
-	return doc.ACL, nil
-}
-
-// SetACL sets the ACL for the path document in c (which must
-// have been obtained from db) to be equal to acl.
-func (db *Database) SetACL(ctx context.Context, c *mgo.Collection, path params.EntityPath, acl params.ACL) (err error) {
-	defer db.checkError(ctx, &err)
-	err = c.UpdateId(path.String(), bson.D{{"$set", bson.D{{"acl", acl}}}})
-	if err == nil {
-		return nil
-	}
-	if err == mgo.ErrNotFound {
-		return errgo.WithCausef(nil, params.ErrNotFound, "%q not found", path)
-	}
-	return errgo.Notef(err, "cannot update ACL on %q", path)
-}
-
-// Grant updates the ACL for the path document in c (which must
-// have been obtained from db) to include user.
-func (db *Database) Grant(ctx context.Context, c *mgo.Collection, path params.EntityPath, user params.User) (err error) {
-	defer db.checkError(ctx, &err)
-	err = c.UpdateId(path.String(), bson.D{{"$addToSet", bson.D{{"acl.read", user}}}})
-	if err == nil {
-		return nil
-	}
-	if err == mgo.ErrNotFound {
-		return errgo.WithCausef(nil, params.ErrNotFound, "%q not found", path)
-	}
-	return errgo.Notef(err, "cannot update ACL on %q", path)
-}
-
-// Revoke updates the ACL for the path document in c (which must
-// have been obtained from db) to not include user.
-func (db *Database) Revoke(ctx context.Context, c *mgo.Collection, path params.EntityPath, user params.User) (err error) {
-	defer db.checkError(ctx, &err)
-	err = c.UpdateId(path.String(), bson.D{{"$pull", bson.D{{"acl.read", user}}}})
-	if err == nil {
-		return nil
-	}
-	if err == mgo.ErrNotFound {
-		return errgo.WithCausef(nil, params.ErrNotFound, "%q not found", path)
-	}
-	return errgo.Notef(err, "cannot update ACL on %q", path)
-}
-
-// GrantModel updates the ACL for the document with the given path in the
-// model collection. Permission is granted to the given access level and
-// all lower levels.
-func (db *Database) GrantModel(ctx context.Context, path params.EntityPath, user params.User, access string) (err error) {
-	defer db.checkError(ctx, &err)
-	aclUpdates := make(bson.D, 0, 3)
-	switch access {
-	case "admin":
-		aclUpdates = append(aclUpdates, bson.DocElem{"acl.admin", user})
-		fallthrough
-	case "write":
-		aclUpdates = append(aclUpdates, bson.DocElem{"acl.write", user})
-		fallthrough
-	case "read":
-		aclUpdates = append(aclUpdates, bson.DocElem{"acl.read", user})
-	default:
-		return errgo.Newf("%q model access not valid", access)
-	}
-	err = db.Models().UpdateId(path.String(), bson.D{{"$addToSet", aclUpdates}})
-	if err == nil {
-		return nil
-	}
-	if err == mgo.ErrNotFound {
-		return errgo.WithCausef(nil, params.ErrNotFound, "%q not found", path)
-	}
-	return errgo.Notef(err, "cannot update ACL on %q", path)
-}
-
-// RevokeModel updates the ACL for the document with the given path in
-// the model collection. Permission is revoked from the given access
-// level and all higher levels.
-func (db *Database) RevokeModel(ctx context.Context, path params.EntityPath, user params.User, access string) (err error) {
-	defer db.checkError(ctx, &err)
-	aclUpdates := make(bson.D, 0, 3)
-	switch access {
-	case "read":
-		aclUpdates = append(aclUpdates, bson.DocElem{"acl.read", user})
-		fallthrough
-	case "write":
-		aclUpdates = append(aclUpdates, bson.DocElem{"acl.write", user})
-		fallthrough
-	case "admin":
-		aclUpdates = append(aclUpdates, bson.DocElem{"acl.admin", user})
-	default:
-		return errgo.Newf("%q model access not valid", access)
-	}
-	err = db.Models().UpdateId(path.String(), bson.D{{"$pull", aclUpdates}})
-	if err == nil {
-		return nil
-	}
-	if err == mgo.ErrNotFound {
-		return errgo.WithCausef(nil, params.ErrNotFound, "%q not found", path)
-	}
-	return errgo.Notef(err, "cannot update ACL on %q", path)
-}
-
-// CheckReadACL checks that the entity with the given path in the given
-// collection (which must have been obtained from db) can be read by the
-// currently authenticated user.
-func (db *Database) CheckReadACL(ctx context.Context, id identchecker.ACLIdentity, c *mgo.Collection, path params.EntityPath) (err error) {
-	defer db.checkError(ctx, &err)
-	// The user can always access their own entities.
-	if err := auth.CheckIsUser(ctx, id, path.User); err == nil {
-		return nil
-	}
-	acl, err := db.GetACL(ctx, c, path)
-	if errgo.Cause(err) == params.ErrNotFound {
-		// The document is not found - and we've already checked
-		// that the currently authenticated user cannot speak for
-		// path.User, so return an unauthorized error to stop
-		// people probing for the existence of other people's entities.
-		return params.ErrUnauthorized
-	}
-	if err := auth.CheckACL(ctx, id, acl.Read); err != nil {
-		return errgo.Mask(err, errgo.Is(params.ErrUnauthorized))
-	}
-	return nil
-}
-
-// AddApplicationOffer stores an application offer.
-func (db *Database) AddApplicationOffer(ctx context.Context, offer *mongodoc.ApplicationOffer) (err error) {
-	defer db.checkError(ctx, &err)
-
-	if err = db.ApplicationOffers().Insert(offer); err != nil {
-		if mgo.IsDup(err) {
-			err = errgo.WithCausef(err, params.ErrAlreadyExists, "")
-		}
-	}
-	return errgo.Mask(err, errgo.Is(params.ErrAlreadyExists))
-}
-
-// UpdateApplicationOffer updates the application offer.
-func (db *Database) UpdateApplicationOffer(ctx context.Context, offer *mongodoc.ApplicationOffer) (err error) {
-	defer db.checkError(ctx, &err)
-	update := bson.D{
-		{Name: "offer-url", Value: offer.OfferURL},
-		{Name: "offer-name", Value: offer.OfferName},
-		{Name: "owner-name", Value: offer.OwnerName},
-		{Name: "application-name", Value: offer.ApplicationName},
-		{Name: "application-description", Value: offer.ApplicationDescription},
-		{Name: "endpoints", Value: offer.Endpoints},
-		{Name: "spaces", Value: offer.Spaces},
-		{Name: "bindings", Value: offer.Bindings},
-		{Name: "users", Value: offer.Users},
-		{Name: "charm-url", Value: offer.CharmURL},
-		{Name: "connections", Value: offer.Connections},
-		{Name: "model-name", Value: offer.ModelName},
-	}
-	err = db.ApplicationOffers().UpdateId(offer.OfferUUID, bson.D{{
-		Name: "$set", Value: update,
-	}})
-	if errgo.Cause(err) == mgo.ErrNotFound {
-		return errgo.WithCausef(err, params.ErrNotFound, "cannot update offer %s", offer.OfferUUID)
-	}
-	return errgo.Mask(err)
-}
-
-// GetApplicationOffer completes the given application offer.
-// GetApplicationOffer finds the application offer using the first
-// non-zero value specified in the offer from the following:
-//
-//     - OfferUUID
-//     - OfferURL
-func (db *Database) GetApplicationOffer(ctx context.Context, offer *mongodoc.ApplicationOffer) (err error) {
-	defer db.checkError(ctx, &err)
-
-	var q *mgo.Query
-	switch {
-	case offer.OfferUUID != "":
-		q = db.ApplicationOffers().FindId(offer.OfferUUID)
-	case offer.OfferURL != "":
-		q = db.ApplicationOffers().Find(bson.M{"offer-url": offer.OfferURL})
-	default:
-		return errgo.WithCausef(nil, params.ErrNotFound, "")
-	}
-	if err = q.One(&offer); err != nil {
-		if err == mgo.ErrNotFound {
-			return errgo.WithCausef(nil, params.ErrNotFound, "")
-		}
-		return errgo.Mask(err)
-	}
-	return nil
-}
-
-// RemoveApplicationOffer removes an application offer.
-func (db *Database) RemoveApplicationOffer(ctx context.Context, offerUUID string) (err error) {
-	defer db.checkError(ctx, &err)
-
-	if err = db.ApplicationOffers().RemoveId(offerUUID); err != nil {
-		if err == mgo.ErrNotFound {
-			return errgo.WithCausef(nil, params.ErrNotFound, "")
-		}
-		return errgo.Mask(err)
-	}
-	return nil
-}
-
-// SetApplicationOfferAccess sets a user access level to an application offer.
-func (db *Database) SetApplicationOfferAccess(ctx context.Context, user params.User, offerUUID string, access mongodoc.ApplicationOfferAccessPermission) (err error) {
-	defer db.checkError(ctx, &err)
-
-	// Add the new access level, if it doesn't exist. This avoids adding
-	// duplicate OfferUserDetails entries to an ApplicationOffer.
-	_, err = db.ApplicationOffers().UpdateAll(
-		bson.D{{
-			"_id", offerUUID,
-		}, {
-			"users", bson.D{{
-				"$not", bson.D{{
-					"$elemMatch", mongodoc.OfferUserDetails{
-						User:   user,
-						Access: access,
-					},
-				}},
-			}},
-		}},
-		bson.D{{
-			"$push", bson.D{{
-				"users", mongodoc.OfferUserDetails{
-					User:   user,
-					Access: access,
-				},
-			}},
-		}})
-	if err != nil {
-		if errgo.Cause(err) == mgo.ErrNotFound {
-			return errgo.WithCausef(err, params.ErrNotFound, "")
-		}
-		return errgo.Mask(err)
-	}
-
-	// Remove any other access levels as long as the intended access level
-	// is still present. This ensures that if there are racing updates they
-	// can't delete each other.
-	//
-	// Each SetApplicationOfferAccess operation consists of two database
-	// updates. Update A adds a new entry to the "users" array for the new
-	// access level. Update B removes all entries in the users array that
-	// don't match the detected access level. Any given mongodb database
-	// operation on a single document is atomic so we do not need to
-	// consider how running updates might interfere with each other, but we
-	// do need to consider how the four database updates might interleave
-	// and what the resulting document would be. There are three possible
-	// ways for two processes to interleave:
-	//
-	//     - 1A, 1B, 2A, 2B
-	//     - 1A, 2A, 1B, 2B
-	//     - IA, 2A, 2B, 1B
-	//
-	// The first case is trivial and is as if there are two separate
-	// SetApplicationOfferAccess operations.
-	//
-	// In the second case 1A would ensure there is a OfferUserDetails
-	// record in the array with the requested access level. 2A would
-	// ensure there is a second OfferUserDetails record for a different
-	// access level. 1B would then remove all OfferUserDetails records
-	// for the user that don't match the one added in 1A, including the one
-	// added in 2A. 2B will not be able to find the OfferUserDetails record
-	// added in 2A so will not remove any OfferUserDetails records. The end
-	// result is that update 1 will be retained and update 2 discarded.
-	//
-	// The third case is much like the second except in that case update 2
-	// will be the one that is retained and update 1 discarded.
-	_, err = db.ApplicationOffers().UpdateAll(
-		bson.D{{
-			"_id", offerUUID,
-		}, {
-			"users", bson.D{{
-				"user", user,
-			}, {
-				"access", access,
-			}},
-		}},
-		bson.D{{
-			"$pull", bson.D{{
-				"users", bson.D{{
-					"user", user,
-				}, {
-					"access", bson.D{{"$ne", access}},
-				}},
-			}},
-		}},
-	)
-	return errgo.Mask(err)
-}
-
-// GetApplicationOfferAccess returns the access level a given user has to
-// the application offer with the given UUID.
-func (db *Database) GetApplicationOfferAccess(ctx context.Context, user params.User, offerUUID string) (_ mongodoc.ApplicationOfferAccessPermission, err error) {
-	defer db.checkError(ctx, &err)
-	var offer mongodoc.ApplicationOffer
-	err = db.ApplicationOffers().FindId(offerUUID).One(&offer)
-	if err != nil && errgo.Cause(err) != mgo.ErrNotFound {
-		return mongodoc.ApplicationOfferNoAccess, errgo.Mask(err)
-	}
-	return getApplicationOfferAccess(user, &offer), nil
-}
-
-func getApplicationOfferAccess(user params.User, offer *mongodoc.ApplicationOffer) mongodoc.ApplicationOfferAccessPermission {
-	access := mongodoc.ApplicationOfferNoAccess
-	for _, u := range offer.Users {
-		if (u.User == user || u.User == identchecker.Everyone) && u.Access > access {
-			access = u.Access
-		}
-	}
-	return access
-}
-
-// An Iter is an iterator that gives access to database objects.
-type Iter interface {
-	Next(interface{}) bool
-	Err() error
-	Close() error
-}
-
-// IterApplicationOffers returns an Iter that will return all
-// ApplicationOffers that the given user has at least the given level of
-// access to and that pass any of the given filters. The returned Iter may
-// panic if the Next method is called with anything other than a pointer
-// to a mongodoc.ApplicationOffer.
-func (db *Database) IterApplicationOffers(ctx context.Context, user params.User, access mongodoc.ApplicationOfferAccessPermission, filters []jujuparams.OfferFilter) Iter {
-	q := make(bson.D, 1, 2)
-	q[0] = bson.DocElem{"users", bson.D{{
-		"$elemMatch", bson.D{{
-			"user", bson.D{{"$in", []string{string(user), identchecker.Everyone}}},
-		}, {
-			"access", bson.D{{"$gte", access}},
-		}},
-	}}}
-
-	filterQueries := make([]bson.D, len(filters))
-	for i, f := range filters {
-		filterQueries[i] = makeApplicationOfferFilterQuery(f)
-	}
-	if len(filterQueries) > 0 {
-		q = append(q, bson.DocElem{"$or", filterQueries})
-	}
-
-	return db.ApplicationOffers().Find(q).Iter()
-}
-
-func makeApplicationOfferFilterQuery(filter jujuparams.OfferFilter) bson.D {
-	query := make(bson.D, 0, 7)
-	if filter.OwnerName != "" {
-		query = append(query, bson.DocElem{"owner-name", filter.OwnerName})
-	}
-	if filter.ModelName != "" {
-		query = append(query, bson.DocElem{"model-name", filter.ModelName})
-	}
-	if filter.ApplicationName != "" {
-		query = append(query, bson.DocElem{"application-name", filter.ApplicationName})
-	}
-	// We match on partial names, eg "-sql"
-	if filter.OfferName != "" {
-		query = append(query, bson.DocElem{"offer-name", bson.D{{"$regex", fmt.Sprintf(".*%s.*", filter.OfferName)}}})
-	}
-	// We match descriptions by looking for containing terms.
-	if filter.ApplicationDescription != "" {
-		desc := regexp.QuoteMeta(filter.ApplicationDescription)
-		query = append(query, bson.DocElem{"application-description", bson.D{{"$regex", fmt.Sprintf(".*%s.*", desc)}}})
-	}
-
-	if len(filter.Endpoints) > 0 {
-		endpoints := make([]bson.D, 0, len(filter.Endpoints))
-		for _, ep := range filter.Endpoints {
-			match := make(bson.D, 0, 3)
-			if ep.Interface != "" {
-				match = append(match, bson.DocElem{"interface", ep.Interface})
-			}
-			if ep.Name != "" {
-				match = append(match, bson.DocElem{"name", ep.Name})
-			}
-			if ep.Role != "" {
-				match = append(match, bson.DocElem{"role", ep.Role})
-			}
-			if len(match) == 0 {
-				continue
-			}
-			endpoints = append(endpoints, bson.D{{
-				"endpoints", bson.D{{"$elemMatch", match}},
-			}})
-		}
-		switch len(endpoints) {
-		case 1:
-			query = append(query, endpoints[0][0])
-		default:
-			query = append(query, bson.DocElem{"$or", endpoints})
-		case 0:
-		}
-	}
-
-	if len(filter.AllowedConsumerTags) > 0 {
-		users := make([]bson.D, 0, len(filter.AllowedConsumerTags))
-		for _, userTag := range filter.AllowedConsumerTags {
-			user, err := conv.ParseUserTag(userTag)
-			if err != nil {
-				// If this user does not parse then it will never match
-				// a record, add a query that can't match.
-				users = append(users, bson.D{{
-					"users", bson.D{{
-						"$elemMatch", bson.D{{
-							"no-such-field", bson.D{{"$exists", true}},
-						}},
-					}},
-				}})
-				continue
-			}
-
-			users = append(users, bson.D{{"users", bson.D{{
-				"$elemMatch", bson.D{{
-					"user", user,
-				}, {
-					"access", bson.D{{"$gte", mongodoc.ApplicationOfferConsumeAccess}},
-				}},
-			}}}})
-		}
-		switch len(users) {
-		case 1:
-			query = append(query, users[0][0])
-		default:
-			query = append(query, bson.DocElem{"$or", users})
-		case 0:
-		}
-	}
-
-	return query
-}
-
-// SetModelDfaults writes new values for the specified default model settings.
-func (db *Database) SetModelDefaults(ctx context.Context, defaults mongodoc.CloudRegionDefaults) (err error) {
-	defer db.checkError(ctx, &err)
-	setter := bson.M{}
-	for k, v := range defaults.Defaults {
-		setter[fmt.Sprintf("defaults.%s", k)] = v
-	}
-	_, err = db.ModelDefaultConfigs().Upsert(bson.M{
-		"user":   defaults.User,
-		"cloud":  defaults.Cloud,
-		"region": defaults.Region,
-	}, bson.M{
-		"$set": setter,
-	})
-	if err != nil {
-		return errgo.Mask(err)
-	}
-
-	return nil
-}
-
-// UnsetModelDefaults removes the specified default model settings.
-func (db *Database) UnsetModelDefaults(ctx context.Context, user, cloud, region string, keys []string) (err error) {
-	defer db.checkError(ctx, &err)
-	unsetter := bson.M{}
-	for _, k := range keys {
-		unsetter[fmt.Sprintf("defaults.%v", k)] = ""
-	}
-	err = db.ModelDefaultConfigs().Update(bson.M{
-		"user":   user,
-		"cloud":  cloud,
-		"region": region,
-	}, bson.M{
-		"$unset": unsetter,
-	})
-	if err != nil && errgo.Cause(err) != mgo.ErrNotFound {
-		return errgo.Mask(err)
-	}
-	return nil
-}
-
-// ModelDefaultsForClouds returns user's default config values for the specified
-// cloud.
-func (db *Database) ModelDefaults(ctx context.Context, user string, cloud string) (_ []mongodoc.CloudRegionDefaults, err error) {
-	defer db.checkError(ctx, &err)
-
-	var defaults []mongodoc.CloudRegionDefaults
-	err = db.ModelDefaultConfigs().Find(bson.M{
-		"user":  user,
-		"cloud": cloud,
-	}).All(&defaults)
-	if err != nil {
-		return nil, errgo.Mask(err)
-	}
-	return defaults, nil
-}
-
-// CanReadIter returns an iterator that iterates over items in the given
-// iterator, which must have been derived from db, returning only those
-// that the currently logged in user has permission to see.
-//
-// The API matches that of mgo.Iter.
-func (db *Database) NewCanReadIter(id identchecker.ACLIdentity, iter *mgo.Iter) *CanReadIter {
-	return &CanReadIter{
-		id:   id,
-		iter: iter,
-		db:   db,
-	}
-}
-
-// CanReadIter represents an iterator that returns only items
-// that the currently authenticated user has read access to.
-type CanReadIter struct {
-	id   identchecker.ACLIdentity
-	db   *Database
-	iter *mgo.Iter
-	err  error
-	n    int
-}
-
-// Next reads the next item from the iterator into the given
-// item and returns whether it has done so.
-func (iter *CanReadIter) Next(ctx context.Context, item auth.ACLEntity) bool {
-	if iter.err != nil {
-		return false
-	}
-	for iter.iter.Next(item) {
-		iter.n++
-		if err := auth.CheckCanRead(ctx, iter.id, item); err != nil {
-			if errgo.Cause(err) == params.ErrUnauthorized {
-				// No permissions to look at the entity, so don't include
-				// it in the results.
-				continue
-			}
-			iter.err = errgo.Mask(err)
-			iter.iter.Close()
-			return false
-		}
-		return true
-	}
-	return false
-}
-
-func (iter *CanReadIter) Close(ctx context.Context) error {
-	iter.iter.Close()
-	return iter.Err(ctx)
-}
-
-// Err returns any error encountered when iterating.
-func (iter *CanReadIter) Err(ctx context.Context) error {
-	if iter.err != nil {
-		// If iter.err is set, it's because CheckCanRead
-		// has failed, and that doesn't talk to mongo,
-		// so no use in calling checkError in that case.
-		return iter.err
-	}
-	err := iter.iter.Err()
-	iter.db.checkError(ctx, &err)
-	return err
-}
-
-// Count returns the total number of items traversed
-// by the iterator, including items that were not returned
-// because they were unauthorized.
-func (iter *CanReadIter) Count() int {
-	return iter.n
-}
-
-=======
->>>>>>> 98739a15
 func (db *Database) Collections() []*mgo.Collection {
 	return []*mgo.Collection{
 		db.Audits(),
+		db.ApplicationOffers(),
 		db.Applications(),
 		db.CloudRegions(),
 		db.Controllers(),
@@ -1627,7 +117,6 @@
 		db.Machines(),
 		db.ModelDefaultConfigs(),
 		db.Models(),
-		db.ApplicationOffers(),
 	}
 }
 
