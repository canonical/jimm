package openfga

import (
	"context"

	"github.com/CanonicalLtd/jimm/internal/errors"
	openfga "github.com/openfga/go-sdk"
)

// OFGAClient contains convenient utility methods for interacting
// with OpenFGA from OUR usecase. It wraps the provided pre-generated client
// from OpenFGA.
//
// It makes no promises as to whether the underlying client is "correctly configured" however.
//
// It is worth noting that any time the term 'User' is used, this COULD represent ANOTHER object, for example:
// a group can relate to a user as a 'member', if a user is a 'member' of that group, and that group
// is an administrator of the controller, a byproduct of this is that the flow will look like so:
//
// user:alex -> member -> group:yellow -> administrator -> controller:<uuid>
//
// In the above scenario, alex becomes an administrator due the the 'user' aka group:yellow being
// an administrator.
type OFGAClient struct {
	api         openfga.OpenFgaApi
	AuthModelId string
}

// ReadResponse takes what is necessary from the underlying OFGA ReadResponse and simplifies it
// into a safe ready-to-use response.
type ReadResponse struct {
	Keys            []openfga.TupleKey
	PaginationToken string
}

// NewOpenFGAClient returns a wrapped OpenFGA API client ensuring all calls are made to the provided
// authorisation model (id) and returns what is necessary.
func NewOpenFGAClient(a openfga.OpenFgaApi, authModelId string) *OFGAClient {
	return &OFGAClient{api: a, AuthModelId: authModelId}
}

// addRelation adds user(s) to the specified object by the specified relation within the tuple keys given.
func (o *OFGAClient) addRelation(ctx context.Context, t ...openfga.TupleKey) error {
	wr := openfga.NewWriteRequest()
	wr.SetAuthorizationModelId(o.AuthModelId)
	keys := openfga.NewTupleKeys(t)
	wr.SetWrites(*keys)
	_, _, err := o.api.Write(ctx).Body(*wr).Execute()
	if err != nil {
		return err
	}
	return nil
}

<<<<<<< HEAD
// deleteRelation deletes user(s) from the specified object by the specified relation within the tuple keys given.
func (o *OFGAClient) deleteRelation(ctx context.Context, t ...openfga.TupleKey) error {
=======
// removeRelation deletes user(s) from the specified object by the specified relation within the tuple keys given.
func (o *OFGAClient) removeRelation(ctx context.Context, t ...openfga.TupleKey) error {
>>>>>>> 70cba24b
	wr := openfga.NewWriteRequest()
	wr.SetAuthorizationModelId(o.AuthModelId)
	keys := openfga.NewTupleKeys(t)
	wr.SetDeletes(*keys)
	_, _, err := o.api.Write(ctx).Body(*wr).Execute()
	if err != nil {
<<<<<<< HEAD
		return err
=======
		return errors.E(err)
>>>>>>> 70cba24b
	}
	return nil
}

// getRelatedObjects returns all objects where the user has a valid relation to them.
// Such as all the groups a user resides in.
//
// The underlying tuple is managed by this method and as such you need only provide the "tuple_key" segment. See CreateTupleKey
//
// The results may be paginated via a pageSize and the initial returned pagination token from the first request.
func (o *OFGAClient) getRelatedObjects(ctx context.Context, t *openfga.TupleKey, pageSize int32, paginationToken string) (*openfga.ReadResponse, error) {
	rr := openfga.NewReadRequest()

	if pageSize != 0 {
		rr.SetPageSize(pageSize)
	}

	if paginationToken != "" {
		rr.SetContinuationToken(paginationToken)
	}

	rr.SetAuthorizationModelId(o.AuthModelId)
	if t != nil {
		rr.SetTupleKey(*t)
	}
	readres, _, err := o.api.Read(ctx).Body(*rr).Execute()
	if err != nil {
		return nil, err
	}
	return &readres, nil
}

// CreateTuple wraps the underlying ofga tuple into a convenient ease-of-use method
func CreateTupleKey(object string, relation string, targetObject string) openfga.TupleKey {
	k := openfga.NewTupleKey()
	// in some cases specifying the object is not required
	if object != "" {
		k.SetUser(object)
	}
	// in some cases specifying the relation is not required
	if relation != "" {
		k.SetRelation(relation)
	}
	k.SetObject(targetObject)
	return *k
}

// AddRelations creates a tuple(s) from the provided keys. See CreateTupleKey for creating keys.
func (o *OFGAClient) AddRelations(ctx context.Context, keys ...openfga.TupleKey) error {
	return o.addRelation(ctx, keys...)
}

<<<<<<< HEAD
// DeleteRelations deletes tuple(s) from the OpenFGA database based on the keys provided.
func (o *OFGAClient) DeleteRelations(ctx context.Context, keys ...openfga.TupleKey) error {
	return o.deleteRelation(ctx, keys...)
=======
// AddRelations creates a tuple(s) from the provided keys. See CreateTupleKey for creating keys.
func (o *OFGAClient) RemoveRelation(ctx context.Context, keys ...openfga.TupleKey) error {
	return o.removeRelation(ctx, keys...)
>>>>>>> 70cba24b
}

// ReadRelations reads a relation(s) from the provided key where a match can be found.
//
// See: https://openfga.dev/api/service#/Relationship%20Tuples/Read
//
// See: CreateTupleKey for creating keys.
//
// You may read via pagination utilising the token returned from the request.
func (o *OFGAClient) ReadRelatedObjects(ctx context.Context, key *openfga.TupleKey, pageSize int32, paginationToken string) (*ReadResponse, error) {
	keys := []openfga.TupleKey{}
	res, err := o.getRelatedObjects(ctx, key, pageSize, paginationToken)
	if err != nil {
		return nil, err
	}
	tupes, ok := res.GetTuplesOk()
	if ok {
		t := *tupes
		for i := 0; i < len(t); i++ {
			key, ok := t[i].GetKeyOk()
			if ok {
				keys = append(keys, *key)
			}
		}
	}

	token := ""
	t, ok := res.GetContinuationTokenOk()
	if ok {
		token = *t
	}

	return &ReadResponse{Keys: keys, PaginationToken: token}, nil
}<|MERGE_RESOLUTION|>--- conflicted
+++ resolved
@@ -52,24 +52,15 @@
 	return nil
 }
 
-<<<<<<< HEAD
-// deleteRelation deletes user(s) from the specified object by the specified relation within the tuple keys given.
-func (o *OFGAClient) deleteRelation(ctx context.Context, t ...openfga.TupleKey) error {
-=======
 // removeRelation deletes user(s) from the specified object by the specified relation within the tuple keys given.
 func (o *OFGAClient) removeRelation(ctx context.Context, t ...openfga.TupleKey) error {
->>>>>>> 70cba24b
 	wr := openfga.NewWriteRequest()
 	wr.SetAuthorizationModelId(o.AuthModelId)
 	keys := openfga.NewTupleKeys(t)
 	wr.SetDeletes(*keys)
 	_, _, err := o.api.Write(ctx).Body(*wr).Execute()
 	if err != nil {
-<<<<<<< HEAD
-		return err
-=======
 		return errors.E(err)
->>>>>>> 70cba24b
 	}
 	return nil
 }
@@ -122,15 +113,9 @@
 	return o.addRelation(ctx, keys...)
 }
 
-<<<<<<< HEAD
-// DeleteRelations deletes tuple(s) from the OpenFGA database based on the keys provided.
-func (o *OFGAClient) DeleteRelations(ctx context.Context, keys ...openfga.TupleKey) error {
-	return o.deleteRelation(ctx, keys...)
-=======
-// AddRelations creates a tuple(s) from the provided keys. See CreateTupleKey for creating keys.
+// RemoveRelations creates a tuple(s) from the provided keys. See CreateTupleKey for creating keys.
 func (o *OFGAClient) RemoveRelation(ctx context.Context, keys ...openfga.TupleKey) error {
 	return o.removeRelation(ctx, keys...)
->>>>>>> 70cba24b
 }
 
 // ReadRelations reads a relation(s) from the provided key where a match can be found.
