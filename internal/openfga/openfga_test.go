package openfga_test

import (
	"context"
	"fmt"
	"strings"
	"testing"

	ofga "github.com/CanonicalLtd/jimm/internal/openfga"
	"github.com/google/uuid"
	openfga "github.com/openfga/go-sdk"
	gc "gopkg.in/check.v1"
)

type openFGATestSuite struct {
	ofgaClient *ofga.OFGAClient
	ofgaApi    openfga.OpenFgaApi
}

var _ = gc.Suite(&openFGATestSuite{})

func (s *openFGATestSuite) SetUpTest(c *gc.C) {
	api, client := ofga.SetupTestOFGAClient(c)
	s.ofgaApi = api
	s.ofgaClient = client
}

func (s *openFGATestSuite) TestCreateTupleKey(c *gc.C) {
	key := ofga.CreateTupleKey("user:diglett", "legendary", "pokemon:earth")
	c.Assert("user:diglett", gc.Equals, key.GetUser())
	c.Assert("legendary", gc.Equals, key.GetRelation())
	c.Assert("pokemon:earth", gc.Equals, key.GetObject())
}

func (s *openFGATestSuite) TestWritingTuplesToOFGADetectsBadObjects(c *gc.C) {
	ctx := context.Background()
	key1 := ofga.CreateTupleKey("user:diglett", "legendary", "pokemon:earth")
	key2 := ofga.CreateTupleKey("user:diglett", "awesome", "pokemon:earth")
	key3 := ofga.CreateTupleKey("user:dugtrio", "legendary", "pokemon:fire")

	err := s.ofgaClient.AddRelations(ctx, key1, key2, key3)
	fgaErrCode, _ := openfga.NewErrorCodeFromValue("validation_error")
	serr, ok := err.(openfga.FgaApiValidationError)
	c.Assert(ok, gc.Equals, true)
	c.Assert(400, gc.Equals, serr.ResponseStatusCode())
	c.Assert("POST", gc.Equals, serr.RequestMethod())
	c.Assert("Write", gc.Equals, serr.EndpointCategory())
	c.Assert(*fgaErrCode, gc.Equals, serr.ResponseCode())
}

func (s *openFGATestSuite) TestWritingTuplesToOFGADetectsSucceeds(c *gc.C) {
	ctx := context.Background()

	uuid1, _ := uuid.NewRandom()
	user1 := fmt.Sprintf("user:%s", uuid1)
	key1 := ofga.CreateTupleKey(user1, "member", "group:pokemon")

	uuid2, _ := uuid.NewRandom()
	user2 := fmt.Sprintf("user:%s", uuid2)
	key2 := ofga.CreateTupleKey(user2, "member", "group:pokemon")

	err := s.ofgaClient.AddRelations(ctx, key1, key2)
	c.Assert(err, gc.IsNil)
	changes, _, err := s.ofgaApi.ReadChanges(ctx).Type_("group").Execute()
	c.Assert(err, gc.IsNil)

	secondToLastInsertedTuple := changes.GetChanges()[len(changes.GetChanges())-2].GetTupleKey()
	c.Assert(user1, gc.Equals, secondToLastInsertedTuple.GetUser())

	lastInsertedTuple := changes.GetChanges()[len(changes.GetChanges())-1].GetTupleKey()
	c.Assert(user2, gc.Equals, lastInsertedTuple.GetUser())
}

<<<<<<< HEAD
func (suite *openFGATestSuite) TestDeletingTuplesFromOFGASucceeds(c *gc.C) {
	ctx := context.Background()

	//Create tuples before writing to db
	user1 := "user:bob"
	key1 := ofga.CreateTupleKey(user1, "member", "group:pokemon")
	user2 := "user:alice"
	key2 := ofga.CreateTupleKey(user2, "member", "group:pokemon")

	//Delete before insert should fail
	err := suite.ofgaClient.RemoveRelation(ctx, key1, key2)
	c.Assert(strings.Contains(err.Error(), "cannot delete a tuple which does not exist"), gc.Equals, true)

	err = suite.ofgaClient.AddRelations(ctx, key1, key2)
	c.Assert(err, gc.IsNil)

	//Delete after insert should succeed.
	err = suite.ofgaClient.RemoveRelation(ctx, key1, key2)
	c.Assert(err, gc.IsNil)
	changes, _, err := suite.ofgaApi.ReadChanges(ctx).Type_("group").Execute()
	c.Assert(err, gc.IsNil)

	secondToLastInsertedTuple := changes.GetChanges()[len(changes.GetChanges())-2]
	secondLastKey := secondToLastInsertedTuple.GetTupleKey()
	c.Assert(user1, gc.Equals, secondLastKey.GetUser())
	c.Assert(openfga.DELETE, gc.Equals, secondToLastInsertedTuple.GetOperation())

	lastInsertedTuple := changes.GetChanges()[len(changes.GetChanges())-1]
	lastKey := lastInsertedTuple.GetTupleKey()
	c.Assert(user2, gc.Equals, lastKey.GetUser())
	c.Assert(openfga.DELETE, gc.Equals, lastInsertedTuple.GetOperation())
=======
func (s *openFGATestSuite) TestCheckRelationSucceeds(c *gc.C) {
	ctx := context.Background()

	userToGroup := ofga.CreateTupleKey("user:a-handsome-diglett", "member", "group:1")
	groupToController := ofga.CreateTupleKey("group:1#member", "administrator", "controller:imauuid")

	err := s.ofgaClient.AddRelations(ctx, userToGroup, groupToController)
	c.Assert(err, gc.IsNil)

	checkTuple := ofga.CreateTupleKey("user:a-handsome-diglett", "administrator", "controller:imauuid")
	allowed, resoution, err := s.ofgaClient.CheckRelation(ctx, checkTuple, true)
	c.Assert(err, gc.IsNil)
	c.Assert(allowed, gc.Equals, true)
	c.Assert(resoution, gc.Equals, ".(direct).group:1#member.(direct).")

>>>>>>> a72cfb69
}

func Test(t *testing.T) {
	gc.TestingT(t)
}<|MERGE_RESOLUTION|>--- conflicted
+++ resolved
@@ -71,7 +71,6 @@
 	c.Assert(user2, gc.Equals, lastInsertedTuple.GetUser())
 }
 
-<<<<<<< HEAD
 func (suite *openFGATestSuite) TestDeletingTuplesFromOFGASucceeds(c *gc.C) {
 	ctx := context.Background()
 
@@ -103,7 +102,8 @@
 	lastKey := lastInsertedTuple.GetTupleKey()
 	c.Assert(user2, gc.Equals, lastKey.GetUser())
 	c.Assert(openfga.DELETE, gc.Equals, lastInsertedTuple.GetOperation())
-=======
+}
+
 func (s *openFGATestSuite) TestCheckRelationSucceeds(c *gc.C) {
 	ctx := context.Background()
 
@@ -118,8 +118,6 @@
 	c.Assert(err, gc.IsNil)
 	c.Assert(allowed, gc.Equals, true)
 	c.Assert(resoution, gc.Equals, ".(direct).group:1#member.(direct).")
-
->>>>>>> a72cfb69
 }
 
 func Test(t *testing.T) {
