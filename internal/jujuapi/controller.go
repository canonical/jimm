--- conflicted
+++ resolved
@@ -6,12 +6,6 @@
 	"context"
 	"fmt"
 
-<<<<<<< HEAD
-	modelmanagerapi "github.com/juju/juju/api/modelmanager"
-	apiservererrors "github.com/juju/juju/apiserver/errors"
-	"github.com/juju/juju/apiserver/facades/client/bundle"
-=======
->>>>>>> 5d88bfb8
 	jujuparams "github.com/juju/juju/apiserver/params"
 	"github.com/juju/names/v4"
 	"github.com/rogpeppe/fastuuid"
@@ -24,388 +18,6 @@
 	jimmversion "github.com/CanonicalLtd/jimm/version"
 )
 
-<<<<<<< HEAD
-type facade struct {
-	name    string
-	version int
-}
-
-// unauthenticatedfacades contains the list of facade versions supported by
-// this API before the user has authenticated.
-var unauthenticatedFacades = map[facade]string{
-	{"Admin", 3}:  "Admin",
-	{"Pinger", 1}: "Pinger",
-}
-
-// facades contains the list of facade versions supported by
-// this API. The value associated with each key holds the
-// name of the top level method to call on controllerRoot
-// to obtain the facade object.
-var facades = map[facade]string{
-	{"Bundle", 1}:              "Bundle",
-	{"Cloud", 1}:               "CloudV1",
-	{"Cloud", 2}:               "CloudV2",
-	{"Cloud", 3}:               "CloudV3",
-	{"Cloud", 4}:               "CloudV4",
-	{"Cloud", 5}:               "CloudV5",
-	{"Controller", 3}:          "ControllerV3",
-	{"Controller", 4}:          "ControllerV4",
-	{"Controller", 5}:          "ControllerV5",
-	{"Controller", 6}:          "ControllerV6",
-	{"Controller", 7}:          "ControllerV7",
-	{"Controller", 8}:          "ControllerV8",
-	{"Controller", 9}:          "ControllerV9",
-	{"JIMM", 1}:                "JIMMV2",
-	{"JIMM", 2}:                "JIMMV2",
-	{"ModelManager", 2}:        "ModelManagerV2",
-	{"ModelManager", 3}:        "ModelManagerV3",
-	{"ModelManager", 4}:        "ModelManagerAPI",
-	{"ModelManager", 5}:        "ModelManagerAPI",
-	{"Pinger", 1}:              "Pinger",
-	{"UserManager", 1}:         "UserManager",
-	{"ModelSummaryWatcher", 1}: "ModelSummaryWatcher",
-}
-
-// controllerRoot is the root for endpoints served on controller connections.
-type controllerRoot struct {
-	params       jemserver.Params
-	auth         *auth.Authenticator
-	jem          *jem.JEM
-	heartMonitor heartMonitor
-
-	findMethod    func(rootName string, version int, methodName string) (rpcreflect.MethodCaller, error)
-	schemataCache map[params.Cloud]map[jujucloud.AuthType]jujucloud.CredentialSchema
-
-	watchers *watcherRegistry
-
-	// mu protects the fields below it
-	mu       sync.Mutex
-	identity identchecker.ACLIdentity
-	facades  map[facade]string
-
-	controllerUUIDMasking bool
-}
-
-func newControllerRoot(jem *jem.JEM, a *auth.Authenticator, p jemserver.Params, hm heartMonitor) *controllerRoot {
-	r := &controllerRoot{
-		params:        p,
-		auth:          a,
-		jem:           jem,
-		heartMonitor:  hm,
-		facades:       unauthenticatedFacades,
-		schemataCache: make(map[params.Cloud]map[jujucloud.AuthType]jujucloud.CredentialSchema),
-		watchers: &watcherRegistry{
-			watchers: make(map[string]*modelSummaryWatcher),
-		},
-		controllerUUIDMasking: true,
-	}
-	r.findMethod = rpcreflect.ValueOf(reflect.ValueOf(r)).FindMethod
-	return r
-}
-
-// Admin returns an implementation of the Admin facade (version 3).
-func (r *controllerRoot) Admin(id string) (admin, error) {
-	if id != "" {
-		// Safeguard id for possible future use.
-		return admin{}, apiservererrors.ErrBadId
-	}
-	return admin{r}, nil
-}
-
-// Bundle returns an implementation of the Bundle facade (version 1).
-func (r *controllerRoot) Bundle(id string) (*bundle.APIv1, error) {
-	if id != "" {
-		// Safeguard id for possible future use.
-		return nil, apiservererrors.ErrBadId
-	}
-	// Use the juju implementation of the Bundle facade.
-	api, err := bundle.NewBundleAPIv1(nil, authorizer{r.identity}, names.NewModelTag(""))
-	return api, errgo.Mask(err)
-}
-
-// Controller returns an implementation of the Controller facade (version 3).
-func (r *controllerRoot) ControllerV3(id string) (controllerV3, error) {
-	if id != "" {
-		// Safeguard id for possible future use.
-		return controllerV3{}, apiservererrors.ErrBadId
-	}
-	return controllerV3{
-		controllerRoot: r,
-	}, nil
-}
-
-// ControllerV4 returns an implementation of the Controller facade (version 4).
-func (r *controllerRoot) ControllerV4(id string) (controllerV4, error) {
-	if id != "" {
-		// Safeguard id for possible future use.
-		return controllerV4{}, apiservererrors.ErrBadId
-	}
-	v3, err := r.ControllerV3(id)
-	if err != nil {
-		return controllerV4{}, errgo.Mask(err)
-	}
-	return controllerV4{
-		controllerV3: &v3,
-	}, nil
-}
-
-// ControllerV5 returns an implementation of the Controller facade (version 5).
-func (r *controllerRoot) ControllerV5(id string) (controllerV5, error) {
-	if id != "" {
-		// Safeguard id for possible future use.
-		return controllerV5{}, apiservererrors.ErrBadId
-	}
-	v4, err := r.ControllerV4(id)
-	if err != nil {
-		return controllerV5{}, errgo.Mask(err)
-	}
-	return controllerV5{
-		controllerV4: &v4,
-	}, nil
-}
-
-// ControllerV6 returns an implementation of the Controller facade (version 6).
-func (r *controllerRoot) ControllerV6(id string) (controllerV6, error) {
-	if id != "" {
-		// Safeguard id for possible future use.
-		return controllerV6{}, apiservererrors.ErrBadId
-	}
-	v5, err := r.ControllerV5(id)
-	if err != nil {
-		return controllerV6{}, errgo.Mask(err)
-	}
-	return controllerV6{
-		controllerV5: &v5,
-	}, nil
-}
-
-// ControllerV7 returns an implementation of the Controller facade (version 7).
-func (r *controllerRoot) ControllerV7(id string) (controllerV7, error) {
-	if id != "" {
-		// Safeguard id for possible future use.
-		return controllerV7{}, apiservererrors.ErrBadId
-	}
-	v6, err := r.ControllerV6(id)
-	if err != nil {
-		return controllerV7{}, errgo.Mask(err)
-	}
-	return controllerV7{
-		controllerV6: &v6,
-	}, nil
-}
-
-// ControllerV8 returns an implementation of the Controller facade (version 8).
-func (r *controllerRoot) ControllerV8(id string) (controllerV8, error) {
-	if id != "" {
-		// Safeguard id for possible future use.
-		return controllerV8{}, apiservererrors.ErrBadId
-	}
-	v7, err := r.ControllerV7(id)
-	if err != nil {
-		return controllerV8{}, errgo.Mask(err)
-	}
-	return controllerV8{
-		controllerV7: &v7,
-	}, nil
-}
-
-// Controller returns an implementation of the Controller facade (version 9).
-func (r *controllerRoot) ControllerV9(id string) (*controllerV9, error) {
-	g, err := fastuuid.NewGenerator()
-	if err != nil {
-		return nil, errgo.Mask(err)
-	}
-	v8, err := r.ControllerV8(id)
-	if err != nil {
-		return nil, errgo.Mask(err)
-	}
-	return &controllerV9{
-		controllerV8: &v8,
-		generator:    g,
-	}, nil
-}
-
-// ModelSummaryWatcher returns an implementation fo the model summary watcher
-// corresponding to the specified id.
-func (r *controllerRoot) ModelSummaryWatcher(id string) (*modelSummaryWatcher, error) {
-	w, err := r.watchers.get(id)
-	if err != nil {
-		return nil, errgo.Mask(err, errgo.Is(params.ErrNotFound))
-	}
-	return w, nil
-}
-
-// JIMMV2 returns an implementation of the V2 JIMM-specific
-// API facade.
-func (r *controllerRoot) JIMMV2(id string) (jimmV2, error) {
-	if id != "" {
-		// Safeguard id for possible future use.
-		return jimmV2{}, apiservererrors.ErrBadId
-	}
-	return jimmV2{r}, nil
-}
-
-// Pinger returns an implementation of the Pinger facade (version 1).
-func (r *controllerRoot) Pinger(id string) (pinger, error) {
-	if id != "" {
-		// Safeguard id for possible future use.
-		return pinger{}, apiservererrors.ErrBadId
-	}
-	return pinger{}, nil
-}
-
-// UserManager returns an implementation of the UserManager facade
-// (version 1).
-func (r *controllerRoot) UserManager(id string) (userManager, error) {
-	if id != "" {
-		// Safeguard id for possible future use.
-		return userManager{}, apiservererrors.ErrBadId
-	}
-	return userManager{r}, nil
-}
-
-// doModels calls the given function for each model that the
-// authenticated user has access to. If f returns an error, the iteration
-// will be stopped and the returned error will have the same cause.
-func (r *controllerRoot) doModels(ctx context.Context, f func(context.Context, *mongodoc.Model) error) error {
-	it := r.jem.DB.NewCanReadIter(ctx, r.jem.DB.Models().Find(nil).Sort("_id").Iter())
-	defer it.Close(ctx)
-
-	for {
-		var model mongodoc.Model
-		if !it.Next(ctx, &model) {
-			break
-		}
-		if err := f(ctx, &model); err != nil {
-			return errgo.Mask(err, errgo.Any)
-		}
-	}
-	return errgo.Mask(it.Err(ctx))
-}
-
-// FindMethod implements rpcreflect.MethodFinder.
-func (r *controllerRoot) FindMethod(rootName string, version int, methodName string) (rpcreflect.MethodCaller, error) {
-	// update the heart monitor for every request received.
-	r.heartMonitor.Heartbeat()
-
-	if rootName == "Admin" && version < 3 {
-		return nil, &rpc.RequestError{
-			Code:    jujuparams.CodeNotSupported,
-			Message: "JIMM does not support login from old clients",
-		}
-	}
-	r.mu.Lock()
-	rn := r.facades[facade{rootName, version}]
-	r.mu.Unlock()
-	if rn == "" {
-		return nil, &rpcreflect.CallNotImplementedError{
-			RootMethod: rootName,
-			Version:    version,
-		}
-	}
-	return r.findMethod(rn, 0, methodName)
-}
-
-// credentialSchema gets the schema for the credential identified by the
-// given cloud and authType.
-func (r *controllerRoot) credentialSchema(ctx context.Context, cloud params.Cloud, authType string) (jujucloud.CredentialSchema, error) {
-	if cs, ok := r.schemataCache[cloud]; ok {
-		return cs[jujucloud.AuthType(authType)], nil
-	}
-	providerType, err := r.jem.DB.ProviderType(ctx, cloud)
-	if err != nil {
-		return nil, errgo.Mask(err, errgo.Is(params.ErrNotFound))
-	}
-	provider, err := environs.Provider(providerType)
-	if err != nil {
-		return nil, errgo.Mask(err)
-	}
-	r.schemataCache[cloud] = provider.CredentialSchemas()
-	return r.schemataCache[cloud][jujucloud.AuthType(authType)], nil
-}
-
-// Kill implements rpcreflect.Root.Kill.
-func (r *controllerRoot) Kill() {}
-
-// admin implements the Admin facade.
-type admin struct {
-	root *controllerRoot
-}
-
-// Login implements the Login method on the Admin facade.
-func (a admin) Login(ctx context.Context, req jujuparams.LoginRequest) (jujuparams.LoginResult, error) {
-	// JIMM only supports macaroon login, ignore all the other fields.
-	id, m, err := a.root.auth.Authenticate(ctx, bakery.Version1, req.Macaroons)
-	if err != nil {
-		servermon.LoginFailCount.Inc()
-		if m != nil {
-			return jujuparams.LoginResult{
-				DischargeRequired:       m.M(),
-				DischargeRequiredReason: err.Error(),
-			}, nil
-		}
-		return jujuparams.LoginResult{}, errgo.Mask(err)
-	}
-	a.root.mu.Lock()
-	a.root.facades = facades
-	a.root.identity = id
-	a.root.mu.Unlock()
-
-	ctx = auth.ContextWithIdentity(ctx, id)
-	servermon.LoginSuccessCount.Inc()
-	username := id.Id()
-	srvVersion, err := a.root.jem.EarliestControllerVersion(ctx)
-	if err != nil {
-		return jujuparams.LoginResult{}, errgo.Mask(err)
-	}
-	return jujuparams.LoginResult{
-		UserInfo: &jujuparams.AuthUserInfo{
-			// TODO(mhilton) get a better display name from the identity manager.
-			DisplayName: username,
-			Identity:    userTag(username).String(),
-		},
-		ControllerTag: names.NewControllerTag(a.root.params.ControllerUUID).String(),
-		Facades:       facadeVersions(a.root.facades),
-		ServerVersion: srvVersion.String(),
-	}, nil
-}
-
-// facadeVersions creates a list of facadeVersions as specified in
-// facades.
-func facadeVersions(facades map[facade]string) []jujuparams.FacadeVersions {
-	names := make([]string, 0, len(facades))
-	versions := make(map[string][]int, len(facades))
-	for k := range facades {
-		vs, ok := versions[k.name]
-		if !ok {
-			names = append(names, k.name)
-		}
-		versions[k.name] = append(vs, k.version)
-	}
-	sort.Strings(names)
-	fvs := make([]jujuparams.FacadeVersions, len(names))
-	for i, name := range names {
-		vs := versions[name]
-		sort.Ints(vs)
-		fvs[i] = jujuparams.FacadeVersions{
-			Name:     name,
-			Versions: vs,
-		}
-	}
-	return fvs
-}
-
-type controllerV3 struct {
-	*controllerRoot
-}
-
-type controllerV4 struct {
-	*controllerV3
-}
-
-type controllerV5 struct {
-	*controllerV4
-=======
 func init() {
 	facadeInit["Controller"] = func(r *controllerRoot) []int {
 		allModelsMethod := rpc.Method(r.AllModels)
@@ -470,7 +82,6 @@
 
 		return []int{3, 4, 5, 6, 7, 8, 9}
 	}
->>>>>>> 5d88bfb8
 }
 
 // ConfigSet changes the value of specified controller configuration
