// Copyright 2016 Canonical Ltd.

package jujuapi

import (
	"context"
	"fmt"
	"net"
	"strings"
	"time"

	"github.com/juju/juju/core/network"
	jujuparams "github.com/juju/juju/rpc/params"
	"github.com/juju/names/v4"
	"github.com/juju/zaputil"
	"github.com/juju/zaputil/zapctx"

	apiparams "github.com/canonical/jimm/api/params"
	"github.com/canonical/jimm/internal/db"
	"github.com/canonical/jimm/internal/dbmodel"
	"github.com/canonical/jimm/internal/errors"
	"github.com/canonical/jimm/internal/jujuapi/rpc"
	ofganames "github.com/canonical/jimm/internal/openfga/names"
)

func init() {
	facadeInit["JIMM"] = func(r *controllerRoot) []int {
		addControllerMethod := rpc.Method(r.AddController)
		disableControllerUUIDMaskingMethod := rpc.Method(r.DisableControllerUUIDMasking)
		findAuditEventsMethod := rpc.Method(r.FindAuditEvents)
		grantAuditLogAccessMethod := rpc.Method(r.GrantAuditLogAccess)
		importModelMethod := rpc.Method(r.ImportModel)
		listControllersMethod := rpc.Method(r.ListControllers)
		removeControllerMethod := rpc.Method(r.RemoveController)
		revokeAuditLogAccessMethod := rpc.Method(r.RevokeAuditLogAccess)
		setControllerDeprecatedMethod := rpc.Method(r.SetControllerDeprecated)
		fullModelStatusMethod := rpc.Method(r.FullModelStatus)
		updateMigratedModelMethod := rpc.Method(r.UpdateMigratedModel)
		addCloudToControllerMethod := rpc.Method(r.AddCloudToController)
		removeCloudFromControllerMethod := rpc.Method(r.RemoveCloudFromController)
		addGroupMethod := rpc.Method(r.AddGroup)
		renameGroupMethod := rpc.Method(r.RenameGroup)
		removeGroupMethod := rpc.Method(r.RemoveGroup)
		listGroupsMethod := rpc.Method(r.ListGroups)
		addRelationMethod := rpc.Method(r.AddRelation)
		removeRelationMethod := rpc.Method(r.RemoveRelation)
		checkRelationMethod := rpc.Method(r.CheckRelation)
		listRelationshipTuplesMethod := rpc.Method(r.ListRelationshipTuples)
		crossModelQueryMethod := rpc.Method(r.CrossModelQuery)
		purgeLogsMethod := rpc.Method(r.PurgeLogs)
		migrateModel := rpc.Method(r.MigrateModel)
		findJobsMethod := rpc.Method(r.FindJobs)

		// JIMM Generic RPC
		r.AddMethod("JIMM", 4, "AddController", addControllerMethod)
		r.AddMethod("JIMM", 4, "DisableControllerUUIDMasking", disableControllerUUIDMaskingMethod)
		r.AddMethod("JIMM", 4, "FindAuditEvents", findAuditEventsMethod)
		r.AddMethod("JIMM", 4, "FullModelStatus", fullModelStatusMethod)
		r.AddMethod("JIMM", 4, "GrantAuditLogAccess", grantAuditLogAccessMethod)
		r.AddMethod("JIMM", 4, "ImportModel", importModelMethod)
		r.AddMethod("JIMM", 4, "ListControllers", listControllersMethod)
		r.AddMethod("JIMM", 4, "RemoveController", removeControllerMethod)
		r.AddMethod("JIMM", 4, "RevokeAuditLogAccess", revokeAuditLogAccessMethod)
		r.AddMethod("JIMM", 4, "SetControllerDeprecated", setControllerDeprecatedMethod)
		r.AddMethod("JIMM", 4, "UpdateMigratedModel", updateMigratedModelMethod)
		r.AddMethod("JIMM", 4, "AddCloudToController", addCloudToControllerMethod)
		r.AddMethod("JIMM", 4, "RemoveCloudFromController", removeCloudFromControllerMethod)
		r.AddMethod("JIMM", 4, "PurgeLogs", purgeLogsMethod)
		r.AddMethod("JIMM", 4, "MigrateModel", migrateModel)
		r.AddMethod("JIMM", 4, "FindJobs", findJobsMethod)

		// JIMM ReBAC RPC
		r.AddMethod("JIMM", 4, "AddGroup", addGroupMethod)
		r.AddMethod("JIMM", 4, "RenameGroup", renameGroupMethod)
		r.AddMethod("JIMM", 4, "RemoveGroup", removeGroupMethod)
		r.AddMethod("JIMM", 4, "ListGroups", listGroupsMethod)
		r.AddMethod("JIMM", 4, "AddRelation", addRelationMethod)
		r.AddMethod("JIMM", 4, "RemoveRelation", removeRelationMethod)
		r.AddMethod("JIMM", 4, "CheckRelation", checkRelationMethod)
		r.AddMethod("JIMM", 4, "ListRelationshipTuples", listRelationshipTuplesMethod)
		// JIMM Cross-model queries
		r.AddMethod("JIMM", 4, "CrossModelQuery", crossModelQueryMethod)

		return []int{4}
	}
}

// DisableControllerUUIDMasking ensures that the controller UUID returned
// with any model information is the UUID of the juju controller that is
// hosting the model, and not JAAS.
func (r *controllerRoot) DisableControllerUUIDMasking(ctx context.Context) error {
	const op = errors.Op("jujuapi.DisableControllerUUIDMasking")

	if !r.user.JimmAdmin {
		return errors.E(op, errors.CodeUnauthorized, "unauthorized")
	}
	r.controllerUUIDMasking = false
	return nil
}

// LegacyListControllerResponse holds a list of controllers as returned
// by the legacy JIMM.ListControllers API.
type LegacyListControllerResponse struct {
	Controllers []LegacyControllerResponse `json:"controllers"`
}

// LegacyControllerResponse holds information on a given Controller as
// returned by the legacy JIMM.ListControllers API.
type LegacyControllerResponse struct {
	// Path holds the path of the controller.
	Path string `json:"path"`

	// ProviderType holds the kind of provider used
	// by the Controller.
	ProviderType string `json:"provider-type,omitempty"`

	// Location holds location attributes associated with the controller.
	Location map[string]string `json:"location,omitempty"`

	// Public holds whether the controller is part of the public
	// pool of controllers.
	Public bool

	// UnavailableSince holds the time that the JEM server
	// noticed that the model's controller could not be
	// contacted. It is empty when the model is available.
	UnavailableSince *time.Time `json:"unavailable-since,omitempty"`

	// UUID holds the controller's UUID.
	UUID string `json:"uuid,omitempty"`

	// Version holds the version of the controller.
	Version string `json:"version,omitempty"`
}

// AddCloudToController adds the specified cloud to a specific controller.
func (r *controllerRoot) AddCloudToController(ctx context.Context, req apiparams.AddCloudToControllerRequest) error {
	const op = errors.Op("jujuapi.AddCloudToController")
	force := false
	if req.Force != nil && *req.Force {
		force = true
	}
	if err := r.jimm.AddCloudToController(ctx, r.user, req.ControllerName, names.NewCloudTag(req.Name), req.Cloud, force); err != nil {
		return errors.E(op, err)
	}
	return nil
}

// AddController allows adds a controller to the pool of controllers
// available to JIMM.
func (r *controllerRoot) AddController(ctx context.Context, req apiparams.AddControllerRequest) (apiparams.ControllerInfo, error) {
	const op = errors.Op("jujuapi.AddController")

	if req.Name == jimmControllerName {
		return apiparams.ControllerInfo{}, errors.E(op, errors.CodeBadRequest, fmt.Sprintf("cannot add a controller with name %q", jimmControllerName))
	}
	if req.PublicAddress != "" {
		host, port, err := net.SplitHostPort(req.PublicAddress)
		if err != nil {
			return apiparams.ControllerInfo{}, errors.E(op, err, errors.CodeBadRequest)
		}
		if host == "" {
			return apiparams.ControllerInfo{}, errors.E(op, fmt.Sprintf("address %s: host not specified in public address", req.PublicAddress), errors.CodeBadRequest)
		}
		if port == "" {
			return apiparams.ControllerInfo{}, errors.E(op, fmt.Sprintf("address %s: port not specified in public address", req.PublicAddress), errors.CodeBadRequest)
		}
	}

	ctl := dbmodel.Controller{
		UUID:          req.UUID,
		Name:          req.Name,
		PublicAddress: req.PublicAddress,
		CACertificate: req.CACertificate,
		AdminUser:     req.Username,
		AdminPassword: req.Password,
	}
	nphps, err := network.ParseProviderHostPorts(req.APIAddresses...)
	if err != nil {
		return apiparams.ControllerInfo{}, errors.E(op, errors.CodeBadRequest, err)
	}
	for i := range nphps {
		// Mark all the unknown scopes public.
		if nphps[i].Scope == network.ScopeUnknown {
			nphps[i].Scope = network.ScopePublic
		}
	}
	ctl.Addresses = dbmodel.HostPorts{jujuparams.FromProviderHostPorts(nphps)}
	if err := r.jimm.AddController(ctx, r.user, &ctl); err != nil {
		zapctx.Error(ctx, "failed to add controller", zaputil.Error(err))
		return apiparams.ControllerInfo{}, errors.E(op, err)
	}
	return ctl.ToAPIControllerInfo(), nil
}

// ListControllers returns the list of juju controllers hosting models
// as part of this JAAS system.
func (r *controllerRoot) ListControllers(ctx context.Context) (apiparams.ListControllersResponse, error) {
	const op = errors.Op("jujuapi.ListControllersV3")

	if !r.user.JimmAdmin {
		// if the user isn't a controller admin return JAAS
		// itself as the only controller.
		srvVersion, err := r.jimm.EarliestControllerVersion(ctx)
		if err != nil {
			return apiparams.ListControllersResponse{}, errors.E(op, err)
		}
		return apiparams.ListControllersResponse{
			Controllers: []apiparams.ControllerInfo{{
				Name: "jaas", // TODO(mhilton) make this configurable.
				UUID: r.params.ControllerUUID,
				// TODO(mhilton)enable setting the public address.
				AgentVersion: srvVersion.String(),
				Status: jujuparams.EntityStatus{
					Status: "available",
				},
			}},
		}, nil
	}

	var controllers []apiparams.ControllerInfo
	err := r.jimm.DB().ForEachController(ctx, func(ctl *dbmodel.Controller) error {
		controllers = append(controllers, ctl.ToAPIControllerInfo())
		return nil
	})
	if err != nil {
		return apiparams.ListControllersResponse{}, errors.E(op, err)
	}
	return apiparams.ListControllersResponse{
		Controllers: controllers,
	}, nil
}

// RemoveController removes a controller.
func (r *controllerRoot) RemoveController(ctx context.Context, req apiparams.RemoveControllerRequest) (apiparams.ControllerInfo, error) {
	const op = errors.Op("jujuapi.RemoveController")

	ctl := dbmodel.Controller{
		Name: req.Name,
	}
	if err := r.jimm.DB().GetController(ctx, &ctl); err != nil {
		return apiparams.ControllerInfo{}, errors.E(op, err)
	}

	if err := r.jimm.RemoveController(ctx, r.user, req.Name, req.Force); err != nil {
		return apiparams.ControllerInfo{}, errors.E(op, err)
	}
	return ctl.ToAPIControllerInfo(), nil
}

// SetControllerDeprecated sets the deprecated status of a controller.
func (r *controllerRoot) SetControllerDeprecated(ctx context.Context, req apiparams.SetControllerDeprecatedRequest) (apiparams.ControllerInfo, error) {
	const op = errors.Op("jujuapi.SetControllerDeprecated")

	if err := r.jimm.SetControllerDeprecated(ctx, r.user, req.Name, req.Deprecated); err != nil {
		return apiparams.ControllerInfo{}, errors.E(op, err)
	}
	ctl := dbmodel.Controller{
		Name: req.Name,
	}
	if err := r.jimm.DB().GetController(ctx, &ctl); err != nil {
		return apiparams.ControllerInfo{}, errors.E(op, err)
	}
	return ctl.ToAPIControllerInfo(), nil
}

// maxLimit is the maximum number of audit-log entries that will be
// returned from the audit log, no matter how many are requested.
const maxLimit = 1000
const limitDefault = 50

func auditParamsToFilter(req apiparams.FindAuditEventsRequest) (db.AuditLogFilter, error) {
	var filter db.AuditLogFilter
	var err error
	filter.Method = req.Method
	filter.Model = req.Model
	filter.SortTime = req.SortTime

	if req.After != "" {
		filter.Start, err = time.Parse(time.RFC3339, req.After)
		if err != nil {
			return filter, errors.E(err, errors.CodeBadRequest, `invalid "after" filter`)
		}
	}
	if req.Before != "" {
		filter.End, err = time.Parse(time.RFC3339, req.Before)
		if err != nil {
			return filter, errors.E(err, errors.CodeBadRequest, `invalid "before" filter`)
		}
	}
	if req.UserTag != "" {
		tag, err := names.ParseUserTag(req.UserTag)
		if err != nil {
			return filter, errors.E(err, errors.CodeBadRequest, `invalid "user-tag" filter`)
		}
		filter.UserTag = tag.String()
	}

	limit := int(req.Limit)
	if limit < 1 {
		limit = limitDefault
	}
	if limit > maxLimit {
		limit = maxLimit
	}
	filter.Limit = limit
	offset := req.Offset
	if offset < 0 {
		offset = 0
	}
	filter.Offset = offset
	return filter, nil
}

// FindAuditEvents finds the audit-log entries that match the given filter.
func (r *controllerRoot) FindAuditEvents(ctx context.Context, req apiparams.FindAuditEventsRequest) (apiparams.AuditEvents, error) {
	const op = errors.Op("jujuapi.FindAuditEvents")
	filter, err := auditParamsToFilter(req)
	if err != nil {
		return apiparams.AuditEvents{}, errors.E(op, err)
	}
	entries, err := r.jimm.FindAuditEvents(ctx, r.user, filter)
	if err != nil {
		return apiparams.AuditEvents{}, errors.E(op, err)
	}

	events := make([]apiparams.AuditEvent, len(entries))
	for i, ent := range entries {
		events[i] = ent.ToAPIAuditEvent()
	}
	return apiparams.AuditEvents{
		Events: events,
	}, nil
}

// GrantAuditLogAccess grants access to the audit log at the specified
// level to the specified user. The only currently supported level is
// "read". Only controller admin users can grant access to the audit log.
func (r *controllerRoot) GrantAuditLogAccess(ctx context.Context, req apiparams.AuditLogAccessRequest) error {
	const op = errors.Op("jujuapi.GrantAuditLogAccess")

	ut, err := parseUserTag(req.UserTag)
	if err != nil {
		return errors.E(op, err, errors.CodeBadRequest)
	}

	err = r.jimm.GrantAuditLogAccess(ctx, r.user, ut)
	if err != nil {
		return errors.E(op, err)
	}
	return nil
}

// RevokeAuditLogAccess revokes access to the audit log at the specified
// level from the specified user. The only currently supported level is
// "read". Only controller admin users can revoke access to the audit log.
func (r *controllerRoot) RevokeAuditLogAccess(ctx context.Context, req apiparams.AuditLogAccessRequest) error {
	const op = errors.Op("jujuapi.RevokeAuditLogAccess")

	ut, err := parseUserTag(req.UserTag)
	if err != nil {
		return errors.E(op, err, errors.CodeBadRequest)
	}

	err = r.jimm.RevokeAuditLogAccess(ctx, r.user, ut)
	if err != nil {
		return errors.E(op, err)
	}
	return nil
}

// FullModelStatus returns the full status of the juju model.
func (r *controllerRoot) FullModelStatus(ctx context.Context, req apiparams.FullModelStatusRequest) (jujuparams.FullStatus, error) {
	const op = errors.Op("jujuapi.FullModelStatus")

	mt, err := names.ParseModelTag(req.ModelTag)
	if err != nil {
		return jujuparams.FullStatus{}, errors.E(op, err, errors.CodeBadRequest)
	}

	status, err := r.jimm.FullModelStatus(ctx, r.user, mt, req.Patterns)
	if err != nil {
		return jujuparams.FullStatus{}, errors.E(op, err)
	}

	return *status, nil
}

// UpdateMigratedModel checks that the model has been migrated to the specified controller
// and updates internal representation of the model.
func (r *controllerRoot) UpdateMigratedModel(ctx context.Context, req apiparams.UpdateMigratedModelRequest) error {
	const op = errors.Op("jujuapi.UpdateMigratedModel")

	if !r.user.JimmAdmin {
		return errors.E(op, errors.CodeUnauthorized, "unauthorized")
	}

	mt, err := names.ParseModelTag(req.ModelTag)
	if err != nil {
		return errors.E(op, err, errors.CodeBadRequest)
	}
	err = r.jimm.UpdateMigratedModel(ctx, r.user, mt, req.TargetController)
	if err != nil {
		return errors.E(op, err)
	}
	return nil
}

// ImportModel imports a model already attached to a controller allowing
// management of that model in JIMM.
func (r *controllerRoot) ImportModel(ctx context.Context, req apiparams.ImportModelRequest) error {
	const op = errors.Op("jujuapi.ImportModel")

	mt, err := names.ParseModelTag(req.ModelTag)
	if err != nil {
		return errors.E(op, err, errors.CodeBadRequest)
	}

	err = r.jimm.ImportModel(ctx, r.user, req.Controller, mt, req.Owner)
	if err != nil {
		return errors.E(op, err)
	}
	return nil
}

// RemoveCloudFromController removes the specified cloud from a specific controller.
func (r *controllerRoot) RemoveCloudFromController(ctx context.Context, req apiparams.RemoveCloudFromControllerRequest) error {
	const op = errors.Op("jujuapi.RemoveCloudFromController")
	ct, err := names.ParseCloudTag(req.CloudTag)
	if err != nil {
		return errors.E(op, err, errors.CodeBadRequest)
	}
	if err := r.jimm.RemoveCloudFromController(ctx, r.user, req.ControllerName, ct); err != nil {
		return errors.E(op, err)
	}
	return nil
}

// CrossModelQuery enables users to query all of their available models and each entity within the model.
//
// The query will run against output exactly like "juju status --format json", but for each of their models.
func (r *controllerRoot) CrossModelQuery(ctx context.Context, req apiparams.CrossModelQueryRequest) (apiparams.CrossModelQueryResponse, error) {
	const op = errors.Op("jujuapi.CrossModelQuery")

	modelUUIDs, err := r.user.ListModels(ctx, ofganames.ReaderRelation)
	if err != nil {
		return apiparams.CrossModelQueryResponse{}, errors.E(op, errors.Code("failed to list user's model access"))
	}
	models, err := r.jimm.DB().GetModelsByUUID(ctx, modelUUIDs)
	if err != nil {
		return apiparams.CrossModelQueryResponse{}, errors.E(op, errors.Code("failed to get models for user"))
	}

	switch strings.TrimSpace(strings.ToLower(req.Type)) {
	case "jq":
		return r.jimm.QueryModelsJq(ctx, models, req.Query)
	case "jimmsql":
		return apiparams.CrossModelQueryResponse{}, errors.E(op, errors.CodeNotImplemented)
	default:
		return apiparams.CrossModelQueryResponse{}, errors.E(op, errors.Code("invalid query type"), "unable to query models")
	}
}

// PurgeLogs removes all audit log entries older than the specified date.
func (r *controllerRoot) PurgeLogs(ctx context.Context, req apiparams.PurgeLogsRequest) (apiparams.PurgeLogsResponse, error) {
	const op = errors.Op("jujuapi.PurgeLogs")

	deleted_count, err := r.jimm.PurgeLogs(ctx, r.user, req.Date)
	if err != nil {
		return apiparams.PurgeLogsResponse{}, errors.E(op, err)
	}
	return apiparams.PurgeLogsResponse{
		DeletedCount: deleted_count,
	}, nil
}

// MigrateModel is a JIMM specific method for migrating models between two controllers that
// are already attached to JIMM. See InitiateMigration in controller.go to migrate a model
// in a controller attached to JIMM to one not managed by JIMM.
func (r *controllerRoot) MigrateModel(ctx context.Context, args apiparams.MigrateModelRequest) (jujuparams.InitiateMigrationResults, error) {
	const op = errors.Op("jujuapi.MigrateModel")

	results := make([]jujuparams.InitiateMigrationResult, len(args.Specs))
	for i, arg := range args.Specs {
		mt, err := names.ParseModelTag(arg.ModelTag)
		if err != nil {
			results[i].Error = mapError(errors.E(op, err))
			continue
		}
		result, err := r.jimm.InitiateInternalMigration(ctx, r.user, mt, arg.TargetController)
		if err != nil {
			result.Error = mapError(errors.E(op, err))
		}
		results[i] = result
	}

	return jujuparams.InitiateMigrationResults{
		Results: results,
	}, nil
}

<<<<<<< HEAD
=======
// FindJobs returns a list of jobs in different states after applying the filters in the FindJobsRequest
// This is only accessible by JIMM admins
>>>>>>> cb48e797
func (r *controllerRoot) FindJobs(ctx context.Context, req apiparams.FindJobsRequest) (apiparams.Jobs, error) {
	const op = errors.Op("jujuapi.FindJobs")
	if !r.user.JimmAdmin {
		return apiparams.Jobs{}, errors.E(op, errors.CodeUnauthorized, "unauthorized")
	}
	Jobs, err := r.jimm.FindJobs(ctx, req)
	if err != nil {
		return apiparams.Jobs{}, errors.E(op, err)
	}
	return Jobs, nil
}<|MERGE_RESOLUTION|>--- conflicted
+++ resolved
@@ -499,11 +499,8 @@
 	}, nil
 }
 
-<<<<<<< HEAD
-=======
 // FindJobs returns a list of jobs in different states after applying the filters in the FindJobsRequest
 // This is only accessible by JIMM admins
->>>>>>> cb48e797
 func (r *controllerRoot) FindJobs(ctx context.Context, req apiparams.FindJobsRequest) (apiparams.Jobs, error) {
 	const op = errors.Op("jujuapi.FindJobs")
 	if !r.user.JimmAdmin {
