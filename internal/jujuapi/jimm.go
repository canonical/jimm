--- conflicted
+++ resolved
@@ -54,10 +54,7 @@
 		r.AddMethod("JIMM", 3, "AddCloudToController", addCloudToControllerMethod)
 		r.AddMethod("JIMM", 3, "RemoveCloudFromController", removeCloudFromControllerMethod)
 
-<<<<<<< HEAD
 		// JIMM Generic RPC
-=======
->>>>>>> 694ad781
 		r.AddMethod("JIMM", 4, "AddController", addControllerMethod)
 		r.AddMethod("JIMM", 4, "DisableControllerUUIDMasking", disableControllerUUIDMaskingMethod)
 		r.AddMethod("JIMM", 4, "FindAuditEvents", findAuditEventsMethod)
@@ -71,10 +68,10 @@
 		r.AddMethod("JIMM", 4, "UpdateMigratedModel", updateMigratedModelMethod)
 		r.AddMethod("JIMM", 4, "AddCloudToController", addCloudToControllerMethod)
 		r.AddMethod("JIMM", 4, "RemoveCloudFromController", removeCloudFromControllerMethod)
-<<<<<<< HEAD
 
 		// JIMM ReBAC RPC
-		r.AddMethod("JIMM", 4, "AddGroup", rpc.Method(r.AddGroup))
+		// TODO(alex): come back change this once u move it over
+		r.AddMethod("JIMM", 4, "AddGroup", addGroupMethod)
 		r.AddMethod("JIMM", 4, "RemoveGroup", rpc.Method(r.RemoveGroup))
 		r.AddMethod("JIMM", 4, "RenameGroup", rpc.Method(r.RenameGroup))
 		r.AddMethod("JIMM", 4, "ListGroups", rpc.Method(r.ListGroups))
@@ -86,12 +83,9 @@
 
 		r.AddMethod("JIMM", 4, "GetAuthorisationModel", rpc.Method(r.GetAuthorisationModel))
 
-		return []int{2, 3}
-=======
-		r.AddMethod("JIMM", 4, "AddGroup", addGroupMethod)
+		r.AddMethod("JIMM", 4, "AddGroup")
 
 		return []int{2, 3, 4}
->>>>>>> 694ad781
 	}
 }
 
