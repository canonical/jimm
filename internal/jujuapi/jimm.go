// Copyright 2016 Canonical Ltd.

package jujuapi

import (
	"context"
	"strings"
	"time"

	"github.com/juju/juju/core/network"
	jujuparams "github.com/juju/juju/rpc/params"
	"github.com/juju/names/v4"
	"github.com/juju/zaputil"
	"github.com/juju/zaputil/zapctx"

	apiparams "github.com/CanonicalLtd/jimm/api/params"
	"github.com/CanonicalLtd/jimm/internal/db"
	"github.com/CanonicalLtd/jimm/internal/dbmodel"
	"github.com/CanonicalLtd/jimm/internal/errors"
	"github.com/CanonicalLtd/jimm/internal/jujuapi/rpc"
	"github.com/CanonicalLtd/jimm/internal/openfga"
)

func init() {
	facadeInit["JIMM"] = func(r *controllerRoot) []int {
		addControllerMethod := rpc.Method(r.AddController)
		disableControllerUUIDMaskingMethod := rpc.Method(r.DisableControllerUUIDMasking)
		findAuditEventsMethod := rpc.Method(r.FindAuditEvents)
		grantAuditLogAccessMethod := rpc.Method(r.GrantAuditLogAccess)
		importModelMethod := rpc.Method(r.ImportModel)
		listControllersMethod := rpc.Method(r.ListControllers)
		listControllersV3Method := rpc.Method(r.ListControllersV3)
		removeControllerMethod := rpc.Method(r.RemoveController)
		revokeAuditLogAccessMethod := rpc.Method(r.RevokeAuditLogAccess)
		setControllerDeprecatedMethod := rpc.Method(r.SetControllerDeprecated)
		fullModelStatusMethod := rpc.Method(r.FullModelStatus)
		updateMigratedModelMethod := rpc.Method(r.UpdateMigratedModel)
		addCloudToControllerMethod := rpc.Method(r.AddCloudToController)
		removeCloudFromControllerMethod := rpc.Method(r.RemoveCloudFromController)
<<<<<<< HEAD
		addGroupMethod := rpc.Method(r.AddGroup)
		renameGroupMethod := rpc.Method(r.RenameGroup)
		removeGroupMethod := rpc.Method(r.RemoveGroup)
		listGroupsMethod := rpc.Method(r.ListGroups)
		addRelationMethod := rpc.Method(r.AddRelation)
		removeRelationMethod := rpc.Method(r.RemoveRelation)
		checkRelationMethod := rpc.Method(r.CheckRelation)
		listRelationshipTuplesMethod := rpc.Method(r.ListRelationshipTuples)
=======
>>>>>>> b8373d81
		crossModelQueryMethod := rpc.Method(r.CrossModelQuery)

		r.AddMethod("JIMM", 2, "DisableControllerUUIDMasking", disableControllerUUIDMaskingMethod)
		r.AddMethod("JIMM", 2, "ListControllers", listControllersMethod)

		r.AddMethod("JIMM", 3, "AddController", addControllerMethod)
		r.AddMethod("JIMM", 3, "DisableControllerUUIDMasking", disableControllerUUIDMaskingMethod)
		r.AddMethod("JIMM", 3, "FindAuditEvents", findAuditEventsMethod)
		r.AddMethod("JIMM", 3, "FullModelStatus", fullModelStatusMethod)
		r.AddMethod("JIMM", 3, "GrantAuditLogAccess", grantAuditLogAccessMethod)
		r.AddMethod("JIMM", 3, "ImportModel", importModelMethod)
		r.AddMethod("JIMM", 3, "ListControllers", listControllersV3Method)
		r.AddMethod("JIMM", 3, "RemoveController", removeControllerMethod)
		r.AddMethod("JIMM", 3, "RevokeAuditLogAccess", revokeAuditLogAccessMethod)
		r.AddMethod("JIMM", 3, "SetControllerDeprecated", setControllerDeprecatedMethod)
		r.AddMethod("JIMM", 3, "UpdateMigratedModel", updateMigratedModelMethod)
		r.AddMethod("JIMM", 3, "AddCloudToController", addCloudToControllerMethod)
		r.AddMethod("JIMM", 3, "RemoveCloudFromController", removeCloudFromControllerMethod)
		r.AddMethod("JIMM", 3, "CrossModelQuery", crossModelQueryMethod)

		// JIMM Generic RPC
		r.AddMethod("JIMM", 4, "AddController", addControllerMethod)
		r.AddMethod("JIMM", 4, "DisableControllerUUIDMasking", disableControllerUUIDMaskingMethod)
		r.AddMethod("JIMM", 4, "FindAuditEvents", findAuditEventsMethod)
		r.AddMethod("JIMM", 4, "FullModelStatus", fullModelStatusMethod)
		r.AddMethod("JIMM", 4, "GrantAuditLogAccess", grantAuditLogAccessMethod)
		r.AddMethod("JIMM", 4, "ImportModel", importModelMethod)
		r.AddMethod("JIMM", 4, "ListControllers", listControllersV3Method)
		r.AddMethod("JIMM", 4, "RemoveController", removeControllerMethod)
		r.AddMethod("JIMM", 4, "RevokeAuditLogAccess", revokeAuditLogAccessMethod)
		r.AddMethod("JIMM", 4, "SetControllerDeprecated", setControllerDeprecatedMethod)
		r.AddMethod("JIMM", 4, "UpdateMigratedModel", updateMigratedModelMethod)
		r.AddMethod("JIMM", 4, "AddCloudToController", addCloudToControllerMethod)
		r.AddMethod("JIMM", 4, "RemoveCloudFromController", removeCloudFromControllerMethod)
		// JIMM ReBAC RPC
		r.AddMethod("JIMM", 4, "AddGroup", addGroupMethod)
		r.AddMethod("JIMM", 4, "RenameGroup", renameGroupMethod)
		r.AddMethod("JIMM", 4, "RemoveGroup", removeGroupMethod)
		r.AddMethod("JIMM", 4, "ListGroups", listGroupsMethod)
		r.AddMethod("JIMM", 4, "AddRelation", addRelationMethod)
		r.AddMethod("JIMM", 4, "RemoveRelation", removeRelationMethod)
		r.AddMethod("JIMM", 4, "CheckRelation", checkRelationMethod)
		r.AddMethod("JIMM", 4, "ListRelationshipTuples", listRelationshipTuplesMethod)
		// JIMM Cross-model queries
		r.AddMethod("JIMM", 4, "CrossModelQuery", crossModelQueryMethod)

		return []int{2, 3, 4}
	}
}

// DisableControllerUUIDMasking ensures that the controller UUID returned
// with any model information is the UUID of the juju controller that is
// hosting the model, and not JAAS.
func (r *controllerRoot) DisableControllerUUIDMasking(ctx context.Context) error {
	const op = errors.Op("jujuapi.DisableControllerUUIDMasking")

	isControllerAdmin, err := openfga.IsAdministrator(ctx, r.user, names.NewControllerTag(r.jimm.UUID))
	if err != nil {
		return errors.E(op, errors.CodeUnauthorized, "unauthorized")
	}
	if !isControllerAdmin {
		return errors.E(op, errors.CodeUnauthorized, "unauthorized")
	}
	r.controllerUUIDMasking = false
	return nil
}

// LegacyListControllerResponse holds a list of controllers as returned
// by the legacy JIMM.ListControllers API.
type LegacyListControllerResponse struct {
	Controllers []LegacyControllerResponse `json:"controllers"`
}

// LegacyControllerResponse holds information on a given Controller as
// returned by the legacy JIMM.ListControllers API.
type LegacyControllerResponse struct {
	// Path holds the path of the controller.
	Path string `json:"path"`

	// ProviderType holds the kind of provider used
	// by the Controller.
	ProviderType string `json:"provider-type,omitempty"`

	// Location holds location attributes associated with the controller.
	Location map[string]string `json:"location,omitempty"`

	// Public holds whether the controller is part of the public
	// pool of controllers.
	Public bool

	// UnavailableSince holds the time that the JEM server
	// noticed that the model's controller could not be
	// contacted. It is empty when the model is available.
	UnavailableSince *time.Time `json:"unavailable-since,omitempty"`

	// UUID holds the controller's UUID.
	UUID string `json:"uuid,omitempty"`

	// Version holds the version of the controller.
	Version string `json:"version,omitempty"`
}

// ListControllers returns the list of juju controllers hosting models
// as part of this JAAS system.
func (r *controllerRoot) ListControllers(ctx context.Context) (LegacyListControllerResponse, error) {
	const op = errors.Op("jujuapi.ListControllers")

	isControllerAdmin, err := openfga.IsAdministrator(ctx, r.user, names.NewControllerTag(r.jimm.UUID))
	if err != nil {
		return LegacyListControllerResponse{}, errors.E(op, errors.CodeUnauthorized, "unauthorized")
	}
	if !isControllerAdmin {
		// if the user isn't a controller admin return JAAS
		// itself as the only controller.
		srvVersion, err := r.jimm.EarliestControllerVersion(ctx)
		if err != nil {
			return LegacyListControllerResponse{}, errors.E(op, err)
		}
		return LegacyListControllerResponse{
			Controllers: []LegacyControllerResponse{{
				Path:    "admin/jaas",
				Public:  true,
				UUID:    r.params.ControllerUUID,
				Version: srvVersion.String(),
			}},
		}, nil
	}

	var controllers []LegacyControllerResponse
	err = r.jimm.Database.ForEachController(ctx, func(ctl *dbmodel.Controller) error {
		var cr LegacyControllerResponse
		cr.Path = "admin/" + ctl.Name
		cr.Public = true
		cr.Location = map[string]string{
			"cloud":  ctl.CloudName,
			"region": ctl.CloudRegion,
		}
		if ctl.UnavailableSince.Valid {
			cr.UnavailableSince = &ctl.UnavailableSince.Time
		}
		cr.UUID = ctl.UUID
		cr.Version = ctl.AgentVersion
		controllers = append(controllers, cr)
		return nil
	})
	if err != nil {
		return LegacyListControllerResponse{}, errors.E(op, err)
	}
	return LegacyListControllerResponse{
		Controllers: controllers,
	}, nil
}

// AddCloudToController adds the specified cloud to a specific controller.
func (r *controllerRoot) AddCloudToController(ctx context.Context, req apiparams.AddCloudToControllerRequest) error {
	const op = errors.Op("jujuapi.AddCloudToController")
	if err := r.jimm.AddCloudToController(ctx, r.user, req.ControllerName, names.NewCloudTag(req.Name), req.Cloud); err != nil {
		return errors.E(op, err)
	}
	return nil
}

// AddController allows adds a controller to the pool of controllers
// available to JIMM.
func (r *controllerRoot) AddController(ctx context.Context, req apiparams.AddControllerRequest) (apiparams.ControllerInfo, error) {
	const op = errors.Op("jujuapi.AddController")

	ctl := dbmodel.Controller{
		Name:          req.Name,
		PublicAddress: req.PublicAddress,
		CACertificate: req.CACertificate,
		AdminUser:     req.Username,
		AdminPassword: req.Password,
	}
	nphps, err := network.ParseProviderHostPorts(req.APIAddresses...)
	if err != nil {
		return apiparams.ControllerInfo{}, errors.E(op, errors.CodeBadRequest, err)
	}
	for i := range nphps {
		// Mark all the unknown scopes public.
		if nphps[i].Scope == network.ScopeUnknown {
			nphps[i].Scope = network.ScopePublic
		}
	}
	ctl.Addresses = dbmodel.HostPorts{jujuparams.FromProviderHostPorts(nphps)}
	if err := r.jimm.AddController(ctx, r.user, &ctl); err != nil {
		zapctx.Error(ctx, "failed to add controller", zaputil.Error(err))
		return apiparams.ControllerInfo{}, errors.E(op, err)
	}
	return ctl.ToAPIControllerInfo(), nil
}

// ListControllersV3 returns the list of juju controllers hosting models
// as part of this JAAS system.
func (r *controllerRoot) ListControllersV3(ctx context.Context) (apiparams.ListControllersResponse, error) {
	const op = errors.Op("jujuapi.ListControllersV3")

	isControllerAdmin, err := openfga.IsAdministrator(ctx, r.user, names.NewControllerTag(r.jimm.UUID))
	if err != nil {
		return apiparams.ListControllersResponse{}, errors.E(op, errors.CodeUnauthorized, "unauthorized")
	}
	if !isControllerAdmin {
		// if the user isn't a controller admin return JAAS
		// itself as the only controller.
		srvVersion, err := r.jimm.EarliestControllerVersion(ctx)
		if err != nil {
			return apiparams.ListControllersResponse{}, errors.E(op, err)
		}
		return apiparams.ListControllersResponse{
			Controllers: []apiparams.ControllerInfo{{
				Name: "jaas", // TODO(mhilton) make this configurable.
				UUID: r.params.ControllerUUID,
				// TODO(mhilton)enable setting the public address.
				AgentVersion: srvVersion.String(),
				Status: jujuparams.EntityStatus{
					Status: "available",
				},
			}},
		}, nil
	}

	var controllers []apiparams.ControllerInfo
	err = r.jimm.Database.ForEachController(ctx, func(ctl *dbmodel.Controller) error {
		controllers = append(controllers, ctl.ToAPIControllerInfo())
		return nil
	})
	if err != nil {
		return apiparams.ListControllersResponse{}, errors.E(op, err)
	}
	return apiparams.ListControllersResponse{
		Controllers: controllers,
	}, nil
}

// RemoveController removes a controller.
func (r *controllerRoot) RemoveController(ctx context.Context, req apiparams.RemoveControllerRequest) (apiparams.ControllerInfo, error) {
	const op = errors.Op("jujuapi.RemoveController")

	ctl := dbmodel.Controller{
		Name: req.Name,
	}
	if err := r.jimm.Database.GetController(ctx, &ctl); err != nil {
		return apiparams.ControllerInfo{}, errors.E(op, err)
	}

	if err := r.jimm.RemoveController(ctx, r.user, req.Name, req.Force); err != nil {
		return apiparams.ControllerInfo{}, errors.E(op, err)
	}
	return ctl.ToAPIControllerInfo(), nil
}

// SetControllerDeprecated sets the deprecated status of a controller.
func (r *controllerRoot) SetControllerDeprecated(ctx context.Context, req apiparams.SetControllerDeprecatedRequest) (apiparams.ControllerInfo, error) {
	const op = errors.Op("jujuapi.SetControllerDeprecated")

	if err := r.jimm.SetControllerDeprecated(ctx, r.user, req.Name, req.Deprecated); err != nil {
		return apiparams.ControllerInfo{}, errors.E(op, err)
	}
	ctl := dbmodel.Controller{
		Name: req.Name,
	}
	if err := r.jimm.Database.GetController(ctx, &ctl); err != nil {
		return apiparams.ControllerInfo{}, errors.E(op, err)
	}
	return ctl.ToAPIControllerInfo(), nil
}

// maxLimit is the maximum number of audit-log entries that will be
// returned from the audit log, no matter how many are requested.
const maxLimit = 1000
const limitDefault = 50

// FindAuditEvents finds the audit-log entries that match the given filter.
func (r *controllerRoot) FindAuditEvents(ctx context.Context, req apiparams.FindAuditEventsRequest) (apiparams.AuditEvents, error) {
	const op = errors.Op("jujuapi.FindAuditEvents")

	var filter db.AuditLogFilter
	var err error
	if req.After != "" {
		filter.Start, err = time.Parse(time.RFC3339, req.After)
		if err != nil {
			return apiparams.AuditEvents{}, errors.E(op, err, errors.CodeBadRequest, `invalid "after" filter`)
		}
	}
	if req.Before != "" {
		filter.End, err = time.Parse(time.RFC3339, req.Before)
		if err != nil {
			return apiparams.AuditEvents{}, errors.E(op, err, errors.CodeBadRequest, `invalid "before" filter`)
		}
	}
	if req.UserTag != "" {
		tag, err := names.ParseUserTag(req.UserTag)
		if err != nil {
			return apiparams.AuditEvents{}, errors.E(op, err, errors.CodeBadRequest, `invalid "user-tag" filter`)
		}
		filter.UserTag = tag.String()
	}
	filter.Model = req.Model

	limit := int(req.Limit)
	if limit < 1 {
		limit = limitDefault
	}
	if limit > maxLimit {
		limit = maxLimit
	}
	filter.Limit = limit
	offset := req.Offset
	if offset < 0 {
		offset = 0
	}
	filter.Offset = offset

	entries, err := r.jimm.FindAuditEvents(ctx, r.user, filter)
	if err != nil {
		return apiparams.AuditEvents{}, errors.E(op, err)
	}

	events := make([]apiparams.AuditEvent, len(entries))
	for i, ent := range entries {
		events[i] = ent.ToAPIAuditEvent()
	}
	return apiparams.AuditEvents{
		Events: events,
	}, nil
}

// GrantAuditLogAccess grants access to the audit log at the specified
// level to the specified user. The only currently supported level is
// "read". Only controller admin users can grant access to the audit log.
func (r *controllerRoot) GrantAuditLogAccess(ctx context.Context, req apiparams.AuditLogAccessRequest) error {
	const op = errors.Op("jujuapi.GrantAuditLogAccess")

	ut, err := parseUserTag(req.UserTag)
	if err != nil {
		return errors.E(op, err, errors.CodeBadRequest, "invalid user tag")
	}

	err = r.jimm.GrantAuditLogAccess(ctx, r.user, ut)
	if err != nil {
		return errors.E(op, err)
	}
	return nil
}

// RevokeAuditLogAccess revokes access to the audit log at the specified
// level from the specified user. The only currently supported level is
// "read". Only controller admin users can revoke access to the audit log.
func (r *controllerRoot) RevokeAuditLogAccess(ctx context.Context, req apiparams.AuditLogAccessRequest) error {
	const op = errors.Op("jujuapi.RevokeAuditLogAccess")

	ut, err := parseUserTag(req.UserTag)
	if err != nil {
		return errors.E(op, err, errors.CodeBadRequest, "invalid user tag")
	}

	err = r.jimm.RevokeAuditLogAccess(ctx, r.user, ut)
	if err != nil {
		return errors.E(op, err)
	}
	return nil
}

// FullModelStatus returns the full status of the juju model.
func (r *controllerRoot) FullModelStatus(ctx context.Context, req apiparams.FullModelStatusRequest) (jujuparams.FullStatus, error) {
	const op = errors.Op("jujuapi.FullModelStatus")

	mt, err := names.ParseModelTag(req.ModelTag)
	if err != nil {
		return jujuparams.FullStatus{}, errors.E(op, err, errors.CodeBadRequest)
	}

	status, err := r.jimm.FullModelStatus(ctx, r.user, mt, req.Patterns)
	if err != nil {
		return jujuparams.FullStatus{}, errors.E(op, err)
	}

	return *status, nil
}

// UpdateMigratedModel checks that the model has been migrated to the specified controller
// and updates internal representation of the model.
func (r *controllerRoot) UpdateMigratedModel(ctx context.Context, req apiparams.UpdateMigratedModelRequest) error {
	const op = errors.Op("jujuapi.UpdateMigratedModel")

	if r.user.ControllerAccess != "superuser" {
		return errors.E(op, errors.CodeUnauthorized, "unauthorized")
	}

	mt, err := names.ParseModelTag(req.ModelTag)
	if err != nil {
		return errors.E(op, err, errors.CodeBadRequest)
	}
	err = r.jimm.UpdateMigratedModel(ctx, r.user, mt, req.TargetController)
	if err != nil {
		return errors.E(op, err)
	}
	return nil
}

// ImportModel imports a model already attached to a controller allowing
// management of that model in JIMM.
func (r *controllerRoot) ImportModel(ctx context.Context, req apiparams.ImportModelRequest) error {
	const op = errors.Op("jujuapi.ImportModel")

	mt, err := names.ParseModelTag(req.ModelTag)
	if err != nil {
		return errors.E(op, err, errors.CodeBadRequest)
	}

	err = r.jimm.ImportModel(ctx, r.user, req.Controller, mt)
	if err != nil {
		return errors.E(op, err)
	}
	return nil
}

// RemoveCloudFromController removes the specified cloud from a specific controller.
func (r *controllerRoot) RemoveCloudFromController(ctx context.Context, req apiparams.RemoveCloudFromControllerRequest) error {
	const op = errors.Op("jujuapi.RemoveCloudFromController")
	ct, err := names.ParseCloudTag(req.CloudTag)
	if err != nil {
		return errors.E(op, err, errors.CodeBadRequest)
	}
	if err := r.jimm.RemoveCloudFromController(ctx, r.user, req.ControllerName, ct); err != nil {
		return errors.E(op, err)
	}
	return nil
}

// CrossModelQuery enables users to query all of their available models and each entity within the model.
//
// The query will run against output exactly like "juju status --format json", but for each of their models.
func (r *controllerRoot) CrossModelQuery(ctx context.Context, req apiparams.CrossModelQueryRequest) (apiparams.CrossModelQueryResponse, error) {
	const op = errors.Op("jujuapi.CrossModelQuery")
<<<<<<< HEAD
	modelUUIDs, err := r.user.ListModels(ctx)
	if err != nil {
		return apiparams.CrossModelQueryResponse{}, errors.E(op, errors.Code("failed to get models for user"))
	}
	switch strings.TrimSpace(strings.ToLower(req.Type)) {
	case "jq":
		return r.jimm.QueryModelsJq(ctx, modelUUIDs, req.Query)
=======

	usersModels, err := r.jimm.Database.GetUserModels(ctx, r.user)
	if err != nil {
		return apiparams.CrossModelQueryResponse{}, errors.E(op, errors.Code("failed to get models for user"))
	}
	models := make([]dbmodel.Model, len(usersModels))
	for i, m := range usersModels {
		models[i] = m.Model_
	}
	switch strings.TrimSpace(strings.ToLower(req.Type)) {
	case "jq":
		return r.jimm.QueryModelsJq(ctx, models, req.Query)
>>>>>>> b8373d81
	case "jimmsql":
		return apiparams.CrossModelQueryResponse{}, errors.E(op, errors.CodeNotImplemented)
	default:
		return apiparams.CrossModelQueryResponse{}, errors.E(op, errors.Code("invalid query type"), "unable to query models")
	}
}<|MERGE_RESOLUTION|>--- conflicted
+++ resolved
@@ -37,7 +37,6 @@
 		updateMigratedModelMethod := rpc.Method(r.UpdateMigratedModel)
 		addCloudToControllerMethod := rpc.Method(r.AddCloudToController)
 		removeCloudFromControllerMethod := rpc.Method(r.RemoveCloudFromController)
-<<<<<<< HEAD
 		addGroupMethod := rpc.Method(r.AddGroup)
 		renameGroupMethod := rpc.Method(r.RenameGroup)
 		removeGroupMethod := rpc.Method(r.RemoveGroup)
@@ -46,8 +45,6 @@
 		removeRelationMethod := rpc.Method(r.RemoveRelation)
 		checkRelationMethod := rpc.Method(r.CheckRelation)
 		listRelationshipTuplesMethod := rpc.Method(r.ListRelationshipTuples)
-=======
->>>>>>> b8373d81
 		crossModelQueryMethod := rpc.Method(r.CrossModelQuery)
 
 		r.AddMethod("JIMM", 2, "DisableControllerUUIDMasking", disableControllerUUIDMaskingMethod)
@@ -483,7 +480,6 @@
 // The query will run against output exactly like "juju status --format json", but for each of their models.
 func (r *controllerRoot) CrossModelQuery(ctx context.Context, req apiparams.CrossModelQueryRequest) (apiparams.CrossModelQueryResponse, error) {
 	const op = errors.Op("jujuapi.CrossModelQuery")
-<<<<<<< HEAD
 	modelUUIDs, err := r.user.ListModels(ctx)
 	if err != nil {
 		return apiparams.CrossModelQueryResponse{}, errors.E(op, errors.Code("failed to get models for user"))
@@ -491,20 +487,6 @@
 	switch strings.TrimSpace(strings.ToLower(req.Type)) {
 	case "jq":
 		return r.jimm.QueryModelsJq(ctx, modelUUIDs, req.Query)
-=======
-
-	usersModels, err := r.jimm.Database.GetUserModels(ctx, r.user)
-	if err != nil {
-		return apiparams.CrossModelQueryResponse{}, errors.E(op, errors.Code("failed to get models for user"))
-	}
-	models := make([]dbmodel.Model, len(usersModels))
-	for i, m := range usersModels {
-		models[i] = m.Model_
-	}
-	switch strings.TrimSpace(strings.ToLower(req.Type)) {
-	case "jq":
-		return r.jimm.QueryModelsJq(ctx, models, req.Query)
->>>>>>> b8373d81
 	case "jimmsql":
 		return apiparams.CrossModelQueryResponse{}, errors.E(op, errors.CodeNotImplemented)
 	default:
