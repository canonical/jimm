// Copyright 2016 Canonical Ltd.

package jujuapi_test

import (
	"fmt"
	"net/http"
	"net/http/httptest"
	"net/url"

	"github.com/gorilla/websocket"
	jujuparams "github.com/juju/juju/apiserver/params"
	"github.com/juju/juju/rpc/jsoncodec"
	"github.com/juju/testing/httptesting"
	gc "gopkg.in/check.v1"

<<<<<<< HEAD
	jem "github.com/CanonicalLtd/jimm"
	"github.com/CanonicalLtd/jimm/internal/apitest"
	"github.com/CanonicalLtd/jimm/internal/mongodoc"
=======
	"github.com/CanonicalLtd/jimm/internal/jemtest/apitest"
	"github.com/CanonicalLtd/jimm/internal/jujuapi"
>>>>>>> 98739a15
	"github.com/CanonicalLtd/jimm/params"
)

type apiSuite struct {
	apitest.BootstrapAPISuite
}

var _ = gc.Suite(&apiSuite{})

func (s *apiSuite) SetUpTest(c *gc.C) {
	s.NewAPIHandler = jujuapi.NewAPIHandler
	s.Params.GUILocation = "https://jujucharms.com.test"
	s.BootstrapAPISuite.SetUpTest(c)
}

func (s *apiSuite) TestGUI(c *gc.C) {
	AssertRedirect(c, RedirectParams{
		Handler:        s.APIHandler,
		Method:         "GET",
		URL:            fmt.Sprintf("/gui/%s", s.Model.UUID),
		ExpectCode:     http.StatusMovedPermanently,
		ExpectLocation: "https://jujucharms.com.test/u/bob/model-1",
	})
}

func (s *apiSuite) TestGUINotFound(c *gc.C) {
	p := s.Params
	p.GUILocation = ""
	hnd := s.NewAPIHTTPHandler(c, p)
	httptesting.AssertJSONCall(c, httptesting.JSONCallParams{
		URL:          fmt.Sprintf("/gui/%s", "000000000000-0000-0000-0000-00000000"),
		Handler:      hnd,
		ExpectStatus: http.StatusNotFound,
		ExpectBody: params.Error{
			Code:    params.ErrNotFound,
			Message: "no GUI location specified",
		},
	})
}

func (s *apiSuite) TestGUIModelNotFound(c *gc.C) {
	httptesting.AssertJSONCall(c, httptesting.JSONCallParams{
		URL:          fmt.Sprintf("/gui/%s", "000000000000-0000-0000-0000-00000000"),
		Handler:      s.APIHandler,
		ExpectStatus: http.StatusNotFound,
		ExpectBody: params.Error{
			Code:    params.ErrNotFound,
			Message: `model not found`,
		},
	})
}

func (s *apiSuite) TestGUIArchive(c *gc.C) {
	httptesting.AssertJSONCall(c, httptesting.JSONCallParams{
		Handler:      s.APIHandler,
		Method:       "GET",
		URL:          "/gui-archive",
		ExpectStatus: http.StatusOK,
		ExpectBody:   jujuparams.GUIArchiveResponse{},
	})
}

type RedirectParams struct {
	Method         string
	URL            string
	Handler        http.Handler
	ExpectCode     int
	ExpectLocation string
}

// AssertRedirect checks that a handler returns a redirect
func AssertRedirect(c *gc.C, p RedirectParams) {
	if p.Method == "" {
		p.Method = "GET"
	}
	req, err := http.NewRequest(p.Method, p.URL, nil)
	c.Assert(err, gc.Equals, nil)
	rr := httptest.NewRecorder()
	p.Handler.ServeHTTP(rr, req)
	if p.ExpectCode == 0 {
		c.Assert(300 <= rr.Code && rr.Code < 400, gc.Equals, true, gc.Commentf("Expected redirect status (3XX), got %d", rr.Code))
	} else {
		c.Assert(rr.Code, gc.Equals, p.ExpectCode)
	}
	c.Assert(rr.HeaderMap.Get("Location"), gc.Equals, p.ExpectLocation)
}

func (s *apiSuite) TestModelCommands(c *gc.C) {
	ctx := context.Background()

	s.AssertAddController(ctx, c, params.EntityPath{User: "bob", Name: "controller-1"}, true)
	controller, err := s.JEM.DB.Controller(ctx, params.EntityPath{User: "bob", Name: "controller-1"})
	c.Assert(err, gc.Equals, nil)
	cred := s.AssertUpdateCredential(ctx, c, "bob", "dummy", "cred1", "empty")
	_, uuid := s.CreateModel(ctx, c, params.EntityPath{"bob", "gui-model"}, params.EntityPath{"bob", "controller-1"}, cred)
	jemSrv := s.NewServer(ctx, c, s.Session, s.IDMSrv, jem.ServerParams{})
	defer jemSrv.Close()
	path := fmt.Sprintf("/model/%s/commands", uuid)
	server := httptest.NewServer(jemSrv)
	defer server.Close()

	serverURL, err := url.Parse(server.URL)
	c.Assert(err, gc.Equals, nil)
	u := url.URL{
		Scheme: "ws",
		Host:   serverURL.Host,
		Path:   path,
	}

	conn, response, err := websocket.DefaultDialer.Dial(u.String(), nil)
	if err != nil {
		c.Assert(err, gc.Equals, nil)
	}
	c.Assert(response.StatusCode, gc.Equals, http.StatusSwitchingProtocols)
	defer conn.Close()

	msg := struct {
		RedirectTo string `json:"redirect-to"`
	}{}
	jsonConn := jsoncodec.NewWebsocketConn(conn)
	err = jsonConn.Receive(&msg)
	c.Assert(err, gc.Equals, nil)
	c.Assert(msg.RedirectTo, gc.Equals, fmt.Sprintf("wss://%s/model/%s/commands", mongodoc.Addresses(controller.HostPorts)[0], uuid))
}

func (s *apiSuite) TestModelCommandsModelNotFoundf(c *gc.C) {
	ctx := context.Background()

	jemSrv := s.NewServer(ctx, c, s.Session, s.IDMSrv, jem.ServerParams{})
	defer jemSrv.Close()
	path := fmt.Sprintf("/model/%s/commands", "000000000000-0000-0000-0000-00000000")
	server := httptest.NewServer(jemSrv)
	defer server.Close()

	serverURL, err := url.Parse(server.URL)
	c.Assert(err, gc.Equals, nil)
	u := url.URL{
		Scheme: "ws",
		Host:   serverURL.Host,
		Path:   path,
	}

	_, response, err := websocket.DefaultDialer.Dial(u.String(), nil)
	if err != nil {
		c.Assert(err, gc.ErrorMatches, "websocket: bad handshake")
	}
	c.Assert(response.StatusCode, gc.Equals, http.StatusNotFound)
}<|MERGE_RESOLUTION|>--- conflicted
+++ resolved
@@ -14,14 +14,9 @@
 	"github.com/juju/testing/httptesting"
 	gc "gopkg.in/check.v1"
 
-<<<<<<< HEAD
-	jem "github.com/CanonicalLtd/jimm"
-	"github.com/CanonicalLtd/jimm/internal/apitest"
-	"github.com/CanonicalLtd/jimm/internal/mongodoc"
-=======
 	"github.com/CanonicalLtd/jimm/internal/jemtest/apitest"
 	"github.com/CanonicalLtd/jimm/internal/jujuapi"
->>>>>>> 98739a15
+	"github.com/CanonicalLtd/jimm/internal/mongodoc"
 	"github.com/CanonicalLtd/jimm/params"
 )
 
@@ -110,20 +105,8 @@
 }
 
 func (s *apiSuite) TestModelCommands(c *gc.C) {
-	ctx := context.Background()
-
-	s.AssertAddController(ctx, c, params.EntityPath{User: "bob", Name: "controller-1"}, true)
-	controller, err := s.JEM.DB.Controller(ctx, params.EntityPath{User: "bob", Name: "controller-1"})
-	c.Assert(err, gc.Equals, nil)
-	cred := s.AssertUpdateCredential(ctx, c, "bob", "dummy", "cred1", "empty")
-	_, uuid := s.CreateModel(ctx, c, params.EntityPath{"bob", "gui-model"}, params.EntityPath{"bob", "controller-1"}, cred)
-	jemSrv := s.NewServer(ctx, c, s.Session, s.IDMSrv, jem.ServerParams{})
-	defer jemSrv.Close()
-	path := fmt.Sprintf("/model/%s/commands", uuid)
-	server := httptest.NewServer(jemSrv)
-	defer server.Close()
-
-	serverURL, err := url.Parse(server.URL)
+	path := fmt.Sprintf("/model/%s/commands", s.Model.UUID)
+	serverURL, err := url.Parse(s.HTTP.URL)
 	c.Assert(err, gc.Equals, nil)
 	u := url.URL{
 		Scheme: "ws",
@@ -144,24 +127,16 @@
 	jsonConn := jsoncodec.NewWebsocketConn(conn)
 	err = jsonConn.Receive(&msg)
 	c.Assert(err, gc.Equals, nil)
-	c.Assert(msg.RedirectTo, gc.Equals, fmt.Sprintf("wss://%s/model/%s/commands", mongodoc.Addresses(controller.HostPorts)[0], uuid))
+	c.Assert(msg.RedirectTo, gc.Equals, fmt.Sprintf("wss://%s/model/%s/commands", mongodoc.Addresses(s.Controller.HostPorts)[0], s.Model.UUID))
 }
 
 func (s *apiSuite) TestModelCommandsModelNotFoundf(c *gc.C) {
-	ctx := context.Background()
-
-	jemSrv := s.NewServer(ctx, c, s.Session, s.IDMSrv, jem.ServerParams{})
-	defer jemSrv.Close()
-	path := fmt.Sprintf("/model/%s/commands", "000000000000-0000-0000-0000-00000000")
-	server := httptest.NewServer(jemSrv)
-	defer server.Close()
-
-	serverURL, err := url.Parse(server.URL)
+	serverURL, err := url.Parse(s.HTTP.URL)
 	c.Assert(err, gc.Equals, nil)
 	u := url.URL{
 		Scheme: "ws",
 		Host:   serverURL.Host,
-		Path:   path,
+		Path:   fmt.Sprintf("/models/%s/commands", s.Model.UUID),
 	}
 
 	_, response, err := websocket.DefaultDialer.Dial(u.String(), nil)
