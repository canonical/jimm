--- conflicted
+++ resolved
@@ -334,23 +334,10 @@
 	return tag, relationSpecifier, err
 }
 
-<<<<<<< HEAD
 func createTupleKeys(ofc *ofgaClient.OFGAClient, db db.Database, tuples []apiparams.RelationshipTuple) ([]openfga.TupleKey, error) {
 	keys := make([]openfga.TupleKey, 0, len(tuples))
 	for _, t := range tuples {
-		objectTag, err := ParseTag(db, t.Object)
-=======
-// AddRelation creates a tuple between two objects [if applicable]
-// within OpenFGA.
-func (r *controllerRoot) AddRelation(ctx context.Context, req apiparams.AddRelationRequest) error {
-	const op = errors.Op("jujuapi.AddRelation")
-	db := r.jimm.Database
-
-	ofc := r.ofgaClient
-	keys := make([]openfga.TupleKey, 0, len(req.Tuples))
-	for _, t := range req.Tuples {
 		objectTag, objectTagRelationSpecifier, err := ParseTag(db, t.Object)
->>>>>>> e64383cc
 		if err != nil {
 			return nil, err
 		}
@@ -376,7 +363,7 @@
 	const op = errors.Op("jujuapi.AddRelation")
 	db := r.jimm.Database
 	ofc := r.ofgaClient
-	keys, err := CreateTupleKeys(ofc, db, req.Tuples)
+	keys, err := createTupleKeys(ofc, db, req.Tuples)
 	if err != nil {
 		zapctx.Debug(ctx, err.Error())
 		return err
@@ -398,7 +385,7 @@
 	const op = errors.Op("jujuapi.RemoveRelation")
 	db := r.jimm.Database
 	ofc := r.ofgaClient
-	keys, err := CreateTupleKeys(ofc, db, req.Tuples)
+	keys, err := createTupleKeys(ofc, db, req.Tuples)
 	if err != nil {
 		zapctx.Debug(ctx, err.Error())
 		return err
