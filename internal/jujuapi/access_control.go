// Copyright 2023 canonical.

package jujuapi

import (
	"context"
	"regexp"
	"strconv"
	"time"

	"github.com/juju/zaputil"
	"github.com/juju/zaputil/zapctx"
	"go.uber.org/zap"

<<<<<<< HEAD
	apiparams "github.com/canonical/jimm/api/params"
	"github.com/canonical/jimm/internal/common/pagination"
	"github.com/canonical/jimm/internal/errors"
	jimmnames "github.com/canonical/jimm/pkg/names"
=======
	"github.com/canonical/jimm/v3/internal/errors"
	"github.com/canonical/jimm/v3/internal/openfga"
	ofganames "github.com/canonical/jimm/v3/internal/openfga/names"
	apiparams "github.com/canonical/jimm/v3/pkg/api/params"
	jimmnames "github.com/canonical/jimm/v3/pkg/names"
>>>>>>> 6014768f
)

// access_control contains the primary RPC commands for handling ReBAC within JIMM via the JIMM facade itself.

var (
	// Matches juju uris, jimm user/group tags and UUIDs
	// Performs a single match and breaks the juju URI into 10 groups, each successive group is XORD to ensure we can run
	// this just once.
	// The groups are as so:
	// [0] - Entire match
	// [1] - tag
	// [2] - A single "-", ignored
	// [3] - Controller name OR user name OR group name
	// [4] - A single ":", ignored
	// [5] - Controller user / model owner
	// [6] - A single "/", ignored
	// [7] - Model name
	// [8] - A single ".", ignored
	// [9] - Application offer name
	// [10] - Relation specifier (i.e., #member)
	// A complete matcher example would look like so with square-brackets denoting groups and paranthsis denoting index:
	// (1)[controller](2)[-](3)[controller-1](4)[:](5)[alice@canonical.com-place](6)[/](7)[model-1](8)[.](9)[offer-1](10)[#relation-specifier]"
	// In the case of something like: user-alice@wonderland or group-alices-wonderland#member, it would look like so:
	// (1)[user](2)[-](3)[alices@wonderland]
	// (1)[group](2)[-](3)[alices-wonderland](10)[#member]
	// So if a group, user, UUID, controller name comes in, it will always be index 3 for them
	// and if a relation specifier is present, it will always be index 10
	jujuURIMatcher = regexp.MustCompile(`([a-zA-Z0-9]*)(\-|\z)([a-zA-Z0-9-@.]*)(\:|)([a-zA-Z0-9-@]*)(\/|)([a-zA-Z0-9-]*)(\.|)([a-zA-Z0-9-]*)([a-zA-Z#]*|\z)\z`)
)

const (
	jimmControllerName = "jimm"
)

// AddGroup creates a group within JIMMs DB for reference by OpenFGA.
func (r *controllerRoot) AddGroup(ctx context.Context, req apiparams.AddGroupRequest) (apiparams.AddGroupResponse, error) {
	const op = errors.Op("jujuapi.AddGroup")
	resp := apiparams.AddGroupResponse{}

	if !jimmnames.IsValidGroupName(req.Name) {
		return resp, errors.E(op, errors.CodeBadRequest, "invalid group name")
	}
<<<<<<< HEAD
	if err := r.jimm.AddGroup(ctx, r.user, req.Name); err != nil {
=======

	groupEntry, err := r.jimm.AddGroup(ctx, r.user, req.Name)
	if err != nil {
>>>>>>> 6014768f
		zapctx.Error(ctx, "failed to add group", zaputil.Error(err))
		return resp, errors.E(op, err)
	}
	resp = apiparams.AddGroupResponse{Group: apiparams.Group{
		Name:      groupEntry.Name,
		UUID:      groupEntry.UUID,
		CreatedAt: groupEntry.CreatedAt.Format(time.RFC3339),
		UpdatedAt: groupEntry.UpdatedAt.Format(time.RFC3339),
	}}

	return resp, nil
}

// RenameGroup renames a group within JIMMs DB for reference by OpenFGA.
func (r *controllerRoot) RenameGroup(ctx context.Context, req apiparams.RenameGroupRequest) error {
	const op = errors.Op("jujuapi.RenameGroup")

	if !jimmnames.IsValidGroupName(req.NewName) {
		return errors.E(op, errors.CodeBadRequest, "invalid group name")
	}

	if err := r.jimm.RenameGroup(ctx, r.user, req.Name, req.NewName); err != nil {
		zapctx.Error(ctx, "failed to rename group", zaputil.Error(err))
		return errors.E(op, err)
	}
	return nil
}

// RemoveGroup removes a group within JIMMs DB for reference by OpenFGA.
func (r *controllerRoot) RemoveGroup(ctx context.Context, req apiparams.RemoveGroupRequest) error {
	const op = errors.Op("jujuapi.RemoveGroup")

	if err := r.jimm.RemoveGroup(ctx, r.user, req.Name); err != nil {
		zapctx.Error(ctx, "failed to remove group", zaputil.Error(err))
		return errors.E(op, err)
	}
	return nil
}

// ListGroup lists relational access control groups within JIMMs DB.
func (r *controllerRoot) ListGroups(ctx context.Context, req apiparams.ListGroupsRequest) (apiparams.ListGroupResponse, error) {
	const op = errors.Op("jujuapi.ListGroups")

	filter := pagination.NewOffsetFilter(req.Limit, req.Offset)
	groups, err := r.jimm.ListGroups(ctx, r.user, filter)
	if err != nil {
		return apiparams.ListGroupResponse{}, errors.E(op, err)
	}
	groupsResponse := make([]apiparams.Group, len(groups))
	for i, g := range groups {
		groupsResponse[i] = apiparams.Group{
			UUID:      g.UUID,
			Name:      g.Name,
			UUID:      g.UUID,
			CreatedAt: g.CreatedAt.Format(time.RFC3339),
			UpdatedAt: g.UpdatedAt.Format(time.RFC3339),
		}
	}

	return apiparams.ListGroupResponse{Groups: groupsResponse}, nil
}

// AddRelation creates a tuple between two objects [if applicable]
// within OpenFGA.
func (r *controllerRoot) AddRelation(ctx context.Context, req apiparams.AddRelationRequest) error {
	const op = errors.Op("jujuapi.AddRelation")

	if err := r.jimm.AddRelation(ctx, r.user, req.Tuples); err != nil {
		zapctx.Error(ctx, "failed to add relation", zaputil.Error(err))
		return errors.E(op, err)
	}
	return nil
}

// RemoveRelation removes a tuple between two objects [if applicable]
// within OpenFGA.
func (r *controllerRoot) RemoveRelation(ctx context.Context, req apiparams.RemoveRelationRequest) error {
	const op = errors.Op("jujuapi.RemoveRelation")

	err := r.jimm.RemoveRelation(ctx, r.user, req.Tuples)
	if err != nil {
		zapctx.Error(ctx, "failed to delete tuple(s)", zap.NamedError("remove-relation-error", err))
		return errors.E(op, err)
	}
	return nil
}

// CheckRelation performs an authorisation check for a particular group/user tuple
// against another tuple within OpenFGA.
// This corresponds directly to /stores/{store_id}/check.
func (r *controllerRoot) CheckRelation(ctx context.Context, req apiparams.CheckRelationRequest) (apiparams.CheckRelationResponse, error) {
	const op = errors.Op("jujuapi.CheckRelation")
	checkResp := apiparams.CheckRelationResponse{Allowed: false}

	allowed, err := r.jimm.CheckRelation(ctx, r.user, req.Tuple, false)
	if err != nil {
		zapctx.Error(ctx, "failed to check relation", zap.NamedError("check-relation-error", err))
		return checkResp, errors.E(op, err)
	}
	checkResp.Allowed = allowed
	zapctx.Debug(ctx, "check request", zap.String("allowed", strconv.FormatBool(allowed)))
	return checkResp, nil
}

// ListRelationshipTuples returns a list of tuples matching the specified filter.
func (r *controllerRoot) ListRelationshipTuples(ctx context.Context, req apiparams.ListRelationshipTuplesRequest) (apiparams.ListRelationshipTuplesResponse, error) {
	const op = errors.Op("jujuapi.ListRelationshipTuples")

	responseTuples, ct, err := r.jimm.ListRelationshipTuples(ctx, r.user, req.Tuple, req.PageSize, req.ContinuationToken)
	if err != nil {
		return apiparams.ListRelationshipTuplesResponse{}, errors.E(op, err)
	}
	errors := []string{}
	tuples := make([]apiparams.RelationshipTuple, len(responseTuples))
	for i, t := range responseTuples {
		object, err := r.jimm.ToJAASTag(ctx, t.Object)
		if err != nil {
			object = t.Object.String()
			errors = append(errors, "failed to parse object: "+err.Error())
		}
		target, err := r.jimm.ToJAASTag(ctx, t.Target)
		if err != nil {
			target = t.Target.String()
			errors = append(errors, "failed to parse target: "+err.Error())
		}
		tuples[i] = apiparams.RelationshipTuple{
			Object:       object,
			Relation:     string(t.Relation),
			TargetObject: target,
		}
	}
	return apiparams.ListRelationshipTuplesResponse{
		Tuples:            tuples,
		ContinuationToken: ct,
		Errors:            errors,
	}, nil
}<|MERGE_RESOLUTION|>--- conflicted
+++ resolved
@@ -12,18 +12,10 @@
 	"github.com/juju/zaputil/zapctx"
 	"go.uber.org/zap"
 
-<<<<<<< HEAD
-	apiparams "github.com/canonical/jimm/api/params"
-	"github.com/canonical/jimm/internal/common/pagination"
-	"github.com/canonical/jimm/internal/errors"
-	jimmnames "github.com/canonical/jimm/pkg/names"
-=======
+	"github.com/canonical/jimm/v3/internal/common/pagination"
 	"github.com/canonical/jimm/v3/internal/errors"
-	"github.com/canonical/jimm/v3/internal/openfga"
-	ofganames "github.com/canonical/jimm/v3/internal/openfga/names"
 	apiparams "github.com/canonical/jimm/v3/pkg/api/params"
 	jimmnames "github.com/canonical/jimm/v3/pkg/names"
->>>>>>> 6014768f
 )
 
 // access_control contains the primary RPC commands for handling ReBAC within JIMM via the JIMM facade itself.
@@ -66,13 +58,9 @@
 	if !jimmnames.IsValidGroupName(req.Name) {
 		return resp, errors.E(op, errors.CodeBadRequest, "invalid group name")
 	}
-<<<<<<< HEAD
-	if err := r.jimm.AddGroup(ctx, r.user, req.Name); err != nil {
-=======
 
 	groupEntry, err := r.jimm.AddGroup(ctx, r.user, req.Name)
 	if err != nil {
->>>>>>> 6014768f
 		zapctx.Error(ctx, "failed to add group", zaputil.Error(err))
 		return resp, errors.E(op, err)
 	}
@@ -126,7 +114,6 @@
 		groupsResponse[i] = apiparams.Group{
 			UUID:      g.UUID,
 			Name:      g.Name,
-			UUID:      g.UUID,
 			CreatedAt: g.CreatedAt.Format(time.RFC3339),
 			UpdatedAt: g.UpdatedAt.Format(time.RFC3339),
 		}
