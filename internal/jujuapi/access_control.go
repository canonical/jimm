package jujuapi

import (
	"context"
	"database/sql"
	"fmt"
	"regexp"
	"strconv"
	"strings"

	"github.com/google/uuid"
	"github.com/juju/juju/core/crossmodel"
	"github.com/juju/names/v4"
	"github.com/juju/zaputil"
	"github.com/juju/zaputil/zapctx"
	openfga "github.com/openfga/go-sdk"
	"go.uber.org/zap"
	"gorm.io/gorm"

	apiparams "github.com/CanonicalLtd/jimm/api/params"
	"github.com/CanonicalLtd/jimm/internal/db"
	"github.com/CanonicalLtd/jimm/internal/dbmodel"
	"github.com/CanonicalLtd/jimm/internal/errors"
	ofga "github.com/CanonicalLtd/jimm/internal/openfga"
	jimmnames "github.com/CanonicalLtd/jimm/pkg/names"
)

// access_control contains the primary RPC commands for handling ReBAC within JIMM via the JIMM facade itself.

var (
	// Matches juju uris, jimm user/group tags and UUIDs
	// Performs a single match and breaks the juju URI into 10 groups, each successive group is XORD to ensure we can run
	// this just once.
	// The groups are as so:
	// [0] - Entire match
	// [1] - tag
	// [2] - A single "-", ignored
	// [3] - Controller name OR user name OR group name
	// [4] - A single ":", ignored
	// [5] - Controller user / model owner
	// [6] - A single "/", ignored
	// [7] - Model name
	// [8] - A single ".", ignored
	// [9] - Application offer name
	// [10] - Relation specifier (i.e., #member)
	// A complete matcher example would look like so with square-brackets denoting groups and paranthsis denoting index:
	// (1)[controller](2)[-](3)[controller-1](4)[:](5)[alice@external-place](6)[/](7)[model-1](8)[.](9)[offer-1](10)[#relation-specifier]"
	// In the case of something like: user-alice@wonderland or group-alices-wonderland#member, it would look like so:
	// (1)[user](2)[-](3)[alices@wonderland]
	// (1)[group](2)[-](3)[alices-wonderland](10)[#member]
	// So if a group, user, UUID, controller name comes in, it will always be index 3 for them
	// and if a relation specifier is present, it will always be index 10
	jujuURIMatcher = regexp.MustCompile(`([a-zA-Z0-9]*)(\-|\z)([a-zA-Z0-9-@]*)(\:|)([a-zA-Z0-9-@]*)(\/|)([a-zA-Z0-9-]*)(\.|)([a-zA-Z0-9-]*)([a-zA-Z#]*|\z)\z`)
)

// AddGroup creates a group within JIMMs DB for reference by OpenFGA.
func (r *controllerRoot) AddGroup(ctx context.Context, req apiparams.AddGroupRequest) error {
	const op = errors.Op("jujuapi.AddGroup")
	if r.user.ControllerAccess != "superuser" {
		return errors.E(op, errors.CodeUnauthorized, "unauthorized")
	}

	if err := r.jimm.Database.AddGroup(ctx, req.Name); err != nil {
		zapctx.Error(ctx, "failed to add group", zaputil.Error(err))
		return errors.E(op, err)
	}
	return nil
}

// RenameGroup renames a group within JIMMs DB for reference by OpenFGA.
func (r *controllerRoot) RenameGroup(ctx context.Context, req apiparams.RenameGroupRequest) error {
	const op = errors.Op("jujuapi.RenameGroup")
	if r.user.ControllerAccess != "superuser" {
		return errors.E(op, errors.CodeUnauthorized, "unauthorized")
	}

	group := &dbmodel.GroupEntry{
		Name: req.Name,
	}
	err := r.jimm.Database.GetGroup(ctx, group)
	if err != nil {
		return errors.E(op, err)
	}
	group.Name = req.NewName

	if err := r.jimm.Database.UpdateGroup(ctx, group); err != nil {
		zapctx.Error(ctx, "failed to rename group", zaputil.Error(err))
		return errors.E(op, err)
	}
	return nil
}

// RemoveGroup removes a group within JIMMs DB for reference by OpenFGA.
func (r *controllerRoot) RemoveGroup(ctx context.Context, req apiparams.RemoveGroupRequest) error {
	const op = errors.Op("jujuapi.RemoveGroup")
	if r.user.ControllerAccess != "superuser" {
		return errors.E(op, errors.CodeUnauthorized, "unauthorized")
	}

	group := &dbmodel.GroupEntry{
		Name: req.Name,
	}
	err := r.jimm.Database.GetGroup(ctx, group)
	if err != nil {
		return errors.E(op, err)
	}
	//TODO(Kian): Also remove all tuples containing group with confirmation message in the CLI.
	if err := r.jimm.Database.RemoveGroup(ctx, group); err != nil {
		zapctx.Error(ctx, "failed to remove group", zaputil.Error(err))
		return errors.E(op, err)
	}
	return nil
}

// ListGroup lists relational access control groups within JIMMs DB.
func (r *controllerRoot) ListGroups(ctx context.Context) (apiparams.ListGroupResponse, error) {
	const op = errors.Op("jujuapi.ListGroups")
	if r.user.ControllerAccess != "superuser" {
		return apiparams.ListGroupResponse{}, errors.E(op, errors.CodeUnauthorized, "unauthorized")
	}

	var groups []apiparams.Group
	err := r.jimm.Database.ForEachGroup(ctx, func(ctl *dbmodel.GroupEntry) error {
		groups = append(groups, ctl.ToAPIGroupEntry())
		return nil
	})
	if err != nil {
		return apiparams.ListGroupResponse{}, errors.E(op, err)
	}

	return apiparams.ListGroupResponse{Groups: groups}, nil
}

// resolveTupleObject resolves JIMM tag [of any kind available] (i.e., controller-mycontroller:alex@external/mymodel.myoffer)
// into a juju string tag (i.e., controller-<controller uuid>).
//
// If the JIMM tag is aleady of juju string tag form, the transformation is left alone.
//
// In both cases though, the resource the tag pertains to is validated to exist within the database.
func resolveTupleObject(db db.Database, tag string) (string, string, error) {
	ctx := context.Background()
	matches := jujuURIMatcher.FindStringSubmatch(tag)
	resourceUUID := ""
	trailer := ""
	// We first attempt to see if group3 is a uuid
	if _, err := uuid.Parse(matches[3]); err == nil {
		// We know it's a UUID
		resourceUUID = matches[3]
	} else {
		// We presume it's a user or a group
		trailer = matches[3]
	}

	// Matchers along the way to determine segments of the string, they'll be empty
	// if the match has failed
	controllerName := matches[3]
	userName := matches[5]
	modelName := matches[7]
	offerName := matches[9]
	relationSpecifier := matches[10]

	switch matches[1] {
	case names.UserTagKind:
		zapctx.Debug(
			ctx,
			"Resolving JIMM tags to Juju tags for tag kind: user",
			zap.String("user-name", trailer),
		)
		return names.NewUserTag(trailer).String(), relationSpecifier, nil

	case jimmnames.GroupTagKind:
		zapctx.Debug(
			ctx,
			"Resolving JIMM tags to Juju tags for tag kind: group",
			zap.String("group-name", trailer),
		)
		entry := &dbmodel.GroupEntry{
			Name: trailer,
		}
		err := db.GetGroup(ctx, entry)
		if err != nil {
			return tag, relationSpecifier, errors.E("group not found")
		}
		return jimmnames.NewGroupTag(strconv.FormatUint(uint64(entry.ID), 10)).String(), relationSpecifier, nil

	case names.ControllerTagKind:
		zapctx.Debug(
			ctx,
			"Resolving JIMM tags to Juju tags for tag kind: controller",
		)
		controller := dbmodel.Controller{}

		if resourceUUID != "" {
			controller.UUID = resourceUUID
		} else if controllerName != "" {
			controller.Name = controllerName
		}

		err := db.GetController(ctx, &controller)
		if err != nil {
			return tag, relationSpecifier, errors.E("controller not found")
		}
		return names.NewControllerTag(controller.UUID).String(), relationSpecifier, nil

	case names.ModelTagKind:
		zapctx.Debug(
			ctx,
			"Resolving JIMM tags to Juju tags for tag kind: model",
		)
		model := dbmodel.Model{}

		if resourceUUID != "" {
			model.UUID = sql.NullString{String: resourceUUID, Valid: true}
		} else if controllerName != "" && userName != "" && modelName != "" {
			controller := dbmodel.Controller{Name: controllerName}
			err := db.GetController(ctx, &controller)
			if err != nil {
				return tag, relationSpecifier, errors.E("controller not found")
			}
			model.ControllerID = controller.ID
			model.OwnerUsername = userName
			model.Name = modelName
		}

		err := db.GetModel(ctx, &model)
		if err != nil {
			return tag, relationSpecifier, errors.E("model not found")
		}

		return names.NewModelTag(model.UUID.String).String(), relationSpecifier, nil

	case names.ApplicationOfferTagKind:
		zapctx.Debug(
			ctx,
			"Resolving JIMM tags to Juju tags for tag kind: applicationoffer",
		)
		offer := dbmodel.ApplicationOffer{}

		if resourceUUID != "" {
			offer.UUID = resourceUUID
		} else if controllerName != "" && userName != "" && modelName != "" && offerName != "" {
			offerURL, err := crossmodel.ParseOfferURL(fmt.Sprintf("%s:%s/%s.%s", controllerName, userName, modelName, offerName))
			if err != nil {
				return tag, relationSpecifier, errors.E("failed to parse offer url")
			}
			offer.URL = offerURL.String()
		}

		err := db.GetApplicationOffer(ctx, &offer)
		if err != nil {
			return tag, relationSpecifier, errors.E("application offer not found")
		}

		return jimmnames.NewApplicationOfferTag(offer.UUID).String(), relationSpecifier, nil
	}
	return tag, relationSpecifier, errors.E("failed to map tag")
}

// jujuTagFromTuple attempts to parse the provided objectId
// into a juju tag, and returns an error if this is not possible.
func jujuTagFromTuple(objectType string, objectId string) (names.Tag, error) {
	switch objectType {
	case names.UserTagKind:
		return names.ParseUserTag(objectId)
	case names.ModelTagKind:
		return names.ParseModelTag(objectId)
	case names.ControllerTagKind:
		return names.ParseControllerTag(objectId)
	case names.ApplicationOfferTagKind:
		return jimmnames.ParseApplicationOfferTag(objectId)
	case jimmnames.GroupTagKind:
		return jimmnames.ParseGroupTag(objectId)
	default:
		return nil, errors.E("could not determine tag type")
	}
}

// parseTag attempts to parse the provided key into a tag whilst additionally
// ensuring the resource exists for said tag.
//
// This key may be in the form of either a JIMM tag string or Juju tag string.
func parseTag(ctx context.Context, db db.Database, key string) (names.Tag, string, error) {
	op := errors.Op("jujuapi.parseTag")
	tupleKeySplit := strings.SplitN(key, "-", 2)
	if len(tupleKeySplit) != 2 {
		return nil, "", errors.E(op, errors.CodeFailedToParseTupleKey, "tag does not have tuple key delimiter")
	}
	kind := tupleKeySplit[0]
	tagString := key
	tagString, relationSpecifier, err := resolveTupleObject(db, tagString)
	if err != nil {
		zapctx.Debug(ctx, "failed to resolve tuple object", zap.Error(err))
		return nil, "", errors.E(op, errors.CodeFailedToResolveTupleResource, err)
	}
	zapctx.Debug(ctx, "resolved JIMM tag", zap.String("tag", tagString), zap.String("relation-specifier", relationSpecifier))
	tag, err := jujuTagFromTuple(kind, tagString)
	return tag, relationSpecifier, err
}

// AddRelation creates a tuple between two objects [if applicable]
// within OpenFGA.
func (r *controllerRoot) AddRelation(ctx context.Context, req apiparams.AddRelationRequest) error {
	const op = errors.Op("jujuapi.AddRelation")
	if r.user.ControllerAccess != "superuser" {
		return errors.E(op, errors.CodeUnauthorized, "unauthorized")
	}
<<<<<<< HEAD
	keys, err := r.createTupleKeys(ctx, req.Tuples)
=======
	keys, err := r.parseTuples(ctx, req.Tuples)
>>>>>>> f271a058
	if err != nil {
		return errors.E(err)
	}
	err = r.ofgaClient.AddRelations(ctx, keys...)
	if err != nil {
		zapctx.Error(ctx, "failed to add tuple(s)", zap.NamedError("add-relation-error", err))
		return errors.E(op, errors.CodeOpenFGARequestFailed, err)
	}
	return nil
}

// RemoveRelation removes a tuple between two objects [if applicable]
// within OpenFGA.
func (r *controllerRoot) RemoveRelation(ctx context.Context, req apiparams.RemoveRelationRequest) error {
	const op = errors.Op("jujuapi.RemoveRelation")
	if r.user.ControllerAccess != "superuser" {
		return errors.E(op, errors.CodeUnauthorized, "unauthorized")
	}
<<<<<<< HEAD
	keys, err := r.createTupleKeys(ctx, req.Tuples)
=======
	keys, err := r.parseTuples(ctx, req.Tuples)
>>>>>>> f271a058
	if err != nil {
		return errors.E(op, err)
	}
	err = r.ofgaClient.RemoveRelation(ctx, keys...)
	if err != nil {
		zapctx.Error(ctx, "failed to delete tuple(s)", zap.NamedError("remove-relation-error", err))
		return errors.E(op, err)
	}
	return nil
}

// CheckRelation performs an authorisation check for a particular group/user tuple
// against another tuple within OpenFGA.
// This corresponds directly to /stores/{store_id}/check.
func (r *controllerRoot) CheckRelation(ctx context.Context, req apiparams.CheckRelationRequest) (apiparams.CheckRelationResponse, error) {
	const op = errors.Op("jujuapi.CheckRelation")
	checkResp := apiparams.CheckRelationResponse{Allowed: false}
	if r.user.ControllerAccess != "superuser" {
		return checkResp, errors.E(op, errors.CodeUnauthorized, "unauthorized")
	}
	c := r.ofgaClient

	parsedTuple, err := r.parseTuple(ctx, req.Tuple)
	if err != nil {
		return checkResp, errors.E(op, errors.CodeFailedToParseTupleKey, err)
	}

	allowed, resolution, err := c.CheckRelation(ctx, *parsedTuple, false)
	if err != nil {
		zapctx.Error(ctx, "failed to check relation", zap.NamedError("check-relation-error", err))
		return checkResp, errors.E(op, errors.CodeOpenFGARequestFailed, err)
	}
	if allowed {
		checkResp.Allowed = allowed
	}
	zapctx.Debug(ctx, "check request", zap.String("allowed", strconv.FormatBool(allowed)), zap.String("reason", resolution))
	return checkResp, nil
}

<<<<<<< HEAD
// createTupleKeys translate the api request struct containing tuples to a slice of openfga tuple keys.
// This method utilises the parseTuple method which does all the heavy lifting.
func (r *controllerRoot) createTupleKeys(ctx context.Context, tuples []apiparams.RelationshipTuple) ([]openfga.TupleKey, error) {
=======
// parseTuples translate the api request struct containing tuples to a slice of openfga tuple keys.
// This method utilises the parseTuple method which does all the heavy lifting.
func (r *controllerRoot) parseTuples(ctx context.Context, tuples []apiparams.RelationshipTuple) ([]openfga.TupleKey, error) {
>>>>>>> f271a058
	keys := make([]openfga.TupleKey, 0, len(tuples))
	for _, tuple := range tuples {
		key, err := r.parseTuple(ctx, tuple)
		if err != nil {
			errors.E(err)
		}
		keys = append(keys, *key)
	}
	return keys, nil
}

// parseTuple takes the initial tuple from a relational request and ensures that
// whatever format, be it JAAS or Juju tag, is resolved to the correct identifier
// to be persisted within OpenFGA.
func (r *controllerRoot) parseTuple(ctx context.Context, tuple apiparams.RelationshipTuple) (*openfga.TupleKey, error) {
	const op = errors.Op("jujuapi.parseTuple")
	var objectString, targetString string

	// Wraps the general error that will be sent for both
	// the object and target object, but changing the message and key
	// to be specific to the erroneous offender.
	parseTagError := func(msg string, key string, err error) error {
		zapctx.Debug(ctx, msg, zap.String("key", key), zap.Error(err))
		return errors.E(op, errors.CodeFailedToParseTupleKey, err, msg+key)
	}

	if tuple.TargetObject == "" {
		return nil, errors.E(op, errors.CodeBadRequest, "target object not specified")
	}
	if tuple.TargetObject != "" {
		targetObject, targetObjectRelationSpecifier, err := parseTag(ctx, r.jimm.Database, tuple.TargetObject)
		if err != nil {
			return nil, parseTagError("failed to parse tuple target object key", tuple.TargetObject, err)
		}
		targetString = targetObject.Kind() + ":" + targetObject.Id() + targetObjectRelationSpecifier
	}
	if tuple.Object != "" {
		objectTag, objectTagRelationSpecifier, err := parseTag(ctx, r.jimm.Database, tuple.Object)
		if err != nil {
			return nil, parseTagError("failed to parse tuple object key", tuple.Object, err)
		}
		objectString = objectTag.Kind() + ":" + objectTag.Id() + objectTagRelationSpecifier
	}

	t := ofga.CreateTupleKey(
		objectString,
		tuple.Relation,
		targetString,
	)
	return &t, nil
}

func (r *controllerRoot) toJAASTag(ctx context.Context, tag string) (string, error) {
	tokens := strings.Split(tag, ":")
	if len(tokens) != 2 {
		return "", errors.E("unexpected tag format")
	}
	tokens2 := strings.Split(tokens[1], "#")
	if len(tokens2) == 0 || len(tokens2) > 2 {
		return "", errors.E("unexpected tag format")
	}
	switch tokens[0] {
	case names.UserTagKind:
		return names.UserTagKind + "-" + tokens[1], nil
	case names.ControllerTagKind:
		controller := dbmodel.Controller{
			UUID: tokens2[0],
		}
		err := r.jimm.Database.GetController(ctx, &controller)
		if err != nil {
			return "", errors.E(err, "failed to fetch controller information")
		}
		controllerString := names.ControllerTagKind + "-" + controller.Name
		if len(tokens2) == 2 {
			controllerString = controllerString + "#" + tokens2[1]
		}
		return controllerString, nil
	case names.ModelTagKind:
		model := dbmodel.Model{
			UUID: sql.NullString{
				String: tokens2[0],
				Valid:  true,
			},
		}
		err := r.jimm.Database.GetModel(ctx, &model)
		if err != nil {
			return "", errors.E(err, "failed to fetch model information")
		}
		modelString := names.ModelTagKind + "-" + model.Controller.Name + ":" + model.OwnerUsername + "/" + model.Name
		if len(tokens2) == 2 {
			modelString = modelString + "#" + tokens2[1]
		}
		return modelString, nil
	case names.ApplicationOfferTagKind:
		ao := dbmodel.ApplicationOffer{
			UUID: tokens2[0],
		}
		err := r.jimm.Database.GetApplicationOffer(ctx, &ao)
		if err != nil {
			return "", errors.E(err, "failed to fetch application offer information")
		}
		aoString := names.ApplicationOfferTagKind + "-" + ao.Model.Controller.Name + ":" + ao.Model.OwnerUsername + "/" + ao.Model.Name + "." + ao.Name
		if len(tokens2) == 2 {
			aoString = aoString + "#" + tokens2[1]
		}
		return aoString, nil
	case jimmnames.GroupTagKind:
		id, err := strconv.ParseUint(tokens2[0], 10, 32)
		if err != nil {
			return "", errors.E(err, "failed to parse group id")
		}
		group := dbmodel.GroupEntry{
			Model: gorm.Model{
				ID: uint(id),
			},
		}
		err = r.jimm.Database.GetGroup(ctx, &group)
		if err != nil {
			return "", errors.E(err, "failed to fetch group information")
		}
		groupString := jimmnames.GroupTagKind + "-" + group.Name
		if len(tokens2) == 2 {
			groupString = groupString + "#" + tokens2[1]
		}
		return groupString, nil
	default:
		return "", errors.E("unexpected tag kind: " + tokens[0])
	}
}

// ListRelationshipTuples returns a list of tuples matching the specified filter.
func (r *controllerRoot) ListRelationshipTuples(ctx context.Context, req apiparams.ListRelationshipTuplesRequest) (apiparams.ListRelationshipTuplesResponse, error) {
	const op = errors.Op("jujuapi.ListRelationshipTuples")
	var returnValue apiparams.ListRelationshipTuplesResponse

	if r.user.ControllerAccess != "superuser" {
		return returnValue, errors.E(op, errors.CodeUnauthorized, "unauthorized")
	}

	var key *openfga.TupleKey
	var err error
	if req.Tuple.TargetObject != "" {
		key, err = r.parseTuple(ctx, req.Tuple)
		if err != nil {
			if errors.ErrorCode(err) == errors.CodeFailedToParseTupleKey {
				return returnValue, errors.E(op, errors.CodeBadRequest, "failed to parse the tuple key")
			}
			return returnValue, errors.E(op, err)
		}
	}
	response, err := r.ofgaClient.ReadRelatedObjects(ctx, key, req.PageSize, req.ContinuationToken)
	if err != nil {
		return returnValue, errors.E(op, err)
	}
	tuples := make([]apiparams.RelationshipTuple, len(response.Keys))
	for i, t := range response.Keys {
		object, err := r.toJAASTag(ctx, t.GetUser())
		if err != nil {
			return returnValue, errors.E(op, err)
		}
		target, err := r.toJAASTag(ctx, t.GetObject())
		if err != nil {
			return returnValue, errors.E(op, err)
		}
		tuples[i] = apiparams.RelationshipTuple{
			Object:       object,
			Relation:     t.GetRelation(),
			TargetObject: target,
		}
	}
	return apiparams.ListRelationshipTuplesResponse{
		Tuples:            tuples,
		ContinuationToken: response.PaginationToken,
	}, nil
}<|MERGE_RESOLUTION|>--- conflicted
+++ resolved
@@ -304,11 +304,7 @@
 	if r.user.ControllerAccess != "superuser" {
 		return errors.E(op, errors.CodeUnauthorized, "unauthorized")
 	}
-<<<<<<< HEAD
-	keys, err := r.createTupleKeys(ctx, req.Tuples)
-=======
 	keys, err := r.parseTuples(ctx, req.Tuples)
->>>>>>> f271a058
 	if err != nil {
 		return errors.E(err)
 	}
@@ -327,11 +323,7 @@
 	if r.user.ControllerAccess != "superuser" {
 		return errors.E(op, errors.CodeUnauthorized, "unauthorized")
 	}
-<<<<<<< HEAD
-	keys, err := r.createTupleKeys(ctx, req.Tuples)
-=======
 	keys, err := r.parseTuples(ctx, req.Tuples)
->>>>>>> f271a058
 	if err != nil {
 		return errors.E(op, err)
 	}
@@ -371,15 +363,9 @@
 	return checkResp, nil
 }
 
-<<<<<<< HEAD
-// createTupleKeys translate the api request struct containing tuples to a slice of openfga tuple keys.
-// This method utilises the parseTuple method which does all the heavy lifting.
-func (r *controllerRoot) createTupleKeys(ctx context.Context, tuples []apiparams.RelationshipTuple) ([]openfga.TupleKey, error) {
-=======
 // parseTuples translate the api request struct containing tuples to a slice of openfga tuple keys.
 // This method utilises the parseTuple method which does all the heavy lifting.
 func (r *controllerRoot) parseTuples(ctx context.Context, tuples []apiparams.RelationshipTuple) ([]openfga.TupleKey, error) {
->>>>>>> f271a058
 	keys := make([]openfga.TupleKey, 0, len(tuples))
 	for _, tuple := range tuples {
 		key, err := r.parseTuple(ctx, tuple)
