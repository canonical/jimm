package jujuapi

import (
	"context"
	"database/sql"
	"fmt"
	"regexp"
	"strconv"
	"strings"

	"github.com/google/uuid"
	"github.com/juju/juju/core/crossmodel"
	"github.com/juju/names/v4"
	"github.com/juju/zaputil"
	"github.com/juju/zaputil/zapctx"
	openfga "github.com/openfga/go-sdk"
	"go.uber.org/zap"
	"gorm.io/gorm"

	apiparams "github.com/CanonicalLtd/jimm/api/params"
	"github.com/CanonicalLtd/jimm/internal/db"
	"github.com/CanonicalLtd/jimm/internal/dbmodel"
	"github.com/CanonicalLtd/jimm/internal/errors"
<<<<<<< HEAD
	ofgaClient "github.com/CanonicalLtd/jimm/internal/openfga"
=======
	ofga "github.com/CanonicalLtd/jimm/internal/openfga"
>>>>>>> c432a9e5
	jimmnames "github.com/CanonicalLtd/jimm/pkg/names"
)

// access_control contains the primary RPC commands for handling ReBAC within JIMM via the JIMM facade itself.

var (
	// Matches juju uris, jimm user/group tags and UUIDs
	// Performs a single match and breaks the juju URI into 10 groups, each successive group is XORD to ensure we can run
	// this just once.
	// The groups are as so:
	// [0] - Entire match
	// [1] - tag
	// [2] - A single "-", ignored
	// [3] - Controller name OR user name OR group name
	// [4] - A single ":", ignored
	// [5] - Controller user / model owner
	// [6] - A single "/", ignored
	// [7] - Model name
	// [8] - A single ".", ignored
	// [9] - Application offer name
	// [10] - Relation specifier (i.e., #member)
	// A complete matcher example would look like so with square-brackets denoting groups and paranthsis denoting index:
	// (1)[controller](2)[-](3)[controller-1](4)[:](5)[alice@external-place](6)[/](7)[model-1](8)[.](9)[offer-1](10)[#relation-specifier]"
	// In the case of something like: user-alice@wonderland or group-alices-wonderland#member, it would look like so:
	// (1)[user](2)[-](3)[alices@wonderland]
	// (1)[group](2)[-](3)[alices-wonderland](10)[#member]
	// So if a group, user, UUID, controller name comes in, it will always be index 3 for them
	// and if a relation specifier is present, it will always be index 10
	jujuURIMatcher = regexp.MustCompile(`([a-zA-Z0-9]*)(\-|\z)([a-zA-Z0-9-@]*)(\:|)([a-zA-Z0-9-@]*)(\/|)([a-zA-Z0-9-]*)(\.|)([a-zA-Z0-9-]*)([a-zA-Z#]*|\z)\z`)
)

// AddGroup creates a group within JIMMs DB for reference by OpenFGA.
func (r *controllerRoot) AddGroup(ctx context.Context, req apiparams.AddGroupRequest) error {
	const op = errors.Op("jujuapi.AddGroup")
	if r.user.ControllerAccess != "superuser" {
		return errors.E(op, errors.CodeUnauthorized, "unauthorized")
	}

	if err := r.jimm.Database.AddGroup(ctx, req.Name); err != nil {
		zapctx.Error(ctx, "failed to add group", zaputil.Error(err))
		return errors.E(op, err)
	}
	return nil
}

// RenameGroup renames a group within JIMMs DB for reference by OpenFGA.
func (r *controllerRoot) RenameGroup(ctx context.Context, req apiparams.RenameGroupRequest) error {
	const op = errors.Op("jujuapi.RenameGroup")
	if r.user.ControllerAccess != "superuser" {
		return errors.E(op, errors.CodeUnauthorized, "unauthorized")
	}

	group := &dbmodel.GroupEntry{
		Name: req.Name,
	}
	err := r.jimm.Database.GetGroup(ctx, group)
	if err != nil {
		return errors.E(op, err)
	}
	group.Name = req.NewName

	if err := r.jimm.Database.UpdateGroup(ctx, group); err != nil {
		zapctx.Error(ctx, "failed to rename group", zaputil.Error(err))
		return errors.E(op, err)
	}
	return nil
}

// RemoveGroup removes a group within JIMMs DB for reference by OpenFGA.
func (r *controllerRoot) RemoveGroup(ctx context.Context, req apiparams.RemoveGroupRequest) error {
	const op = errors.Op("jujuapi.RemoveGroup")
	if r.user.ControllerAccess != "superuser" {
		return errors.E(op, errors.CodeUnauthorized, "unauthorized")
	}

	group := &dbmodel.GroupEntry{
		Name: req.Name,
	}
	err := r.jimm.Database.GetGroup(ctx, group)
	if err != nil {
		return errors.E(op, err)
	}
	//TODO(Kian): Also remove all tuples containing group with confirmation message in the CLI.
	if err := r.jimm.Database.RemoveGroup(ctx, group); err != nil {
		zapctx.Error(ctx, "failed to remove group", zaputil.Error(err))
		return errors.E(op, err)
	}
	return nil
}

// ListGroup lists relational access control groups within JIMMs DB.
func (r *controllerRoot) ListGroups(ctx context.Context) (apiparams.ListGroupResponse, error) {
	const op = errors.Op("jujuapi.ListGroups")
	if r.user.ControllerAccess != "superuser" {
		return apiparams.ListGroupResponse{}, errors.E(op, errors.CodeUnauthorized, "unauthorized")
	}

	var groups []apiparams.Group
	err := r.jimm.Database.ForEachGroup(ctx, func(ctl *dbmodel.GroupEntry) error {
		groups = append(groups, ctl.ToAPIGroupEntry())
		return nil
	})
	if err != nil {
		return apiparams.ListGroupResponse{}, errors.E(op, err)
	}

	return apiparams.ListGroupResponse{Groups: groups}, nil
}

// resolveTupleObject resolves JIMM tag [of any kind available] (i.e., controller-mycontroller:alex@external/mymodel.myoffer)
// into a juju string tag (i.e., controller-<controller uuid>).
//
// If the JIMM tag is aleady of juju string tag form, the transformation is left alone.
//
// In both cases though, the resource the tag pertains to is validated to exist within the database.
func resolveTupleObject(db db.Database, tag string) (string, string, error) {
	ctx := context.Background()
	matches := jujuURIMatcher.FindStringSubmatch(tag)
	resourceUUID := ""
	trailer := ""
	// We first attempt to see if group3 is a uuid
	if _, err := uuid.Parse(matches[3]); err == nil {
		// We know it's a UUID
		resourceUUID = matches[3]
	} else {
		// We presume it's a user or a group
		trailer = matches[3]
	}

	// Matchers along the way to determine segments of the string, they'll be empty
	// if the match has failed
	controllerName := matches[3]
	userName := matches[5]
	modelName := matches[7]
	offerName := matches[9]
	relationSpecifier := matches[10]

	switch matches[1] {
	case names.UserTagKind:
		zapctx.Debug(
			ctx,
			"Resolving JIMM tags to Juju tags for tag kind: user",
			zap.String("user-name", trailer),
		)
		return names.NewUserTag(trailer).String(), relationSpecifier, nil

	case jimmnames.GroupTagKind:
		zapctx.Debug(
			ctx,
			"Resolving JIMM tags to Juju tags for tag kind: group",
			zap.String("group-name", trailer),
		)
		entry := &dbmodel.GroupEntry{
			Name: trailer,
		}
		err := db.GetGroup(ctx, entry)
		if err != nil {
			return tag, relationSpecifier, errors.E("group not found")
		}
		return jimmnames.NewGroupTag(strconv.FormatUint(uint64(entry.ID), 10)).String(), relationSpecifier, nil

	case names.ControllerTagKind:
		zapctx.Debug(
			ctx,
			"Resolving JIMM tags to Juju tags for tag kind: controller",
		)
		controller := dbmodel.Controller{}

		if resourceUUID != "" {
			controller.UUID = resourceUUID
		} else if controllerName != "" {
			controller.Name = controllerName
		}

		err := db.GetController(ctx, &controller)
		if err != nil {
			return tag, relationSpecifier, errors.E("controller not found")
		}
		return names.NewControllerTag(controller.UUID).String(), relationSpecifier, nil

	case names.ModelTagKind:
		zapctx.Debug(
			ctx,
			"Resolving JIMM tags to Juju tags for tag kind: model",
		)
		model := dbmodel.Model{}

		if resourceUUID != "" {
			model.UUID = sql.NullString{String: resourceUUID, Valid: true}
		} else if controllerName != "" && userName != "" && modelName != "" {
			controller := dbmodel.Controller{Name: controllerName}
			err := db.GetController(ctx, &controller)
			if err != nil {
				return tag, relationSpecifier, errors.E("controller not found")
			}
			model.ControllerID = controller.ID
			model.OwnerUsername = userName
			model.Name = modelName
		}

		err := db.GetModel(ctx, &model)
		if err != nil {
			return tag, relationSpecifier, errors.E("model not found")
		}

		return names.NewModelTag(model.UUID.String).String(), relationSpecifier, nil

	case names.ApplicationOfferTagKind:
		zapctx.Debug(
			ctx,
			"Resolving JIMM tags to Juju tags for tag kind: applicationoffer",
		)
		offer := dbmodel.ApplicationOffer{}

		if resourceUUID != "" {
			offer.UUID = resourceUUID
		} else if controllerName != "" && userName != "" && modelName != "" && offerName != "" {
			offerURL, err := crossmodel.ParseOfferURL(fmt.Sprintf("%s:%s/%s.%s", controllerName, userName, modelName, offerName))
			if err != nil {
				return tag, relationSpecifier, errors.E("failed to parse offer url")
			}
			offer.URL = offerURL.String()
		}

		err := db.GetApplicationOffer(ctx, &offer)
		if err != nil {
			return tag, relationSpecifier, errors.E("application offer not found")
		}

		return jimmnames.NewApplicationOfferTag(offer.UUID).String(), relationSpecifier, nil
	}
	return tag, relationSpecifier, errors.E("failed to map tag")
}

// jujuTagFromTuple attempts to parse the provided objectId
// into a juju tag, and returns an error if this is not possible.
func jujuTagFromTuple(objectType string, objectId string) (names.Tag, error) {
	switch objectType {
	case names.UserTagKind:
		return names.ParseUserTag(objectId)
	case names.ModelTagKind:
		return names.ParseModelTag(objectId)
	case names.ControllerTagKind:
		return names.ParseControllerTag(objectId)
	case names.ApplicationOfferTagKind:
		return jimmnames.ParseApplicationOfferTag(objectId)
	case jimmnames.GroupTagKind:
		return jimmnames.ParseGroupTag(objectId)
	default:
		return nil, errors.E("could not determine tag type")
	}
}

// parseTag attempts to parse the provided key into a tag whilst additionally
// ensuring the resource exists for said tag.
//
// This key may be in the form of either a JIMM tag string or Juju tag string.
func parseTag(ctx context.Context, db db.Database, key string) (names.Tag, string, error) {
	tupleKeySplit := strings.SplitN(key, "-", 2)
	if len(tupleKeySplit) != 2 {
		return nil, "", errors.E("tag does not have tuple key delimiter")
	}
	kind := tupleKeySplit[0]
	tagString := key
	tagString, relationSpecifier, err := resolveTupleObject(db, tagString)
	if err != nil {
		zapctx.Debug(ctx, "failed to resolve tuple object", zap.Error(err))
		return nil, "", errors.E("failed to resolve tuple object: " + err.Error())
	}
	tag, err := jujuTagFromTuple(kind, tagString)
	return tag, relationSpecifier, err
}

<<<<<<< HEAD
// createTupleKeys is a helper function used to translate a list of tuples sent from the client into a list of
// openfga tuple types. The raw tuples from the client are parsed and converted to their unique tags.
func createTupleKeys(ctx context.Context, ofc *ofgaClient.OFGAClient, db db.Database, tuples []apiparams.RelationshipTuple) ([]openfga.TupleKey, error) {
	keys := make([]openfga.TupleKey, 0, len(tuples))
	for _, t := range tuples {
=======
// AddRelation creates a tuple between two objects [if applicable]
// within OpenFGA.
func (r *controllerRoot) AddRelation(ctx context.Context, req apiparams.AddRelationRequest) error {
	const op = errors.Op("jujuapi.AddRelation")
	db := r.jimm.Database

	keys := make([]openfga.TupleKey, 0, len(req.Tuples))
	for _, t := range req.Tuples {
>>>>>>> c432a9e5
		objectTag, objectTagRelationSpecifier, err := parseTag(ctx, db, t.Object)
		if err != nil {
			zapctx.Debug(ctx, "failed to parse tuple user key", zap.String("key", t.Object), zap.Error(err))
			return nil, errors.E(errors.CodeFailedToParseTupleKey, err, "failed to parse tuple user key: "+t.Object)
		}
		targetObject, targetObjectRelationSpecifier, err := parseTag(ctx, db, t.TargetObject)
		if err != nil {
			zapctx.Debug(ctx, "failed to parse tuple object key", zap.String("key", t.TargetObject), zap.Error(err))
			return nil, errors.E(errors.CodeFailedToParseTupleKey, err, "failed to parse tuple object key: "+t.TargetObject)
		}
		keys = append(
			keys,
			ofga.CreateTupleKey(
				objectTag.Kind()+":"+objectTag.Id()+objectTagRelationSpecifier,
				t.Relation,
				targetObject.Kind()+":"+targetObject.Id()+targetObjectRelationSpecifier,
			),
		)
	}
	return keys, nil
}

// AddRelation creates a tuple between two objects [if applicable]
// within OpenFGA.
func (r *controllerRoot) AddRelation(ctx context.Context, req apiparams.AddRelationRequest) error {
	const op = errors.Op("jujuapi.AddRelation")
	if r.user.ControllerAccess != "superuser" {
		return errors.E(op, errors.CodeUnauthorized, "unauthorized")
	}
	db := r.jimm.Database
	ofc := r.ofgaClient
	keys, err := createTupleKeys(ctx, ofc, db, req.Tuples)
	if err != nil {
		zapctx.Debug(ctx, err.Error())
		return errors.E(op, err)
	}
	if l := len(keys); l == 0 || l > 25 {
		return errors.E(op, "length of"+strconv.Itoa(l)+"is not valid, please do not provide more than 25 tuple keys")
	}
	err = r.ofgaClient.AddRelations(ctx, keys...)
	if err != nil {
		zapctx.Error(ctx, "failed to add tuple(s)", zap.NamedError("add-relation-error", err))
		return errors.E(op, err)
	}
	return nil
}

// RemoveRelation removes a tuple between two objects [if applicable]
// within OpenFGA.
func (r *controllerRoot) RemoveRelation(ctx context.Context, req apiparams.RemoveRelationRequest) error {
	const op = errors.Op("jujuapi.RemoveRelation")
	if r.user.ControllerAccess != "superuser" {
		return errors.E(op, errors.CodeUnauthorized, "unauthorized")
	}
	db := r.jimm.Database
	ofc := r.ofgaClient
	keys, err := createTupleKeys(ctx, ofc, db, req.Tuples)
	if err != nil {
		zapctx.Debug(ctx, err.Error())
		return errors.E(op, err)
	}
	if l := len(keys); l == 0 || l > 25 {
		return errors.E(op, "length of"+strconv.Itoa(l)+"is not valid, please do not provide more than 25 tuple keys")
	}
	err = r.ofgaClient.DeleteRelations(ctx, keys...)
	if err != nil {
		zapctx.Error(ctx, "failed to delete tuple(s)", zap.NamedError("delete-relation-error", err))
		return errors.E(op, err)
	}
	return nil
}

// CheckRelation performs an authorisation check for a particular group/user tuple
// against another tuple (This may be many tuples however, also known as a contextual tuple set.) within OpenFGA.
// This corresponds directly to /stores/{store_id}/check.
func (r *controllerRoot) CheckRelation(ctx context.Context) error {
	return errors.E("Not implemented.")
}

func (r *controllerRoot) parseTuple(ctx context.Context, tuple apiparams.RelationshipTuple) (*openfga.TupleKey, error) {
	const op = errors.Op("jujuapi.parseTuple")
	var objectString, targetString string
	if tuple.TargetObject == "" {
		return nil, errors.E(op, errors.CodeBadRequest, "target object not specified")
	}
	if tuple.TargetObject != "" {
		targetObject, targetObjectRelationSpecifier, err := parseTag(ctx, r.jimm.Database, tuple.TargetObject)
		if err != nil {
			zapctx.Debug(ctx, "failed to parse tuple object key", zap.String("key", tuple.TargetObject), zap.Error(err))
			return nil, errors.E(op, errors.CodeFailedToParseTupleKey, err, "failed to parse tuple object key: "+tuple.TargetObject)
		}
		targetString = targetObject.Kind() + ":" + targetObject.Id() + targetObjectRelationSpecifier
	}
	if tuple.Object != "" {
		objectTag, objectTagRelationSpecifier, err := parseTag(ctx, r.jimm.Database, tuple.Object)
		if err != nil {
			zapctx.Debug(ctx, "failed to parse tuple user key", zap.String("key", tuple.Object), zap.Error(err))
			return nil, errors.E(op, errors.CodeFailedToParseTupleKey, err, "failed to parse tuple user key: "+tuple.Object)
		}
		objectString = objectTag.Kind() + ":" + objectTag.Id() + objectTagRelationSpecifier
	}

	t := ofga.CreateTupleKey(
		objectString,
		tuple.Relation,
		targetString,
	)
	return &t, nil
}

func (r *controllerRoot) toJAASTag(ctx context.Context, tag string) (string, error) {
	tokens := strings.Split(tag, ":")
	if len(tokens) != 2 {
		return "", errors.E("unexpected tag format")
	}
	tokens2 := strings.Split(tokens[1], "#")
	if len(tokens2) == 0 || len(tokens2) > 2 {
		return "", errors.E("unexpected tag format")
	}
	switch tokens[0] {
	case names.UserTagKind:
		return names.UserTagKind + "-" + tokens[1], nil
	case names.ControllerTagKind:
		controller := dbmodel.Controller{
			UUID: tokens2[0],
		}
		err := r.jimm.Database.GetController(ctx, &controller)
		if err != nil {
			return "", errors.E(err, "failed to fetch controller information")
		}
		controllerString := names.ControllerTagKind + "-" + controller.Name
		if len(tokens2) == 2 {
			controllerString = controllerString + "#" + tokens2[1]
		}
		return controllerString, nil
	case names.ModelTagKind:
		model := dbmodel.Model{
			UUID: sql.NullString{
				String: tokens2[0],
				Valid:  true,
			},
		}
		err := r.jimm.Database.GetModel(ctx, &model)
		if err != nil {
			return "", errors.E(err, "failed to fetch model information")
		}
		modelString := names.ModelTagKind + "-" + model.Controller.Name + ":" + model.OwnerUsername + "/" + model.Name
		if len(tokens2) == 2 {
			modelString = modelString + "#" + tokens2[1]
		}
		return modelString, nil
	case names.ApplicationOfferTagKind:
		ao := dbmodel.ApplicationOffer{
			UUID: tokens2[0],
		}
		err := r.jimm.Database.GetApplicationOffer(ctx, &ao)
		if err != nil {
			return "", errors.E(err, "failed to fetch application offer information")
		}
		aoString := names.ApplicationOfferTagKind + "-" + ao.Model.Controller.Name + ":" + ao.Model.OwnerUsername + "/" + ao.Model.Name + "." + ao.Name
		if len(tokens2) == 2 {
			aoString = aoString + "#" + tokens2[1]
		}
		return aoString, nil
	case jimmnames.GroupTagKind:
		id, err := strconv.ParseUint(tokens2[0], 10, 32)
		if err != nil {
			return "", errors.E(err, "failed to parse group id")
		}
		group := dbmodel.GroupEntry{
			Model: gorm.Model{
				ID: uint(id),
			},
		}
		err = r.jimm.Database.GetGroup(ctx, &group)
		if err != nil {
			return "", errors.E(err, "failed to fetch group information")
		}
		groupString := jimmnames.GroupTagKind + "-" + group.Name
		if len(tokens2) == 2 {
			groupString = groupString + "#" + tokens2[1]
		}
		return groupString, nil
	default:
		return "", errors.E("unexpected tag kind: " + tokens[0])
	}
}

// ListRelationshipTuples returns a list of tuples matching the specified filter.
func (r *controllerRoot) ListRelationshipTuples(ctx context.Context, req apiparams.ListRelationshipTuplesRequest) (apiparams.ListRelationshipTuplesResponse, error) {
	const op = errors.Op("jujuapi.ListRelationshipTuples")

	var returnValue apiparams.ListRelationshipTuplesResponse

	var key *openfga.TupleKey
	var err error
	if req.Tuple.TargetObject != "" {
		key, err = r.parseTuple(ctx, req.Tuple)
		if err != nil {
			if errors.ErrorCode(err) == errors.CodeFailedToParseTupleKey {
				return returnValue, errors.E(op, errors.CodeBadRequest, "failed to parse the tuple key")
			}
			return returnValue, errors.E(op, err)
		}
	}
	response, err := r.ofgaClient.ReadRelatedObjects(ctx, key, req.PageSize, req.ContinuationToken)
	if err != nil {
		return returnValue, errors.E(op, err)
	}
	tuples := make([]apiparams.RelationshipTuple, len(response.Keys))
	for i, t := range response.Keys {
		object, err := r.toJAASTag(ctx, t.GetUser())
		if err != nil {
			return returnValue, errors.E(op, err)
		}
		target, err := r.toJAASTag(ctx, t.GetObject())
		if err != nil {
			return returnValue, errors.E(op, err)
		}
		tuples[i] = apiparams.RelationshipTuple{
			Object:       object,
			Relation:     t.GetRelation(),
			TargetObject: target,
		}
	}
	return apiparams.ListRelationshipTuplesResponse{
		Tuples:            tuples,
		ContinuationToken: response.PaginationToken,
	}, nil
}<|MERGE_RESOLUTION|>--- conflicted
+++ resolved
@@ -21,11 +21,8 @@
 	"github.com/CanonicalLtd/jimm/internal/db"
 	"github.com/CanonicalLtd/jimm/internal/dbmodel"
 	"github.com/CanonicalLtd/jimm/internal/errors"
-<<<<<<< HEAD
+	ofga "github.com/CanonicalLtd/jimm/internal/openfga"
 	ofgaClient "github.com/CanonicalLtd/jimm/internal/openfga"
-=======
-	ofga "github.com/CanonicalLtd/jimm/internal/openfga"
->>>>>>> c432a9e5
 	jimmnames "github.com/CanonicalLtd/jimm/pkg/names"
 )
 
@@ -299,22 +296,11 @@
 	return tag, relationSpecifier, err
 }
 
-<<<<<<< HEAD
 // createTupleKeys is a helper function used to translate a list of tuples sent from the client into a list of
 // openfga tuple types. The raw tuples from the client are parsed and converted to their unique tags.
 func createTupleKeys(ctx context.Context, ofc *ofgaClient.OFGAClient, db db.Database, tuples []apiparams.RelationshipTuple) ([]openfga.TupleKey, error) {
 	keys := make([]openfga.TupleKey, 0, len(tuples))
 	for _, t := range tuples {
-=======
-// AddRelation creates a tuple between two objects [if applicable]
-// within OpenFGA.
-func (r *controllerRoot) AddRelation(ctx context.Context, req apiparams.AddRelationRequest) error {
-	const op = errors.Op("jujuapi.AddRelation")
-	db := r.jimm.Database
-
-	keys := make([]openfga.TupleKey, 0, len(req.Tuples))
-	for _, t := range req.Tuples {
->>>>>>> c432a9e5
 		objectTag, objectTagRelationSpecifier, err := parseTag(ctx, db, t.Object)
 		if err != nil {
 			zapctx.Debug(ctx, "failed to parse tuple user key", zap.String("key", t.Object), zap.Error(err))
