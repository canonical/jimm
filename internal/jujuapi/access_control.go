--- conflicted
+++ resolved
@@ -21,11 +21,8 @@
 	"github.com/CanonicalLtd/jimm/internal/db"
 	"github.com/CanonicalLtd/jimm/internal/dbmodel"
 	"github.com/CanonicalLtd/jimm/internal/errors"
-<<<<<<< HEAD
+	ofga "github.com/CanonicalLtd/jimm/internal/openfga"
 	ofgaClient "github.com/CanonicalLtd/jimm/internal/openfga"
-=======
-	ofga "github.com/CanonicalLtd/jimm/internal/openfga"
->>>>>>> f553e892
 	jimmnames "github.com/CanonicalLtd/jimm/pkg/names"
 )
 
@@ -299,23 +296,9 @@
 	return tag, relationSpecifier, err
 }
 
-<<<<<<< HEAD
 func createTupleKeys(ctx context.Context, ofc *ofgaClient.OFGAClient, db db.Database, tuples []apiparams.RelationshipTuple) ([]openfga.TupleKey, error) {
 	keys := make([]openfga.TupleKey, 0, len(tuples))
 	for _, t := range tuples {
-=======
-// AddRelation creates a tuple between two objects [if applicable]
-// within OpenFGA.
-func (r *controllerRoot) AddRelation(ctx context.Context, req apiparams.AddRelationRequest) error {
-	const op = errors.Op("jujuapi.AddRelation")
-	if r.user.ControllerAccess != "superuser" {
-		return errors.E(op, errors.CodeUnauthorized, "unauthorized")
-	}
-	db := r.jimm.Database
-
-	keys := make([]openfga.TupleKey, 0, len(req.Tuples))
-	for _, t := range req.Tuples {
->>>>>>> f553e892
 		objectTag, objectTagRelationSpecifier, err := parseTag(ctx, db, t.Object)
 		if err != nil {
 			return nil, err
@@ -340,6 +323,9 @@
 // within OpenFGA.
 func (r *controllerRoot) AddRelation(ctx context.Context, req apiparams.AddRelationRequest) error {
 	const op = errors.Op("jujuapi.AddRelation")
+	if r.user.ControllerAccess != "superuser" {
+		return errors.E(op, errors.CodeUnauthorized, "unauthorized")
+	}
 	db := r.jimm.Database
 	ofc := r.ofgaClient
 	keys, err := createTupleKeys(ctx, ofc, db, req.Tuples)
