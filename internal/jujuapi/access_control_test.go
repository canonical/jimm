// Copyright 2023 canonical.

package jujuapi_test

import (
	"context"
	"database/sql"
	"strconv"
	"time"

	petname "github.com/dustinkirkland/golang-petname"
	"github.com/google/uuid"
	"github.com/juju/juju/core/crossmodel"
	"github.com/juju/names/v4"
	jc "github.com/juju/testing/checkers"
	gc "gopkg.in/check.v1"

<<<<<<< HEAD
	"github.com/CanonicalLtd/jimm/api"
	apiparams "github.com/CanonicalLtd/jimm/api/params"
	"github.com/CanonicalLtd/jimm/internal/dbmodel"
	"github.com/CanonicalLtd/jimm/internal/jimmtest"
	"github.com/CanonicalLtd/jimm/internal/jujuapi"
	"github.com/CanonicalLtd/jimm/internal/openfga"
	ofga "github.com/CanonicalLtd/jimm/internal/openfga"
	ofganames "github.com/CanonicalLtd/jimm/internal/openfga/names"
	jimmnames "github.com/CanonicalLtd/jimm/pkg/names"
=======
	"github.com/canonical/jimm/api"
	apiparams "github.com/canonical/jimm/api/params"
	"github.com/canonical/jimm/internal/dbmodel"
	"github.com/canonical/jimm/internal/jimmtest"
	"github.com/canonical/jimm/internal/jujuapi"
	ofga "github.com/canonical/jimm/internal/openfga"
	ofganames "github.com/canonical/jimm/internal/openfga/names"
	jimmnames "github.com/canonical/jimm/pkg/names"
>>>>>>> 8af625db
)

type accessControlSuite struct {
	websocketSuite
}

var _ = gc.Suite(&accessControlSuite{})

func (s *accessControlSuite) SetUpTest(c *gc.C) {
	s.websocketSuite.SetUpTest(c)

	// We need to add the default controller, so that
	// we can resolve its tag when listing application offers.
	ctl := dbmodel.Controller{
		Name:      "default_test_controller",
		UUID:      jimmtest.DefaultControllerUUID,
		CloudName: jimmtest.TestCloudName,
	}
	err := s.JIMM.Database.AddController(context.Background(), &ctl)
	c.Assert(err, jc.ErrorIsNil)
}

/*
 Group facade related tests
*/

func (s *accessControlSuite) TestAddGroup(c *gc.C) {
	conn := s.open(c, nil, "alice")
	defer conn.Close()

	client := api.NewClient(conn)
	err := client.AddGroup(&apiparams.AddGroupRequest{Name: "test-group"})
	c.Assert(err, jc.ErrorIsNil)

	err = client.AddGroup(&apiparams.AddGroupRequest{Name: "test-group"})
	c.Assert(err, gc.ErrorMatches, ".*already exists.*")
}

func (s *accessControlSuite) TestRemoveGroup(c *gc.C) {
	conn := s.open(c, nil, "alice")
	defer conn.Close()

	client := api.NewClient(conn)

	err := client.RemoveGroup(&apiparams.RemoveGroupRequest{
		Name: "test-group",
	})
	c.Assert(err, gc.ErrorMatches, ".*not found.*")

	err = client.AddGroup(&apiparams.AddGroupRequest{Name: "test-group"})
	c.Assert(err, jc.ErrorIsNil)

	err = client.RemoveGroup(&apiparams.RemoveGroupRequest{
		Name: "test-group",
	})
	c.Assert(err, jc.ErrorIsNil)
}

func (s *accessControlSuite) TestRemoveGroupRemovesTuples(c *gc.C) {
	ctx := context.Background()
	db := s.JIMM.Database

	user, group, controller, model, _, _, _, client, closeClient := createTestControllerEnvironment(ctx, c, s)
	defer closeClient()

	db.AddGroup(ctx, "test-group2")
	group2 := &dbmodel.GroupEntry{
		Name: "test-group2",
	}
	err := db.GetGroup(ctx, group2)
	c.Assert(err, gc.IsNil)

	tuples := []ofga.Tuple{
		//This tuple should remain as it has no relation to group2
		{
			Object:   ofganames.ConvertTag(user.ResourceTag()),
			Relation: "member",
			Target:   ofganames.ConvertTag(group.ResourceTag()),
		},
		// Below tuples should all be removed as they relate to group2
		{
			Object:   ofganames.ConvertTag(user.ResourceTag()),
			Relation: "member",
			Target:   ofganames.ConvertTag(group2.ResourceTag()),
		},
		{
			Object:   ofganames.ConvertTagWithRelation(group2.ResourceTag(), ofganames.MemberRelation),
			Relation: "member",
			Target:   ofganames.ConvertTag(group.ResourceTag()),
		},
		{
			Object:   ofganames.ConvertTagWithRelation(group2.ResourceTag(), ofganames.MemberRelation),
			Relation: "administrator",
			Target:   ofganames.ConvertTag(controller.ResourceTag()),
		},
		{
			Object:   ofganames.ConvertTagWithRelation(group2.ResourceTag(), ofganames.MemberRelation),
			Relation: "writer",
			Target:   ofganames.ConvertTag(model.ResourceTag()),
		},
	}

	u := user.Tag().String()

	checkAccessTupleController := apiparams.RelationshipTuple{Object: u, Relation: "administrator", TargetObject: "controller-" + controller.UUID}
	checkAccessTupleModel := apiparams.RelationshipTuple{Object: u, Relation: "writer", TargetObject: "model-" + model.UUID.String}

	err = s.JIMM.OpenFGAClient.AddRelation(context.Background(), tuples...)
	c.Assert(err, gc.IsNil)
	//Check user has access to model and controller through group2
	checkResp, err := client.CheckRelation(&apiparams.CheckRelationRequest{Tuple: checkAccessTupleController})
	c.Assert(err, gc.IsNil)
	c.Assert(checkResp.Allowed, gc.Equals, true)
	checkResp, err = client.CheckRelation(&apiparams.CheckRelationRequest{Tuple: checkAccessTupleModel})
	c.Assert(err, gc.IsNil)
	c.Assert(checkResp.Allowed, gc.Equals, true)

	err = client.RemoveGroup(&apiparams.RemoveGroupRequest{Name: group2.Name})
	c.Assert(err, gc.IsNil)

	resp, err := client.ListRelationshipTuples(&apiparams.ListRelationshipTuplesRequest{})
	c.Assert(err, gc.IsNil)
	c.Assert(len(resp.Tuples), gc.Equals, 13)

	//Check user access has been revoked.
	checkResp, err = client.CheckRelation(&apiparams.CheckRelationRequest{Tuple: checkAccessTupleController})
	c.Assert(err, gc.IsNil)
	c.Assert(checkResp.Allowed, gc.Equals, false)
	checkResp, err = client.CheckRelation(&apiparams.CheckRelationRequest{Tuple: checkAccessTupleModel})
	c.Assert(err, gc.IsNil)
	c.Assert(checkResp.Allowed, gc.Equals, false)
}

func (s *accessControlSuite) TestRenameGroup(c *gc.C) {
	conn := s.open(c, nil, "alice")
	defer conn.Close()

	client := api.NewClient(conn)

	err := client.RenameGroup(&apiparams.RenameGroupRequest{
		Name:    "test-group",
		NewName: "renamed-group",
	})
	c.Assert(err, gc.ErrorMatches, ".*not found.*")

	err = client.AddGroup(&apiparams.AddGroupRequest{Name: "test-group"})
	c.Assert(err, jc.ErrorIsNil)

	err = client.RenameGroup(&apiparams.RenameGroupRequest{
		Name:    "test-group",
		NewName: "renamed-group",
	})
	c.Assert(err, jc.ErrorIsNil)
}

func (s *accessControlSuite) TestListGroups(c *gc.C) {
	conn := s.open(c, nil, "alice")
	defer conn.Close()

	client := api.NewClient(conn)

	groupNames := []string{
		"test-group0",
		"test-group1",
		"test-group2",
		"aaaFinalGroup",
	}

	for _, name := range groupNames {
		err := client.AddGroup(&apiparams.AddGroupRequest{Name: name})
		c.Assert(err, jc.ErrorIsNil)
	}

	groups, err := client.ListGroups()
	c.Assert(err, jc.ErrorIsNil)
	c.Assert(groups, gc.HasLen, 4)
	// groups should be returned in ascending order of name
	c.Assert(groups[0].Name, gc.Equals, "aaaFinalGroup")
	c.Assert(groups[1].Name, gc.Equals, "test-group0")
	c.Assert(groups[2].Name, gc.Equals, "test-group1")
	c.Assert(groups[3].Name, gc.Equals, "test-group2")
}

/*
 Relation facade related tests
*/

// createTuple wraps the underlying ofga tuple into a convenient ease-of-use method
func createTuple(object, relation, target string) ofga.Tuple {
	objectEntity, _ := openfga.ParseTag(object)
	targetEntity, _ := openfga.ParseTag(target)
	return ofga.Tuple{
		Object:   &objectEntity,
		Relation: ofga.Relation(relation),
		Target:   &targetEntity,
	}
}

func stringGroupID(id uint) string {
	return strconv.FormatUint(uint64(id), 10)
}

// TestAddRelation currently verifies the following test cases,
// when new relation control is to be added, please update this comment:
// user -> group
// user -> controller (name)
// user -> controller (uuid)
// user -> model (name)
// user -> model (uuid)
// user -> applicationoffer (name)
// user -> applicationoffer (uuid)
// group -> controller (name)
// group -> controller (uuid)
// group -> model (name)
// group -> model (uuid)
// group -> applicationoffer (name)
// group -> applicationoffer (uuid)
// group#member -> group
func (s *accessControlSuite) TestAddRelation(c *gc.C) {
	ctx := context.Background()
	db := s.JIMM.Database

	user, group, controller, model, offer, _, _, client, closeClient := createTestControllerEnvironment(ctx, c, s)
	defer closeClient()

	db.AddGroup(ctx, "test-group2")
	group2 := &dbmodel.GroupEntry{
		Name: "test-group2",
	}
	err := db.GetGroup(ctx, group2)
	c.Assert(err, gc.IsNil)

	c.Assert(err, gc.IsNil)
	type tuple struct {
		object   string
		relation string
		target   string
	}
	type tagTest struct {
		input       tuple
		want        ofga.Tuple
		err         bool
		changesType string
	}

	tagTests := []tagTest{
		// Test user -> controller by name
		{
			input: tuple{"user-" + user.Username, "administrator", "controller-" + controller.Name},
			want: createTuple(
				"user:"+user.Username,
				"administrator",
				"controller:"+controller.UUID,
			),
			err:         false,
			changesType: "controller",
		},
		// Test user -> controller jimm
		{
			input: tuple{"user-" + user.Username, "administrator", "controller-jimm"},
			want: createTupleKey(
				"user:"+user.Username,
				"administrator",
				"controller:"+s.JIMM.UUID,
			),
			err:         false,
			changesType: "controller",
		},
		// Test user -> controller by UUID
		{
			input: tuple{"user-" + user.Username, "administrator", "controller-" + controller.UUID},
			want: createTuple(
				"user:"+user.Username,
				"administrator",
				"controller:"+controller.UUID,
			),
			err:         false,
			changesType: "controller",
		},
		//Test user -> group
		{
			input: tuple{"user-" + user.Username, "member", "group-" + group.Name},
			want: createTuple(
				"user:"+user.Username,
				"member",
				"group:"+stringGroupID(group.ID),
			),
			err:         false,
			changesType: "group",
		},
		//Test username with dots and @ -> group
		{
<<<<<<< HEAD
			input: tuple{"group-" + "test-group", "administrator", "controller-" + controller.UUID},
			want: createTuple(
				"group:"+stringGroupID(group.ID),
=======
			input: tuple{"user-" + "kelvin.lina.test@external", "member", "group-" + group.Name},
			want: createTupleKey(
				"user:"+"kelvin.lina.test@external",
				"member",
				"group:"+strconv.FormatUint(uint64(group.ID), 10),
			),
			err:         false,
			changesType: "group",
		},
		//Test group -> controller
		{
			input: tuple{"group-" + "test-group#member", "administrator", "controller-" + controller.UUID},
			want: createTupleKey(
				"group:"+strconv.FormatUint(uint64(group.ID), 10)+"#member",
>>>>>>> 8af625db
				"administrator",
				"controller:"+controller.UUID,
			),
			err:         false,
			changesType: "controller",
		},
		//Test user -> model by name
		{
			input: tuple{"user-" + user.Username, "writer", "model-" + controller.Name + ":" + user.Username + "/" + model.Name},
			want: createTuple(
				"user:"+user.Username,
				"writer",
				"model:"+model.UUID.String,
			),
			err:         false,
			changesType: "model",
		},
		// Test user -> model by UUID
		{
			input: tuple{"user-" + user.Username, "writer", "model-" + model.UUID.String},
			want: createTuple(
				"user:"+user.Username,
				"writer",
				"model:"+model.UUID.String,
			),
			err:         false,
			changesType: "model",
		},
		// Test user -> applicationoffer by name
		{
			input: tuple{"user-" + user.Username, "consumer", "applicationoffer-" + controller.Name + ":" + user.Username + "/" + model.Name + "." + offer.Name},
			want: createTuple(
				"user:"+user.Username,
				"consumer",
				"applicationoffer:"+offer.UUID,
			),
			err:         false,
			changesType: "applicationoffer",
		},
		// Test user -> applicationoffer by UUID
		{
			input: tuple{"user-" + user.Username, "consumer", "applicationoffer-" + offer.UUID},
			want: createTuple(
				"user:"+user.Username,
				"consumer",
				"applicationoffer:"+offer.UUID,
			),
			err:         false,
			changesType: "applicationoffer",
		},
		// Test group -> controller by name
		{
			input: tuple{"group-" + group.Name + "#member", "administrator", "controller-" + controller.Name},
			want: createTuple(
				"group:"+stringGroupID(group.ID)+"#member",
				"administrator",
				"controller:"+controller.UUID,
			),
			err:         false,
			changesType: "controller",
		},
		// Test group -> controller by UUID
		{
			input: tuple{"group-" + group.Name + "#member", "administrator", "controller-" + controller.UUID},
			want: createTuple(
				"group:"+stringGroupID(group.ID)+"#member",
				"administrator",
				"controller:"+controller.UUID,
			),
			err:         false,
			changesType: "controller",
		},
		// Test group -> model by name
		{
			input: tuple{"group-" + group.Name + "#member", "writer", "model-" + controller.Name + ":" + user.Username + "/" + model.Name},
			want: createTuple(
				"group:"+stringGroupID(group.ID)+"#member",
				"writer",
				"model:"+model.UUID.String,
			),
			err:         false,
			changesType: "model",
		},
		// Test group -> model by UUID
		{
			input: tuple{"group-" + group.Name + "#member", "writer", "model-" + model.UUID.String},
			want: createTuple(
				"group:"+stringGroupID(group.ID)+"#member",
				"writer",
				"model:"+model.UUID.String,
			),
			err:         false,
			changesType: "model",
		},
		// Test group -> applicationoffer by name
		{
			input: tuple{"group-" + group.Name + "#member", "consumer", "applicationoffer-" + controller.Name + ":" + user.Username + "/" + model.Name + "." + offer.Name},
			want: createTuple(
				"group:"+stringGroupID(group.ID)+"#member",
				"consumer",
				"applicationoffer:"+offer.UUID,
			),
			err:         false,
			changesType: "applicationoffer",
		},
		// Test group -> applicationoffer by UUID
		{
			input: tuple{"group-" + group.Name + "#member", "consumer", "applicationoffer-" + offer.UUID},
			want: createTuple(
				"group:"+stringGroupID(group.ID)+"#member",
				"consumer",
				"applicationoffer:"+offer.UUID,
			),
			err:         false,
			changesType: "applicationoffer",
		},
		// Test group -> group
		{
			input: tuple{"group-" + group.Name + "#member", "member", "group-" + group2.Name},
			want: createTuple(
				"group:"+stringGroupID(group.ID)+"#member",
				"member",
				"group:"+stringGroupID(group2.ID),
			),
			err:         false,
			changesType: "group",
		},
	}

	for i, tc := range tagTests {
		c.Logf("running test %d", i)
		if i != 0 {
			s.COFGAClient.RemoveRelation(ctx, tc.want)
		}
		err := client.AddRelation(&apiparams.AddRelationRequest{
			Tuples: []apiparams.RelationshipTuple{
				{
					Object:       tc.input.object,
					Relation:     tc.input.relation,
					TargetObject: tc.input.target,
				},
			},
		})
		if tc.err {
			c.Assert(err, gc.NotNil)
			c.Assert(err, gc.ErrorMatches, tc.want)
		} else {
			c.Assert(err, gc.IsNil)
			changes, err := s.COFGAClient.ReadChanges(ctx, tc.changesType, 99, "")
			c.Assert(err, gc.IsNil)
			key := changes.GetChanges()[len(changes.GetChanges())-1].GetTupleKey()
			c.Assert(*key.User, gc.DeepEquals, tc.want.Object.String())
			c.Assert(*key.Relation, gc.DeepEquals, tc.want.Relation.String())
			c.Assert(*key.Object, gc.DeepEquals, tc.want.Target.String())
		}
	}
}

// TestRemoveRelation currently verifies the following test cases,
// similar to the TestAddRelation but instead we add the relations and then
// remove them.
// When new relation control is to be added, please update this comment:
// user -> group
// user -> controller (name)
// user -> controller (uuid)
// user -> model (name)
// user -> model (uuid)
// user -> applicationoffer (name)
// user -> applicationoffer (uuid)
// group -> controller (name)
// group -> controller (uuid)
// group -> model (name)
// group -> model (uuid)
// group -> applicationoffer (name)
// group -> applicationoffer (uuid)
func (s *accessControlSuite) TestRemoveRelation(c *gc.C) {
	ctx := context.Background()

	user, group, controller, model, offer, _, _, client, closeClient := createTestControllerEnvironment(ctx, c, s)
	defer closeClient()

	type tuple struct {
		user     string
		relation string
		object   string
	}
	type tagTest struct {
		toAdd       ofga.Tuple
		toRemove    tuple
		want        ofga.Tuple
		err         bool
		changesType string
	}

	tagTests := []tagTest{
		// Test user -> controller by name
		{
			toAdd: ofga.Tuple{
				Object:   ofganames.ConvertTag(user.ResourceTag()),
				Relation: "administrator",
				Target:   ofganames.ConvertTag(controller.ResourceTag()),
			},
			toRemove: tuple{"user-" + user.Username, "administrator", "controller-" + controller.Name},
			want: createTuple(
				"user:"+user.Username,
				"administrator",
				"controller:"+controller.UUID,
			),
			err:         false,
			changesType: "controller",
		},
		// Test user -> controller by UUID
		{
			toAdd: ofga.Tuple{
				Object:   ofganames.ConvertTag(user.ResourceTag()),
				Relation: "administrator",
				Target:   ofganames.ConvertTag(controller.ResourceTag()),
			},
			toRemove: tuple{"user-" + user.Username, "administrator", "controller-" + controller.UUID},
			want: createTuple(
				"user:"+user.Username,
				"administrator",
				"controller:"+controller.UUID,
			),
			err:         false,
			changesType: "controller",
		},
		//Test user -> group
		{
			toAdd: ofga.Tuple{
				Object:   ofganames.ConvertTag(user.ResourceTag()),
				Relation: "member",
				Target:   ofganames.ConvertTag(group.ResourceTag()),
			},
			toRemove: tuple{"user-" + user.Username, "member", "group-" + group.Name},
			want: createTuple(
				"user:"+user.Username,
				"member",
				"group:"+stringGroupID(group.ID),
			),
			err:         false,
			changesType: "group",
		},
		//Test group -> controller
		{
			toAdd: ofga.Tuple{
				Object:   ofganames.ConvertTagWithRelation(group.ResourceTag(), ofganames.MemberRelation),
				Relation: "administrator",
				Target:   ofganames.ConvertTag(controller.ResourceTag()),
			},
			toRemove: tuple{"group-" + group.Name + "#member", "administrator", "controller-" + controller.UUID},
			want: createTuple(
				"group:"+stringGroupID(group.ID)+"#member",
				"administrator",
				"controller:"+controller.UUID,
			),
			err:         false,
			changesType: "controller",
		},
		//Test user -> model by name
		{
			toAdd: ofga.Tuple{
				Object:   ofganames.ConvertTag(user.ResourceTag()),
				Relation: "writer",
				Target:   ofganames.ConvertTag(model.ResourceTag()),
			},
			toRemove: tuple{"user-" + user.Username, "writer", "model-" + controller.Name + ":" + user.Username + "/" + model.Name},
			want: createTuple(
				"user:"+user.Username,
				"writer",
				"model:"+model.UUID.String,
			),
			err:         false,
			changesType: "model",
		},
		// Test user -> model by UUID
		{
			toAdd: ofga.Tuple{
				Object:   ofganames.ConvertTag(user.ResourceTag()),
				Relation: "writer",
				Target:   ofganames.ConvertTag(model.ResourceTag()),
			},
			toRemove: tuple{"user-" + user.Username, "writer", "model-" + model.UUID.String},
			want: createTuple(
				"user:"+user.Username,
				"writer",
				"model:"+model.UUID.String,
			),
			err:         false,
			changesType: "model",
		},
		// Test user -> applicationoffer by name
		{
			toAdd: ofga.Tuple{
				Object:   ofganames.ConvertTag(user.ResourceTag()),
				Relation: "consumer",
				Target:   ofganames.ConvertTag(offer.ResourceTag()),
			},
			toRemove: tuple{"user-" + user.Username, "consumer", "applicationoffer-" + controller.Name + ":" + user.Username + "/" + model.Name + "." + offer.Name},
			want: createTuple(
				"user:"+user.Username,
				"consumer",
				"applicationoffer:"+offer.UUID,
			),
			err:         false,
			changesType: "applicationoffer",
		},
		// Test user -> applicationoffer by UUID
		{
			toAdd: ofga.Tuple{
				Object:   ofganames.ConvertTag(user.ResourceTag()),
				Relation: "consumer",
				Target:   ofganames.ConvertTag(offer.ResourceTag()),
			},
			toRemove: tuple{"user-" + user.Username, "consumer", "applicationoffer-" + offer.UUID},
			want: createTuple(
				"user:"+user.Username,
				"consumer",
				"applicationoffer:"+offer.UUID,
			),
			err:         false,
			changesType: "applicationoffer",
		},
		// Test group -> controller by name
		{
			toAdd: ofga.Tuple{
				Object:   ofganames.ConvertTagWithRelation(group.ResourceTag(), ofganames.MemberRelation),
				Relation: "administrator",
				Target:   ofganames.ConvertTag(controller.ResourceTag()),
			},
			toRemove: tuple{"group-" + group.Name + "#member", "administrator", "controller-" + controller.Name},
			want: createTuple(
				"group:"+stringGroupID(group.ID)+"#member",
				"administrator",
				"controller:"+controller.UUID,
			),
			err:         false,
			changesType: "controller",
		},
		// Test group -> controller by UUID
		{
			toAdd: ofga.Tuple{
				Object:   ofganames.ConvertTagWithRelation(group.ResourceTag(), ofganames.MemberRelation),
				Relation: "administrator",
				Target:   ofganames.ConvertTag(controller.ResourceTag()),
			},
			toRemove: tuple{"group-" + group.Name + "#member", "administrator", "controller-" + controller.UUID},
			want: createTuple(
				"group:"+stringGroupID(group.ID)+"#member",
				"administrator",
				"controller:"+controller.UUID,
			),
			err:         false,
			changesType: "controller",
		},
		// Test group -> model by name
		{
			toAdd: ofga.Tuple{
				Object:   ofganames.ConvertTagWithRelation(group.ResourceTag(), ofganames.MemberRelation),
				Relation: "writer",
				Target:   ofganames.ConvertTag(model.ResourceTag()),
			},
			toRemove: tuple{"group-" + group.Name + "#member", "writer", "model-" + controller.Name + ":" + user.Username + "/" + model.Name},
			want: createTuple(
				"group:"+stringGroupID(group.ID)+"#member",
				"writer",
				"model:"+model.UUID.String,
			),
			err:         false,
			changesType: "model",
		},
		// Test group -> model by UUID
		{
			toAdd: ofga.Tuple{
				Object:   ofganames.ConvertTagWithRelation(group.ResourceTag(), ofganames.MemberRelation),
				Relation: "writer",
				Target:   ofganames.ConvertTag(model.ResourceTag()),
			},
			toRemove: tuple{"group-" + group.Name + "#member", "writer", "model-" + model.UUID.String},
			want: createTuple(
				"group:"+stringGroupID(group.ID)+"#member",
				"writer",
				"model:"+model.UUID.String,
			),
			err:         false,
			changesType: "model",
		},
		// Test group -> applicationoffer by name
		{
			toAdd: ofga.Tuple{
				Object:   ofganames.ConvertTagWithRelation(group.ResourceTag(), ofganames.MemberRelation),
				Relation: "consumer",
				Target:   ofganames.ConvertTag(offer.ResourceTag()),
			},
			toRemove: tuple{"group-" + group.Name + "#member", "consumer", "applicationoffer-" + controller.Name + ":" + user.Username + "/" + model.Name + "." + offer.Name},
			want: createTuple(
				"group:"+stringGroupID(group.ID)+"#member",
				"consumer",
				"applicationoffer:"+offer.UUID,
			),
			err:         false,
			changesType: "applicationoffer",
		},
		// Test group -> applicationoffer by UUID
		{
			toAdd: ofga.Tuple{
				Object:   ofganames.ConvertTagWithRelation(group.ResourceTag(), ofganames.MemberRelation),
				Relation: "consumer",
				Target:   ofganames.ConvertTag(offer.ResourceTag()),
			},
			toRemove: tuple{"group-" + group.Name + "#member", "consumer", "applicationoffer-" + offer.UUID},
			want: createTuple(
				"group:"+stringGroupID(group.ID)+"#member",
				"consumer",
				"applicationoffer:"+offer.UUID,
			),
			err:         false,
			changesType: "applicationoffer",
		},
	}

	for i, tc := range tagTests {
		c.Logf("running test %d", i)
		ofgaClient := s.JIMM.OpenFGAClient
		err := ofgaClient.AddRelation(context.Background(), tc.toAdd)
		c.Check(err, gc.IsNil)
		changes, err := s.COFGAClient.ReadChanges(ctx, tc.changesType, 99, "")
		c.Assert(err, gc.IsNil)
		key := changes.GetChanges()[len(changes.GetChanges())-1].GetTupleKey()
		c.Assert(*key.User, gc.DeepEquals, tc.want.Object.String())
		c.Assert(*key.Relation, gc.DeepEquals, tc.want.Relation.String())
		c.Assert(*key.Object, gc.DeepEquals, tc.want.Target.String())

		err = client.RemoveRelation(&apiparams.RemoveRelationRequest{
			Tuples: []apiparams.RelationshipTuple{
				{
					Object:       tc.toRemove.user,
					Relation:     tc.toRemove.relation,
					TargetObject: tc.toRemove.object,
				},
			},
		})
		if tc.err {
			c.Assert(err, gc.NotNil)
			c.Assert(err, gc.ErrorMatches, tc.want)
		} else {
			c.Assert(err, gc.IsNil)
			changes, err := s.COFGAClient.ReadChanges(ctx, tc.changesType, 99, "")
			c.Assert(err, gc.IsNil)
			change := changes.GetChanges()[len(changes.GetChanges())-1]
			operation := change.GetOperation()
			c.Assert(string(operation), gc.Equals, "TUPLE_OPERATION_DELETE")
			key := change.GetTupleKey()
			c.Assert(*key.User, gc.DeepEquals, tc.want.Object.String())
			c.Assert(*key.Relation, gc.DeepEquals, tc.want.Relation.String())
			c.Assert(*key.Object, gc.DeepEquals, tc.want.Target.String())
		}
	}
}

func (s *accessControlSuite) TestJAASTag(c *gc.C) {
	ctx := context.Background()
	db := s.JIMM.Database

	user, _, controller, model, applicationOffer, cloud, _, _, closeClient := createTestControllerEnvironment(ctx, c, s)
	closeClient()

	tests := []struct {
		tag             *ofganames.Tag
		expectedJAASTag string
		expectedError   string
	}{{
		tag:             ofganames.ConvertTag(user.ResourceTag()),
		expectedJAASTag: "user-" + user.Username,
	}, {
		tag:             ofganames.ConvertTag(controller.ResourceTag()),
		expectedJAASTag: "controller-" + controller.Name,
	}, {
		tag:             ofganames.ConvertTag(model.ResourceTag()),
		expectedJAASTag: "model-" + controller.Name + ":" + user.Username + "/" + model.Name,
	}, {
		tag:             ofganames.ConvertTag(applicationOffer.ResourceTag()),
		expectedJAASTag: "applicationoffer-" + controller.Name + ":" + user.Username + "/" + model.Name + "." + applicationOffer.Name,
	}, {
		tag:           &ofganames.Tag{},
		expectedError: "unexpected tag kind: ",
	}, {
		tag:             ofganames.ConvertTag(cloud.ResourceTag()),
		expectedJAASTag: "cloud-" + cloud.Name,
	}}
	for _, test := range tests {
		t, err := jujuapi.ToJAASTag(db, test.tag)
		if test.expectedError != "" {
			c.Assert(err, gc.ErrorMatches, test.expectedError)
		} else {
			c.Assert(err, gc.IsNil)
			c.Assert(t, gc.Equals, test.expectedJAASTag)
		}

	}
}

func (s *accessControlSuite) TestListRelationshipTuples(c *gc.C) {
	ctx := context.Background()
	user, _, controller, model, applicationOffer, _, _, client, closeClient := createTestControllerEnvironment(ctx, c, s)
	defer closeClient()

	err := client.AddGroup(&apiparams.AddGroupRequest{Name: "yellow"})
	c.Assert(err, jc.ErrorIsNil)
	err = client.AddGroup(&apiparams.AddGroupRequest{Name: "orange"})
	c.Assert(err, jc.ErrorIsNil)

	tuples := []apiparams.RelationshipTuple{{
		Object:       "group-orange#member",
		Relation:     "member",
		TargetObject: "group-yellow",
	}, {
		Object:       "user-" + user.Username,
		Relation:     "member",
		TargetObject: "group-orange",
	}, {
		Object:       "group-yellow#member",
		Relation:     "administrator",
		TargetObject: "controller-" + controller.Name,
	}, {
		Object:       "group-orange#member",
		Relation:     "administrator",
		TargetObject: "applicationoffer-" + controller.Name + ":" + user.Username + "/" + model.Name + "." + applicationOffer.Name,
	}}

	err = client.AddRelation(&apiparams.AddRelationRequest{Tuples: tuples})
	c.Assert(err, jc.ErrorIsNil)

	response, err := client.ListRelationshipTuples(&apiparams.ListRelationshipTuplesRequest{})
	c.Assert(err, jc.ErrorIsNil)
	// first three tuples created during setup test
	c.Assert(response.Tuples[12:], jc.DeepEquals, tuples)

	response, err = client.ListRelationshipTuples(&apiparams.ListRelationshipTuplesRequest{
		Tuple: apiparams.RelationshipTuple{
			TargetObject: "applicationoffer-" + controller.Name + ":" + user.Username + "/" + model.Name + "." + applicationOffer.Name,
		},
	})
	c.Assert(err, jc.ErrorIsNil)
	c.Assert(response.Tuples, jc.DeepEquals, []apiparams.RelationshipTuple{tuples[3]})

}

func (s *accessControlSuite) TestCheckRelationOfferReaderFlow(c *gc.C) {
	ctx := context.Background()
	ofgaClient := s.JIMM.OpenFGAClient

	user, group, controller, model, offer, _, _, client, closeClient := createTestControllerEnvironment(ctx, c, s)
	defer closeClient()

	// Some tags (tuples) to assist in the creation of tuples within OpenFGA (such that they can be tested against)
	userTag := ofganames.ConvertTag(user.ResourceTag())
	groupTag := ofganames.ConvertTag(group.ResourceTag())
	offerTag := ofganames.ConvertTag(offer.ResourceTag())

	// JAAS style keys, to be translated and checked against UUIDs/users/groups
	userJAASKey := "user-" + user.Username
	offerJAASKey := "applicationoffer-" + controller.Name + ":" + user.Username + "/" + model.Name + "." + offer.Name

	// Test direct relation to an applicationoffer from a user of a group via "reader" relation

	userToGroupOfferReader := ofga.Tuple{
		Object:   userTag,
		Relation: "member",
		Target:   groupTag,
	} // Make user member of group
	groupToOfferReader := ofga.Tuple{
		Object:   ofganames.ConvertTagWithRelation(group.ResourceTag(), ofganames.MemberRelation),
		Relation: "reader",
		Target:   offerTag,
	} // Make group members reader of offer via member union

	err := ofgaClient.AddRelation(
		ctx,
		userToGroupOfferReader,
		groupToOfferReader,
	)
	c.Assert(err, gc.IsNil)

	type test struct {
		input apiparams.RelationshipTuple
		want  bool
	}

	tests := []test{

		// Test user-> reader -> aoffer (due to direct relation from group)
		{
			input: apiparams.RelationshipTuple{
				Object:       userJAASKey,
				Relation:     "reader",
				TargetObject: offerJAASKey,
			},
			want: true,
		},
		// Test user -> consumer -> offer (FAILS as there is no union or direct relation to writer)
		{
			input: apiparams.RelationshipTuple{
				Object:       userJAASKey,
				Relation:     "consumer",
				TargetObject: offerJAASKey,
			},
			want: false,
		},
	}

	for _, tc := range tests {
		req := apiparams.CheckRelationRequest{Tuple: tc.input}
		res, err := client.CheckRelation(&req)
		c.Assert(err, gc.IsNil)
		c.Assert(res.Allowed, gc.Equals, tc.want)
	}
}

func (s *accessControlSuite) TestCheckRelationOfferConsumerFlow(c *gc.C) {
	ctx := context.Background()
	ofgaClient := s.JIMM.OpenFGAClient

	user, group, controller, model, offer, _, _, client, closeClient := createTestControllerEnvironment(ctx, c, s)
	defer closeClient()

	// Some keys to assist in the creation of tuples within OpenFGA (such that they can be tested against)
	userTag := ofganames.ConvertTag(user.ResourceTag())
	groupTag := ofganames.ConvertTag(group.ResourceTag())
	offerTag := ofganames.ConvertTag(offer.ResourceTag())

	// JAAS style keys, to be translated and checked against UUIDs/users/groups
	userJAASKey := "user-" + user.Username
	offerJAASKey := "applicationoffer-" + controller.Name + ":" + user.Username + "/" + model.Name + "." + offer.Name

	// Test direct relation to an applicationoffer from a user of a group via "consumer" relation
	userToGroupMember := ofga.Tuple{
		Object:   userTag,
		Relation: "member",
		Target:   groupTag,
	} // Make user member of group
	groupToOfferConsumer := ofga.Tuple{
		Object:   ofganames.ConvertTagWithRelation(group.ResourceTag(), ofganames.MemberRelation),
		Relation: "consumer",
		Target:   offerTag,
	} // Make group members consumer of offer via member union

	err := ofgaClient.AddRelation(
		ctx,
		userToGroupMember,
		groupToOfferConsumer,
	)
	c.Assert(err, gc.IsNil)

	type test struct {
		input apiparams.RelationshipTuple
		want  bool
	}

	tests := []test{
		// Test user:dugtrio -> consumer -> applicationoffer:test-offer-2 (due to direct relation from group)
		{
			input: apiparams.RelationshipTuple{
				Object:       userJAASKey,
				Relation:     "consumer",
				TargetObject: offerJAASKey,
			},
			want: true,
		},
		// Test user:dugtrio -> reader -> applicationoffer:test-offer-2 (due to direct relation from group and union from consumer to reader)
		{
			input: apiparams.RelationshipTuple{
				Object:       userJAASKey,
				Relation:     "reader",
				TargetObject: offerJAASKey,
			},
			want: true,
		},
	}

	for _, tc := range tests {
		req := apiparams.CheckRelationRequest{Tuple: tc.input}
		res, err := client.CheckRelation(&req)
		c.Assert(err, gc.IsNil)
		c.Assert(res.Allowed, gc.Equals, tc.want)
	}
}

func (s *accessControlSuite) TestCheckRelationModelReaderFlow(c *gc.C) {
	ctx := context.Background()
	ofgaClient := s.JIMM.OpenFGAClient

	user, group, controller, model, _, _, _, client, closeClient := createTestControllerEnvironment(ctx, c, s)
	defer closeClient()

	// Some keys to assist in the creation of tuples within OpenFGA (such that they can be tested against)
	userTag := ofganames.ConvertTag(user.ResourceTag())
	groupTag := ofganames.ConvertTag(group.ResourceTag())
	modelTag := ofganames.ConvertTag(model.ResourceTag())

	// Test direct relation to a model from a user of a group via "writer" relation

	// JAAS style keys, to be translated and checked against UUIDs/users/groups
	userJAASKey := "user-" + user.Username
	modelJAASKey := "model-" + controller.Name + ":" + user.Username + "/" + model.Name

	// Test direct relation to a model from a user of a group via "reader" relation
	userToGroupMember := ofga.Tuple{
		Object:   userTag,
		Relation: "member",
		Target:   groupTag,
	} // Make user member of group
	groupToModelReader := ofga.Tuple{
		Object:   ofganames.ConvertTagWithRelation(group.ResourceTag(), ofganames.MemberRelation),
		Relation: "reader",
		Target:   modelTag,
	} // Make group members writer of model via member union

	err := ofgaClient.AddRelation(
		ctx,
		userToGroupMember,
		groupToModelReader,
	)
	c.Assert(err, gc.IsNil)

	type test struct {
		input apiparams.RelationshipTuple
		want  bool
	}

	tests := []test{
		// Test user -> reader -> model (due to direct relation from group)
		{
			input: apiparams.RelationshipTuple{
				Object:       userJAASKey,
				Relation:     "reader",
				TargetObject: modelJAASKey,
			},
			want: true,
		},
		// Test user -> writer -> model (FAILS as there is no union or direct relation to writer)
		{
			input: apiparams.RelationshipTuple{
				Object:       userJAASKey,
				Relation:     "writer",
				TargetObject: modelJAASKey,
			},
			want: false,
		},
	}

	for _, tc := range tests {
		req := apiparams.CheckRelationRequest{Tuple: tc.input}
		res, err := client.CheckRelation(&req)
		c.Assert(err, gc.IsNil)
		c.Assert(res.Allowed, gc.Equals, tc.want)
	}
}

func (s *accessControlSuite) TestCheckRelationModelWriterFlow(c *gc.C) {
	ctx := context.Background()
	ofgaClient := s.JIMM.OpenFGAClient

	user, group, controller, model, _, _, _, client, closeClient := createTestControllerEnvironment(ctx, c, s)
	defer closeClient()

	// Some keys to assist in the creation of tuples within OpenFGA (such that they can be tested against)
	userTag := ofganames.ConvertTag(user.ResourceTag())
	groupTag := ofganames.ConvertTag(group.ResourceTag())
	modelTag := ofganames.ConvertTag(model.ResourceTag())

	// Test direct relation to a model from a user of a group via "writer" relation
	userToGroupMember := ofga.Tuple{
		Object:   userTag,
		Relation: "member",
		Target:   groupTag,
	} // Make user member of group
	groupToModelWriter := ofga.Tuple{
		Object:   ofganames.ConvertTagWithRelation(group.ResourceTag(), ofganames.MemberRelation),
		Relation: "writer",
		Target:   modelTag,
	} // Make group members writer of model via member union

	// JAAS style keys, to be translated and checked against UUIDs/users/groups
	userJAASKey := "user-" + user.Username
	modelJAASKey := "model-" + controller.Name + ":" + user.Username + "/" + model.Name

	err := ofgaClient.AddRelation(
		ctx,
		userToGroupMember,
		groupToModelWriter,
	)
	c.Assert(err, gc.IsNil)

	type test struct {
		input apiparams.RelationshipTuple
		want  bool
	}

	tests := []test{
		// Test user-> writer -> model
		{
			input: apiparams.RelationshipTuple{
				Object:       userJAASKey,
				Relation:     "writer",
				TargetObject: modelJAASKey,
			},
			want: true,
		},
		// Test user-> reader -> model(due to union from writer to reader)
		{
			input: apiparams.RelationshipTuple{
				Object:       userJAASKey,
				Relation:     "reader",
				TargetObject: modelJAASKey,
			},
			want: true,
		},
	}

	for _, tc := range tests {
		req := apiparams.CheckRelationRequest{Tuple: tc.input}
		res, err := client.CheckRelation(&req)
		c.Assert(err, gc.IsNil)
		c.Assert(res.Allowed, gc.Equals, tc.want)
	}
}

func (s *accessControlSuite) TestCheckRelationControllerAdministratorFlow(c *gc.C) {
	ctx := context.Background()
	ofgaClient := s.JIMM.OpenFGAClient

	user, group, controller, model, offer, _, _, client, closeClient := createTestControllerEnvironment(ctx, c, s)
	defer closeClient()

	// Some keys to assist in the creation of tuples within OpenFGA (such that they can be tested against)
	userTag := ofganames.ConvertTag(user.ResourceTag())
	groupTag := ofganames.ConvertTag(group.ResourceTag())
	modelTag := ofganames.ConvertTag(model.ResourceTag())
	controllerTag := ofganames.ConvertTag(controller.ResourceTag())
	offerTag := ofganames.ConvertTag(offer.ResourceTag())

	// JAAS style keys, to be translated and checked against UUIDs/users/groups
	userJAASKey := "user-" + user.Username
	groupJAASKey := "group-" + group.Name
	controllerJAASKey := "controller-" + controller.Name
	modelJAASKey := "model-" + controller.Name + ":" + user.Username + "/" + model.Name
	offerJAASKey := "applicationoffer-" + controller.Name + ":" + user.Username + "/" + model.Name + "." + offer.Name

	// Test the administrator flow of a group user being related to a controller via administrator relation
	userToGroup := ofga.Tuple{
		Object:   userTag,
		Relation: "member",
		Target:   groupTag,
	} // Make user member of group
	groupToControllerAdmin := ofga.Tuple{
		Object:   ofganames.ConvertTagWithRelation(group.ResourceTag(), ofganames.MemberRelation),
		Relation: "administrator",
		Target:   controllerTag,
	} // Make group members administrator of controller via member union

	// NOTE (alesstimec) these two shouldn't really be necessary as they should be automatically
	// created.
	controllerToModelAdmin := ofga.Tuple{
		Object:   controllerTag,
		Relation: "controller",
		Target:   modelTag,
	} // Make controller administrators admins of model via administrator union
	modelToAppOfferAdmin := ofga.Tuple{
		Object:   modelTag,
		Relation: "model",
		Target:   offerTag,
	} // Make controller administrators admin of appoffers via administrator union

	err := ofgaClient.AddRelation(
		ctx,
		userToGroup,
		groupToControllerAdmin,
		controllerToModelAdmin,
		modelToAppOfferAdmin,
	)
	c.Assert(err, gc.IsNil)

	type test struct {
		input apiparams.RelationshipTuple
		want  bool
	}

	tests := []test{
		// Test user -> member -> group
		{
			input: apiparams.RelationshipTuple{
				Object:       userJAASKey,
				Relation:     "member",
				TargetObject: groupJAASKey,
			},
			want: true,
		},
		// Test user-> member -> controller
		{
			input: apiparams.RelationshipTuple{
				Object:       userJAASKey,
				Relation:     "administrator",
				TargetObject: controllerJAASKey,
			},
			want: true,
		},
		// Test user-> administrator -> model
		{
			input: apiparams.RelationshipTuple{
				Object:       userJAASKey,
				Relation:     "administrator",
				TargetObject: modelJAASKey,
			},
			want: true,
		},
		// Test user -> reader -> model (due to group#member -> controller#admin unioned to model #admin)
		{
			input: apiparams.RelationshipTuple{
				Object:       userJAASKey,
				Relation:     "reader",
				TargetObject: modelJAASKey,
			},
			want: true,
		},
		// Test user-> writer -> model (due to group#member -> controller#admin unioned to model #admin)
		{
			input: apiparams.RelationshipTuple{
				Object:       userJAASKey,
				Relation:     "writer",
				TargetObject: modelJAASKey,
			},
			want: true,
		},
		// Test user -> administrator -> offer
		{
			input: apiparams.RelationshipTuple{
				Object:       userJAASKey,
				Relation:     "administrator",
				TargetObject: offerJAASKey,
			},
			want: true,
		},
	}

	for _, tc := range tests {
		req := apiparams.CheckRelationRequest{Tuple: tc.input}
		res, err := client.CheckRelation(&req)
		c.Assert(err, gc.IsNil)
		c.Assert(res.Allowed, gc.Equals, tc.want)
	}
}

/*
 None-facade related tests
*/

func (s *accessControlSuite) TestResolveTupleObjectHandlesErrors(c *gc.C) {
	ctx := context.Background()

	_, _, controller, model, offer, _, _, _, closeClient := createTestControllerEnvironment(ctx, c, s)
	closeClient()

	type test struct {
		input string
		want  string
	}

	tests := []test{
		// Resolves bad tuple objects in general
		{
			input: "unknowntag-blabla",
			want:  "failed to map tag unknowntag",
		},
		// Resolves bad groups where they do not exist
		{
			input: "group-myspecialpokemon-his-name-is-youguessedit-diglett",
			want:  "group not found",
		},
		// Resolves bad controllers where they do not exist
		{
			input: "controller-mycontroller-that-does-not-exist",
			want:  "controller not found",
		},
		// Resolves bad models where the user cannot be obtained from the JIMM tag
		{
			input: "model-mycontroller-that-does-not-exist/mymodel",
			want:  "model not found",
		},
		// Resolves bad models where it cannot be found on the specified controller
		{
			input: "model-" + controller.Name + ":alex/",
			want:  "model not found",
		},
		// Resolves bad applicationoffers where it cannot be found on the specified controller/model combo
		{
			input: "applicationoffer-" + controller.Name + ":alex/" + model.Name + "." + offer.Name + "fluff",
			want:  "application offer not found",
		},
	}
	for _, tc := range tests {
		_, err := jujuapi.ResolveTag(s.JIMM, tc.input)
		c.Assert(err, gc.ErrorMatches, tc.want)
	}
}

func (s *accessControlSuite) TestResolveTagObjectMapsUsers(c *gc.C) {
	tag, err := jujuapi.ResolveTag(s.JIMM, "user-alex@externally-werly#member")
	c.Assert(err, gc.IsNil)
	c.Assert(tag, gc.DeepEquals, ofganames.ConvertTagWithRelation(names.NewUserTag("alex@externally-werly"), ofganames.MemberRelation))
}

func (s *accessControlSuite) TestResolveTupleObjectMapsGroups(c *gc.C) {
	ctx := context.Background()
	err := s.JIMM.Database.AddGroup(context.Background(), "myhandsomegroupofdigletts")
	c.Assert(err, gc.IsNil)
	group := &dbmodel.GroupEntry{
		Name: "myhandsomegroupofdigletts",
	}
	err = s.JIMM.Database.GetGroup(ctx, group)
	c.Assert(err, gc.IsNil)
	tag, err := jujuapi.ResolveTag(s.JIMM, "group-"+group.Name+"#member")
	c.Assert(err, gc.IsNil)
	c.Assert(tag, gc.DeepEquals, ofganames.ConvertTagWithRelation(jimmnames.NewGroupTag("1"), ofganames.MemberRelation))
}

func (s *accessControlSuite) TestResolveTupleObjectMapsControllerUUIDs(c *gc.C) {
	ctx := context.Background()

	cloud := dbmodel.Cloud{
		Name: "test-cloud",
	}
	err := s.JIMM.Database.AddCloud(context.Background(), &cloud)
	c.Assert(err, gc.IsNil)

	uuid, _ := uuid.NewRandom()
	controller := dbmodel.Controller{
		Name:      "mycontroller",
		UUID:      uuid.String(),
		CloudName: "test-cloud",
	}
	err = s.JIMM.Database.AddController(ctx, &controller)
	c.Assert(err, gc.IsNil)

	tag, err := jujuapi.ResolveTag(s.JIMM, "controller-mycontroller#administrator")
	c.Assert(err, gc.IsNil)
	c.Assert(tag, gc.DeepEquals, ofganames.ConvertTagWithRelation(names.NewControllerTag(uuid.String()), ofganames.AdministratorRelation))
}

func (s *accessControlSuite) TestResolveTupleObjectMapsModelUUIDs(c *gc.C) {
	ctx := context.Background()

	user, _, controller, model, _, _, _, _, closeClient := createTestControllerEnvironment(ctx, c, s)
	defer closeClient()

	jimmTag := "model-" + controller.Name + ":" + user.Username + "/" + model.Name + "#administrator"

	tag, err := jujuapi.ResolveTag(s.JIMM, jimmTag)
	c.Assert(err, gc.IsNil)
	c.Assert(tag, gc.DeepEquals, ofganames.ConvertTagWithRelation(names.NewModelTag(model.UUID.String), ofganames.AdministratorRelation))

}

func (s *accessControlSuite) TestResolveTupleObjectMapsApplicationOffersUUIDs(c *gc.C) {
	ctx := context.Background()

	user, _, controller, model, offer, _, _, _, closeClient := createTestControllerEnvironment(ctx, c, s)
	closeClient()

	jimmTag := "applicationoffer-" + controller.Name + ":" + user.Username + "/" + model.Name + "." + offer.Name + "#administrator"

	jujuTag, err := jujuapi.ResolveTag(s.JIMM, jimmTag)
	c.Assert(err, gc.IsNil)
	c.Assert(jujuTag, gc.DeepEquals, ofganames.ConvertTagWithRelation(names.NewApplicationOfferTag(offer.UUID), ofganames.AdministratorRelation))
}

func (s *accessControlSuite) TestResolveJIMM(c *gc.C) {
	jimmTag := "controller-jimm"

	jujuTag, err := jujuapi.ResolveTag(s.JIMM, jimmTag)
	c.Assert(err, gc.IsNil)
	c.Assert(jujuTag, gc.DeepEquals, ofganames.ConvertTag(names.NewControllerTag(s.JIMM.UUID)))
}

func (s *accessControlSuite) TestParseTag(c *gc.C) {
	ctx := context.Background()

	user, _, controller, model, _, _, _, _, closeClient := createTestControllerEnvironment(ctx, c, s)
	defer closeClient()

	jimmTag := "model-" + controller.Name + ":" + user.Username + "/" + model.Name + "#administrator"

	// JIMM tag syntax for models
	tag, err := jujuapi.ParseTag(ctx, s.JIMM, jimmTag)
	c.Assert(err, gc.IsNil)
	c.Assert(tag.Kind.String(), gc.Equals, names.ModelTagKind)
	c.Assert(tag.ID, gc.Equals, model.UUID.String)
	c.Assert(tag.Relation.String(), gc.Equals, "administrator")

	jujuTag := "model-" + model.UUID.String + "#administrator"

	// Juju tag syntax for models
	tag, err = jujuapi.ParseTag(ctx, s.JIMM, jujuTag)
	c.Assert(err, gc.IsNil)
	c.Assert(tag.ID, gc.Equals, model.UUID.String)
	c.Assert(tag.Kind.String(), gc.Equals, names.ModelTagKind)
	c.Assert(tag.Relation.String(), gc.Equals, "administrator")
}

// createTestControllerEnvironment is a utility function creating the necessary components of adding a:
//   - user
//   - user group
//   - controller
//   - model
//   - application offer
//   - cloud
//   - cloud credential
//
// Into the test database, returning the dbmodels to be utilised for values within tests.
//
// It returns all of the latter, but in addition to those, also:
//   - an api client to make calls to an httptest instance of the server
//   - a closure containing a function to close the connection
//
// TODO(ale8k): Make this an implicit thing on the JIMM suite per test & refactor the current state.
// and make the suite argument an interface of the required calls we use here.
func createTestControllerEnvironment(ctx context.Context, c *gc.C, s *accessControlSuite) (
	dbmodel.User,
	dbmodel.GroupEntry,
	dbmodel.Controller,
	dbmodel.Model,
	dbmodel.ApplicationOffer,
	dbmodel.Cloud,
	dbmodel.CloudCredential,
	*api.Client,
	func()) {

	db := s.JIMM.Database
	err := db.AddGroup(ctx, "test-group")
	c.Assert(err, gc.IsNil)
	group := dbmodel.GroupEntry{Name: "test-group"}
	err = db.GetGroup(ctx, &group)
	c.Assert(err, gc.IsNil)

	u := dbmodel.User{
		Username:         petname.Generate(2, "-") + "@external",
		ControllerAccess: "superuser",
	}
	c.Assert(db.DB.Create(&u).Error, gc.IsNil)

	cloud := dbmodel.Cloud{
		Name: petname.Generate(2, "-"),
		Type: "aws",
		Regions: []dbmodel.CloudRegion{{
			Name: petname.Generate(2, "-"),
		}},
	}
	c.Assert(db.DB.Create(&cloud).Error, gc.IsNil)
	id, _ := uuid.NewRandom()
	controller := dbmodel.Controller{
		Name:        petname.Generate(2, "-"),
		UUID:        id.String(),
		CloudName:   cloud.Name,
		CloudRegion: cloud.Regions[0].Name,
		CloudRegions: []dbmodel.CloudRegionControllerPriority{{
			Priority:      0,
			CloudRegionID: cloud.Regions[0].ID,
		}},
	}
	err = db.AddController(ctx, &controller)
	c.Assert(err, gc.IsNil)

	cred := dbmodel.CloudCredential{
		Name:          petname.Generate(2, "-"),
		CloudName:     cloud.Name,
		OwnerUsername: u.Username,
		AuthType:      "empty",
	}
	err = db.SetCloudCredential(ctx, &cred)
	c.Assert(err, gc.IsNil)

	model := dbmodel.Model{
		Name: petname.Generate(2, "-"),
		UUID: sql.NullString{
			String: id.String(),
			Valid:  true,
		},
		OwnerUsername:     u.Username,
		ControllerID:      controller.ID,
		CloudRegionID:     cloud.Regions[0].ID,
		CloudCredentialID: cred.ID,
		Life:              "alive",
		Status: dbmodel.Status{
			Status: "available",
			Since: sql.NullTime{
				Time:  time.Now().UTC().Truncate(time.Millisecond),
				Valid: true,
			},
		},
	}

	err = db.AddModel(ctx, &model)
	c.Assert(err, gc.IsNil)

	offerName := petname.Generate(2, "-")
	offerURL, err := crossmodel.ParseOfferURL(controller.Name + ":" + u.Username + "/" + model.Name + "." + offerName)
	c.Assert(err, gc.IsNil)

	offer := dbmodel.ApplicationOffer{
		UUID:            id.String(),
		Name:            offerName,
		ModelID:         model.ID,
		ApplicationName: petname.Generate(2, "-"),
		URL:             offerURL.String(),
	}
	err = db.AddApplicationOffer(context.Background(), &offer)
	c.Assert(err, gc.IsNil)
	c.Assert(len(offer.UUID), gc.Equals, 36)

	conn := s.open(c, nil, "alice")
	client := api.NewClient(conn)

	return u, group, controller, model, offer, cloud, cred, client, func() {
		conn.Close()
	}
}<|MERGE_RESOLUTION|>--- conflicted
+++ resolved
@@ -15,26 +15,15 @@
 	jc "github.com/juju/testing/checkers"
 	gc "gopkg.in/check.v1"
 
-<<<<<<< HEAD
-	"github.com/CanonicalLtd/jimm/api"
-	apiparams "github.com/CanonicalLtd/jimm/api/params"
-	"github.com/CanonicalLtd/jimm/internal/dbmodel"
-	"github.com/CanonicalLtd/jimm/internal/jimmtest"
-	"github.com/CanonicalLtd/jimm/internal/jujuapi"
-	"github.com/CanonicalLtd/jimm/internal/openfga"
-	ofga "github.com/CanonicalLtd/jimm/internal/openfga"
-	ofganames "github.com/CanonicalLtd/jimm/internal/openfga/names"
-	jimmnames "github.com/CanonicalLtd/jimm/pkg/names"
-=======
 	"github.com/canonical/jimm/api"
 	apiparams "github.com/canonical/jimm/api/params"
 	"github.com/canonical/jimm/internal/dbmodel"
 	"github.com/canonical/jimm/internal/jimmtest"
 	"github.com/canonical/jimm/internal/jujuapi"
+	"github.com/canonical/jimm/internal/openfga"
 	ofga "github.com/canonical/jimm/internal/openfga"
 	ofganames "github.com/canonical/jimm/internal/openfga/names"
 	jimmnames "github.com/canonical/jimm/pkg/names"
->>>>>>> 8af625db
 )
 
 type accessControlSuite struct {
@@ -327,16 +316,11 @@
 		},
 		//Test username with dots and @ -> group
 		{
-<<<<<<< HEAD
-			input: tuple{"group-" + "test-group", "administrator", "controller-" + controller.UUID},
-			want: createTuple(
-				"group:"+stringGroupID(group.ID),
-=======
 			input: tuple{"user-" + "kelvin.lina.test@external", "member", "group-" + group.Name},
-			want: createTupleKey(
+			want: createTuple(
 				"user:"+"kelvin.lina.test@external",
 				"member",
-				"group:"+strconv.FormatUint(uint64(group.ID), 10),
+				"group:"+stringGroupID(group.ID),
 			),
 			err:         false,
 			changesType: "group",
@@ -344,9 +328,8 @@
 		//Test group -> controller
 		{
 			input: tuple{"group-" + "test-group#member", "administrator", "controller-" + controller.UUID},
-			want: createTupleKey(
-				"group:"+strconv.FormatUint(uint64(group.ID), 10)+"#member",
->>>>>>> 8af625db
+			want: createTuple(
+				"group:"+stringGroupID(group.ID)+"#member",
 				"administrator",
 				"controller:"+controller.UUID,
 			),
