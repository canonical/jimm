package jujuapi_test

import (
	"context"
	"database/sql"
	"time"

	"github.com/CanonicalLtd/jimm/api"
	apiparams "github.com/CanonicalLtd/jimm/api/params"
	"github.com/CanonicalLtd/jimm/internal/db"
	"github.com/CanonicalLtd/jimm/internal/dbmodel"
	"github.com/CanonicalLtd/jimm/internal/jujuapi"
	"github.com/google/uuid"
	"github.com/juju/juju/core/crossmodel"
	"github.com/juju/names/v4"
	jc "github.com/juju/testing/checkers"
	openfga "github.com/openfga/go-sdk"
	gc "gopkg.in/check.v1"
)

type accessControlSuite struct {
	websocketSuite
}

var _ = gc.Suite(&accessControlSuite{})

func (s *accessControlSuite) TestAddGroup(c *gc.C) {
	conn := s.open(c, nil, "alice")
	defer conn.Close()

	client := api.NewClient(conn)
	err := client.AddGroup(&apiparams.AddGroupRequest{Name: "test-group"})
	c.Assert(err, jc.ErrorIsNil)

	err = client.AddGroup(&apiparams.AddGroupRequest{Name: "test-group"})
	c.Assert(err, gc.ErrorMatches, ".*already exists.*")
}

func (s *accessControlSuite) TestResolveTupleObjectHandlesErrors(c *gc.C) {
	ctx := context.Background()
	uuid, _ := uuid.NewRandom()
	db := s.JIMM.Database
<<<<<<< HEAD

	_, _, controller, _, model, offer := createTestControllerEnvironment(ctx, uuid.String(), c, db)

	_, err := jujuapi.ResolveTupleObject(db, "unknowntag-blabla")
	c.Assert(err, gc.ErrorMatches, "failed to map tag")

	_, err = jujuapi.ResolveTupleObject(db, "group-myspecialpokemon-his-name-is-youguessedit-diglett")
	c.Assert(err, gc.ErrorMatches, "user group does not exist")

	_, err = jujuapi.ResolveTupleObject(db, "controller-mycontroller-that-does-not-exist")
	c.Assert(err, gc.ErrorMatches, "controller does not exist")

	_, err = jujuapi.ResolveTupleObject(db, "model-mycontroller-that-does-not-exist/mymodel")
	c.Assert(err, gc.ErrorMatches, "could not find controller user in tag")

	_, err = jujuapi.ResolveTupleObject(db, "model-"+controller.Name+":alex/")
	c.Assert(err, gc.ErrorMatches, "model not found")

	_, err = jujuapi.ResolveTupleObject(db, "applicationoffer-"+controller.Name+":alex/"+model.Name+"."+offer.Name+"fluff")
	c.Assert(err, gc.ErrorMatches, "applicationoffer not found")
=======
	_, _, controller, _, model, offer := createTestControllerEnvironment(ctx, uuid.String(), c, db)

	type test struct {
		input string
		want  string
	}

	tests := []test{
		// Resolves bad tuple objects in general
		{
			input: "unknowntag-blabla",
			want:  "failed to map tag",
		},
		// Resolves bad groups where they do not exist
		{
			input: "group-myspecialpokemon-his-name-is-youguessedit-diglett",
			want:  "user group does not exist",
		},
		// Resolves bad controllers where they do not exist
		{
			input: "controller-mycontroller-that-does-not-exist",
			want:  "controller does not exist",
		},
		// Resolves bad models where the user cannot be obtained from the JIMM tag
		{
			input: "model-mycontroller-that-does-not-exist/mymodel",
			want:  "could not find controller user in tag",
		},
		// Resolves bad models where it cannot be found on the specified controller
		{
			input: "model-" + controller.Name + ":alex/",
			want:  "model not found",
		},
		// Resolves bad applicationoffers where it cannot be found on the specified controller/model combo
		{
			input: "applicationoffer-" + controller.Name + ":alex/" + model.Name + "." + offer.Name + "fluff",
			want:  "applicationoffer not found",
		},
	}
	for _, tc := range tests {
		_, err := jujuapi.ResolveTupleObject(db, tc.input)
		c.Assert(err, gc.ErrorMatches, tc.want)
	}
>>>>>>> 52ba1af1
}

func (s *accessControlSuite) TestResolveTupleObjectMapsUsers(c *gc.C) {
	db := s.JIMM.Database
	tag, err := jujuapi.ResolveTupleObject(db, "user-alex@externally-werly")
	c.Assert(err, gc.IsNil)
<<<<<<< HEAD
	// The username will go through further validation via juju tags
=======
>>>>>>> 52ba1af1
	c.Assert(tag, gc.Equals, "user-alex@externally-werly")
}

func (s *accessControlSuite) TestResolveTupleObjectMapsGroups(c *gc.C) {
	db := s.JIMM.Database
	db.AddGroup(context.Background(), "myhandsomegroupofdigletts")
	tag, err := jujuapi.ResolveTupleObject(db, "group-myhandsomegroupofdigletts")
	c.Assert(err, gc.IsNil)
	c.Assert(tag, gc.Equals, "group-myhandsomegroupofdigletts")
}

func (s *accessControlSuite) TestResolveTupleObjectMapsControllerUUIDs(c *gc.C) {
	ctx := context.Background()
	db := s.JIMM.Database

	cloud := dbmodel.Cloud{
		Name: "test-cloud",
	}
	err := db.AddCloud(context.Background(), &cloud)
	c.Assert(err, gc.IsNil)

	uuid, _ := uuid.NewRandom()
	controller := dbmodel.Controller{
		Name:      "mycontroller",
		UUID:      uuid.String(),
		CloudName: "test-cloud",
	}
	err = db.AddController(ctx, &controller)
	c.Assert(err, gc.IsNil)

	tag, err := jujuapi.ResolveTupleObject(db, "controller-mycontroller")
	c.Assert(err, gc.IsNil)
	c.Assert(tag, gc.Equals, "controller-"+uuid.String())
}

func (s *accessControlSuite) TestResolveTupleObjectMapsModelUUIDs(c *gc.C) {
	ctx := context.Background()
	db := s.JIMM.Database
	uuid, _ := uuid.NewRandom()
	user, _, controller, _, model, _ := createTestControllerEnvironment(ctx, uuid.String(), c, db)
	jimmTag := "model-" + controller.Name + ":" + user.Username + "/" + model.Name

	jujuTag, err := jujuapi.ResolveTupleObject(db, jimmTag)

	c.Assert(err, gc.IsNil)
	c.Assert(jujuTag, gc.Equals, "model-"+model.UUID.String)
}

func (s *accessControlSuite) TestResolveTupleObjectMapsApplicationOffersUUIDs(c *gc.C) {
	ctx := context.Background()
	db := s.JIMM.Database
	uuid, _ := uuid.NewRandom()
	user, _, controller, _, model, offer := createTestControllerEnvironment(ctx, uuid.String(), c, db)
	jimmTag := "applicationoffer-" + controller.Name + ":" + user.Username + "/" + model.Name + "." + offer.Name

	jujuTag, err := jujuapi.ResolveTupleObject(db, jimmTag)

	c.Assert(err, gc.IsNil)
	c.Assert(jujuTag, gc.Equals, "applicationoffer-"+offer.UUID)
}

<<<<<<< HEAD
func (s *accessControlSuite) TestMapTupleObjectToJujuTag(c *gc.C) {
	uuid, _ := uuid.NewRandom()
	tag, err := jujuapi.MapTupleObjectToJujuTag("user", "user-ale8k@external")
	c.Assert(err, gc.IsNil)
	c.Assert(tag.Id(), gc.Equals, "ale8k@external")

	tag, err = jujuapi.MapTupleObjectToJujuTag("group", "group-mygroup")
	c.Assert(err, gc.IsNil)
	c.Assert(tag.Id(), gc.Equals, "mygroup")

	tag, err = jujuapi.MapTupleObjectToJujuTag("controller", "controller-"+uuid.String())
	c.Assert(err, gc.IsNil)
	c.Assert(tag.Id(), gc.Equals, uuid.String())

	tag, err = jujuapi.MapTupleObjectToJujuTag("model", "model-"+uuid.String())
	c.Assert(err, gc.IsNil)
	c.Assert(tag.Id(), gc.Equals, uuid.String())

	// TODO(ale8k): Ask ales what to do here, the applicationoffer tag kind is just 'name', not UUID
	// should make a custom tag for this?
	// tag, err = jujuapi.MapTupleObjectToJujuTag("applicationoffer:applicationoffer-" + uuid.String())
	// c.Assert(err, gc.IsNil)
	// c.Assert(tag.Id(), gc.Equals, uuid.String())
=======
func (s *accessControlSuite) TestJujuTagFromTuple(c *gc.C) {
	uuid, _ := uuid.NewRandom()
	tag, err := jujuapi.JujuTagFromTuple("user", "user-ale8k@external")
	c.Assert(err, gc.IsNil)
	c.Assert(tag.Id(), gc.Equals, "ale8k@external")

	tag, err = jujuapi.JujuTagFromTuple("group", "group-mygroup")
	c.Assert(err, gc.IsNil)
	c.Assert(tag.Id(), gc.Equals, "mygroup")

	tag, err = jujuapi.JujuTagFromTuple("controller", "controller-"+uuid.String())
	c.Assert(err, gc.IsNil)
	c.Assert(tag.Id(), gc.Equals, uuid.String())

	tag, err = jujuapi.JujuTagFromTuple("model", "model-"+uuid.String())
	c.Assert(err, gc.IsNil)
	c.Assert(tag.Id(), gc.Equals, uuid.String())

	tag, err = jujuapi.JujuTagFromTuple("applicationoffer", "applicationoffer-"+uuid.String())
	c.Assert(err, gc.IsNil)
	c.Assert(tag.Id(), gc.Equals, uuid.String())
>>>>>>> 52ba1af1
}

func (s *accessControlSuite) TestParseTag(c *gc.C) {
	ctx := context.Background()
	db := s.JIMM.Database
	uuid, _ := uuid.NewRandom()
	user, _, controller, _, model, _ := createTestControllerEnvironment(ctx, uuid.String(), c, db)
	jimmTag := "model:model-" + controller.Name + ":" + user.Username + "/" + model.Name

	// JIMM tag syntax for models
	tag, err := jujuapi.ParseTag(db, jimmTag)
	c.Assert(err, gc.IsNil)
	c.Assert(tag.Kind(), gc.Equals, names.ModelTagKind)
	c.Assert(tag.Id(), gc.Equals, uuid.String())

	jujuTag := "model:model-" + uuid.String()

	// Juju tag syntax for models
	tag, err = jujuapi.ParseTag(db, jujuTag)
	c.Assert(err, gc.IsNil)
	c.Assert(tag.Id(), gc.Equals, uuid.String())
	c.Assert(tag.Kind(), gc.Equals, names.ModelTagKind)
}

<<<<<<< HEAD
=======
// TestAddRelation currently verifies the current test cases: (TODO: Should we verify group -> N?)
// user -> group
// user -> controller (name)
// user -> controller (uuid)
// user -> model (name)
// user -> model (uuid)
// user -> applicationoffer (name)
// user -> applicationoffer (uuid)
>>>>>>> 52ba1af1
func (s *accessControlSuite) TestAddRelation(c *gc.C) {
	ctx := context.Background()
	conn := s.open(c, nil, "alice")
	defer conn.Close()
	client := api.NewClient(conn)
	db := s.JIMM.Database

	uuid, _ := uuid.NewRandom()
<<<<<<< HEAD
	user, _, controller, _, model, _ := createTestControllerEnvironment(ctx, uuid.String(), c, db)
=======
	user, _, controller, _, model, offer := createTestControllerEnvironment(ctx, uuid.String(), c, db)
>>>>>>> 52ba1af1
	db.AddGroup(ctx, "test-group")

	type tuple struct {
		user     string
		relation string
		object   string
	}
	type tagTest struct {
		input       tuple
		want        openfga.TupleKey
		err         bool
		changesType string
	}

	tagTests := []tagTest{
		// Test user -> controller by name
		{
			input: tuple{"user:user-" + user.Username, "administrator", "controller:controller-" + controller.Name},
			want: func() openfga.TupleKey {
				k := openfga.NewTupleKey()
				k.SetUser("user:" + user.Username)
				k.SetRelation("administrator")
				k.SetObject("controller:" + controller.UUID)
				return *k
			}(),
			err:         false,
			changesType: "controller",
		},
		// Test user -> controller by UUID
		{
			input: tuple{"user:user-" + user.Username, "administrator", "controller:controller-" + controller.UUID},
			want: func() openfga.TupleKey {
				k := openfga.NewTupleKey()
				k.SetUser("user:" + user.Username)
				k.SetRelation("administrator")
				k.SetObject("controller:" + controller.UUID)
				return *k
			}(),
			err:         false,
			changesType: "controller",
		},
		// Test user -> group
		{
			input: tuple{"user:user-" + user.Username, "member", "group:group-" + "test-group"},
			want: func() openfga.TupleKey {
				k := openfga.NewTupleKey()
				k.SetUser("user:" + user.Username)
				k.SetRelation("member")
				k.SetObject("group:" + "test-group")
				return *k
			}(),
			err:         false,
			changesType: "group",
		},
		// Test group -> controller
		{
			input: tuple{"group:group-" + "test-group", "administrator", "controller:controller-" + controller.UUID},
			want: func() openfga.TupleKey {
				k := openfga.NewTupleKey()
				k.SetUser("group:" + "test-group")
				k.SetRelation("administrator")
				k.SetObject("controller:" + controller.UUID)
				return *k
			}(),
			err:         false,
			changesType: "controller",
		},
		// Test user -> model by name
		{
			input: tuple{"user:user-" + user.Username, "writer", "model:model-" + controller.Name + ":" + user.Username + "/" + model.Name},
			want: func() openfga.TupleKey {
				k := openfga.NewTupleKey()
				k.SetUser("user:" + user.Username)
				k.SetRelation("writer")
				k.SetObject("model:" + model.UUID.String)
				return *k
			}(),
			err:         false,
			changesType: "model",
		},
		// Test user -> model by UUID
		{
			input: tuple{"user:user-" + user.Username, "writer", "model:model-" + model.UUID.String},
			want: func() openfga.TupleKey {
				k := openfga.NewTupleKey()
				k.SetUser("user:" + user.Username)
				k.SetRelation("writer")
				k.SetObject("model:" + model.UUID.String)
				return *k
			}(),
			err:         false,
			changesType: "model",
		},
<<<<<<< HEAD
=======
		// Test user -> applicationoffer by name
		{
			input: tuple{"user:user-" + user.Username, "consumer", "applicationoffer:applicationoffer-" + controller.Name + ":" + user.Username + "/" + model.Name + ".offer1"},
			want: func() openfga.TupleKey {
				k := openfga.NewTupleKey()
				k.SetUser("user:" + user.Username)
				k.SetRelation("consumer")
				k.SetObject("applicationoffer:" + offer.UUID)
				return *k
			}(),
			err:         false,
			changesType: "applicationoffer",
		},
		// Test user -> applicationoffer by UUID
		{
			input: tuple{"user:user-" + user.Username, "consumer", "applicationoffer:applicationoffer-" + offer.UUID},
			want: func() openfga.TupleKey {
				k := openfga.NewTupleKey()
				k.SetUser("user:" + user.Username)
				k.SetRelation("consumer")
				k.SetObject("applicationoffer:" + offer.UUID)
				return *k
			}(),
			err:         false,
			changesType: "applicationoffer",
		},
>>>>>>> 52ba1af1
	}

	for i, tc := range tagTests {
		if i != 0 {
			wr := openfga.NewWriteRequest()
			keys := openfga.NewTupleKeysWithDefaults()
			keys.SetTupleKeys([]openfga.TupleKey{tagTests[i-1].want})
			wr.SetDeletes(*keys)
			s.OFGAApi.Write(context.Background()).Body(*wr).Execute()
		}
		err := client.AddRelation(&apiparams.AddRelationRequest{
			Tuples: []apiparams.RelationshipTuple{
				{
					Object:       tc.input.user,
					Relation:     tc.input.relation,
					TargetObject: tc.input.object,
				},
			},
		})
		if tc.err {
			c.Assert(err, gc.NotNil)
			c.Assert(err, gc.ErrorMatches, tc.want)
		} else {
			c.Assert(err, gc.IsNil)
			changes, _, err := s.OFGAApi.ReadChanges(ctx).Type_(tc.changesType).Execute()
			c.Assert(err, gc.IsNil)
			key := changes.GetChanges()[len(changes.GetChanges())-1].GetTupleKey()
			c.Assert(key, gc.DeepEquals, tc.want)
		}
	}
}

func (s *accessControlSuite) TestRenameGroup(c *gc.C) {
	conn := s.open(c, nil, "alice")
	defer conn.Close()

	client := api.NewClient(conn)

	err := client.RenameGroup(&apiparams.RenameGroupRequest{
		Name:    "test-group",
		NewName: "renamed-group",
	})
	c.Assert(err, gc.ErrorMatches, ".*not found.*")

	err = client.AddGroup(&apiparams.AddGroupRequest{Name: "test-group"})
	c.Assert(err, jc.ErrorIsNil)

	err = client.RenameGroup(&apiparams.RenameGroupRequest{
		Name:    "test-group",
		NewName: "renamed-group",
	})
	c.Assert(err, jc.ErrorIsNil)
}

func createTestControllerEnvironment(ctx context.Context, uuid string, c *gc.C, db db.Database) (dbmodel.User, dbmodel.Cloud, dbmodel.Controller, dbmodel.CloudCredential, dbmodel.Model, dbmodel.ApplicationOffer) {
	u := dbmodel.User{
		Username:         "alice@external" + uuid,
		ControllerAccess: "superuser",
	}
	c.Assert(db.DB.Create(&u).Error, gc.IsNil)

	cloud := dbmodel.Cloud{
		Name: "test-cloud" + uuid,
		Type: "test-provider" + uuid,
		Regions: []dbmodel.CloudRegion{{
			Name: "test-region-1" + uuid,
		}},
	}
	c.Assert(db.DB.Create(&cloud).Error, gc.IsNil)

	controller := dbmodel.Controller{
		Name:        "test-controller-1" + uuid,
		UUID:        uuid,
		CloudName:   "test-cloud" + uuid,
		CloudRegion: "test-region-1" + uuid,
		CloudRegions: []dbmodel.CloudRegionControllerPriority{{
			Priority:      0,
			CloudRegionID: cloud.Regions[0].ID,
		}},
	}
	err := db.AddController(ctx, &controller)
	c.Assert(err, gc.IsNil)

	cred := dbmodel.CloudCredential{
		Name:          "test-credential-1" + uuid,
		CloudName:     cloud.Name,
		OwnerUsername: u.Username,
		AuthType:      "empty",
	}
	err = db.SetCloudCredential(ctx, &cred)
	c.Assert(err, gc.IsNil)

	model := dbmodel.Model{
		Name: "test-model" + uuid,
		UUID: sql.NullString{
			String: uuid,
			Valid:  true,
		},
		OwnerUsername:     u.Username,
		ControllerID:      controller.ID,
		CloudRegionID:     cloud.Regions[0].ID,
		CloudCredentialID: cred.ID,
		Life:              "alive",
		Status: dbmodel.Status{
			Status: "available",
			Since: sql.NullTime{
				Time:  time.Now().UTC().Truncate(time.Millisecond),
				Valid: true,
			},
		},
	}

	err = db.AddModel(ctx, &model)
	c.Assert(err, gc.IsNil)

	offerURL, err := crossmodel.ParseOfferURL(controller.Name + ":" + u.Username + "/" + model.Name + ".offer1")
	c.Assert(err, gc.IsNil)

	offer := dbmodel.ApplicationOffer{
		UUID:            uuid,
		Name:            "offer1",
		ModelID:         model.ID,
		ApplicationName: "app-1",
		URL:             offerURL.String(),
	}
	err = db.AddApplicationOffer(context.Background(), &offer)
	c.Assert(err, gc.IsNil)
	c.Assert(len(offer.UUID), gc.Equals, 36)

	return u, cloud, controller, cred, model, offer
}

func (s *accessControlSuite) TestRemoveGroup(c *gc.C) {
	conn := s.open(c, nil, "alice")
	defer conn.Close()

	client := api.NewClient(conn)

	err := client.RemoveGroup(&apiparams.RemoveGroupRequest{
		Name: "test-group",
	})
	c.Assert(err, gc.ErrorMatches, ".*not found.*")

	err = client.AddGroup(&apiparams.AddGroupRequest{Name: "test-group"})
	c.Assert(err, jc.ErrorIsNil)

	err = client.RemoveGroup(&apiparams.RemoveGroupRequest{
		Name: "test-group",
	})
	c.Assert(err, jc.ErrorIsNil)
}

func (s *accessControlSuite) TestListGroups(c *gc.C) {
	conn := s.open(c, nil, "alice")
	defer conn.Close()

	client := api.NewClient(conn)

	groupNames := []string{
		"test-group0",
		"test-group1",
		"test-group2",
		"aaaFinalGroup",
	}

	for _, name := range groupNames {
		err := client.AddGroup(&apiparams.AddGroupRequest{Name: name})
		c.Assert(err, jc.ErrorIsNil)
	}

	groups, err := client.ListGroups()
	c.Assert(err, jc.ErrorIsNil)
	c.Assert(groups, gc.HasLen, 4)
	// groups should be returned in ascending order of name
	c.Assert(groups[0].Name, gc.Equals, "aaaFinalGroup")
	c.Assert(groups[1].Name, gc.Equals, "test-group0")
	c.Assert(groups[2].Name, gc.Equals, "test-group1")
	c.Assert(groups[3].Name, gc.Equals, "test-group2")
}<|MERGE_RESOLUTION|>--- conflicted
+++ resolved
@@ -40,28 +40,6 @@
 	ctx := context.Background()
 	uuid, _ := uuid.NewRandom()
 	db := s.JIMM.Database
-<<<<<<< HEAD
-
-	_, _, controller, _, model, offer := createTestControllerEnvironment(ctx, uuid.String(), c, db)
-
-	_, err := jujuapi.ResolveTupleObject(db, "unknowntag-blabla")
-	c.Assert(err, gc.ErrorMatches, "failed to map tag")
-
-	_, err = jujuapi.ResolveTupleObject(db, "group-myspecialpokemon-his-name-is-youguessedit-diglett")
-	c.Assert(err, gc.ErrorMatches, "user group does not exist")
-
-	_, err = jujuapi.ResolveTupleObject(db, "controller-mycontroller-that-does-not-exist")
-	c.Assert(err, gc.ErrorMatches, "controller does not exist")
-
-	_, err = jujuapi.ResolveTupleObject(db, "model-mycontroller-that-does-not-exist/mymodel")
-	c.Assert(err, gc.ErrorMatches, "could not find controller user in tag")
-
-	_, err = jujuapi.ResolveTupleObject(db, "model-"+controller.Name+":alex/")
-	c.Assert(err, gc.ErrorMatches, "model not found")
-
-	_, err = jujuapi.ResolveTupleObject(db, "applicationoffer-"+controller.Name+":alex/"+model.Name+"."+offer.Name+"fluff")
-	c.Assert(err, gc.ErrorMatches, "applicationoffer not found")
-=======
 	_, _, controller, _, model, offer := createTestControllerEnvironment(ctx, uuid.String(), c, db)
 
 	type test struct {
@@ -105,17 +83,12 @@
 		_, err := jujuapi.ResolveTupleObject(db, tc.input)
 		c.Assert(err, gc.ErrorMatches, tc.want)
 	}
->>>>>>> 52ba1af1
 }
 
 func (s *accessControlSuite) TestResolveTupleObjectMapsUsers(c *gc.C) {
 	db := s.JIMM.Database
 	tag, err := jujuapi.ResolveTupleObject(db, "user-alex@externally-werly")
 	c.Assert(err, gc.IsNil)
-<<<<<<< HEAD
-	// The username will go through further validation via juju tags
-=======
->>>>>>> 52ba1af1
 	c.Assert(tag, gc.Equals, "user-alex@externally-werly")
 }
 
@@ -177,53 +150,27 @@
 	c.Assert(jujuTag, gc.Equals, "applicationoffer-"+offer.UUID)
 }
 
-<<<<<<< HEAD
-func (s *accessControlSuite) TestMapTupleObjectToJujuTag(c *gc.C) {
-	uuid, _ := uuid.NewRandom()
-	tag, err := jujuapi.MapTupleObjectToJujuTag("user", "user-ale8k@external")
+func (s *accessControlSuite) TestJujuTagFromTuple(c *gc.C) {
+	uuid, _ := uuid.NewRandom()
+	tag, err := jujuapi.JujuTagFromTuple("user", "user-ale8k@external")
 	c.Assert(err, gc.IsNil)
 	c.Assert(tag.Id(), gc.Equals, "ale8k@external")
 
-	tag, err = jujuapi.MapTupleObjectToJujuTag("group", "group-mygroup")
+	tag, err = jujuapi.JujuTagFromTuple("group", "group-mygroup")
 	c.Assert(err, gc.IsNil)
 	c.Assert(tag.Id(), gc.Equals, "mygroup")
 
-	tag, err = jujuapi.MapTupleObjectToJujuTag("controller", "controller-"+uuid.String())
+	tag, err = jujuapi.JujuTagFromTuple("controller", "controller-"+uuid.String())
 	c.Assert(err, gc.IsNil)
 	c.Assert(tag.Id(), gc.Equals, uuid.String())
 
-	tag, err = jujuapi.MapTupleObjectToJujuTag("model", "model-"+uuid.String())
+	tag, err = jujuapi.JujuTagFromTuple("model", "model-"+uuid.String())
 	c.Assert(err, gc.IsNil)
 	c.Assert(tag.Id(), gc.Equals, uuid.String())
 
-	// TODO(ale8k): Ask ales what to do here, the applicationoffer tag kind is just 'name', not UUID
-	// should make a custom tag for this?
-	// tag, err = jujuapi.MapTupleObjectToJujuTag("applicationoffer:applicationoffer-" + uuid.String())
-	// c.Assert(err, gc.IsNil)
-	// c.Assert(tag.Id(), gc.Equals, uuid.String())
-=======
-func (s *accessControlSuite) TestJujuTagFromTuple(c *gc.C) {
-	uuid, _ := uuid.NewRandom()
-	tag, err := jujuapi.JujuTagFromTuple("user", "user-ale8k@external")
-	c.Assert(err, gc.IsNil)
-	c.Assert(tag.Id(), gc.Equals, "ale8k@external")
-
-	tag, err = jujuapi.JujuTagFromTuple("group", "group-mygroup")
-	c.Assert(err, gc.IsNil)
-	c.Assert(tag.Id(), gc.Equals, "mygroup")
-
-	tag, err = jujuapi.JujuTagFromTuple("controller", "controller-"+uuid.String())
+	tag, err = jujuapi.JujuTagFromTuple("applicationoffer", "applicationoffer-"+uuid.String())
 	c.Assert(err, gc.IsNil)
 	c.Assert(tag.Id(), gc.Equals, uuid.String())
-
-	tag, err = jujuapi.JujuTagFromTuple("model", "model-"+uuid.String())
-	c.Assert(err, gc.IsNil)
-	c.Assert(tag.Id(), gc.Equals, uuid.String())
-
-	tag, err = jujuapi.JujuTagFromTuple("applicationoffer", "applicationoffer-"+uuid.String())
-	c.Assert(err, gc.IsNil)
-	c.Assert(tag.Id(), gc.Equals, uuid.String())
->>>>>>> 52ba1af1
 }
 
 func (s *accessControlSuite) TestParseTag(c *gc.C) {
@@ -248,8 +195,6 @@
 	c.Assert(tag.Kind(), gc.Equals, names.ModelTagKind)
 }
 
-<<<<<<< HEAD
-=======
 // TestAddRelation currently verifies the current test cases: (TODO: Should we verify group -> N?)
 // user -> group
 // user -> controller (name)
@@ -258,7 +203,6 @@
 // user -> model (uuid)
 // user -> applicationoffer (name)
 // user -> applicationoffer (uuid)
->>>>>>> 52ba1af1
 func (s *accessControlSuite) TestAddRelation(c *gc.C) {
 	ctx := context.Background()
 	conn := s.open(c, nil, "alice")
@@ -267,11 +211,7 @@
 	db := s.JIMM.Database
 
 	uuid, _ := uuid.NewRandom()
-<<<<<<< HEAD
-	user, _, controller, _, model, _ := createTestControllerEnvironment(ctx, uuid.String(), c, db)
-=======
 	user, _, controller, _, model, offer := createTestControllerEnvironment(ctx, uuid.String(), c, db)
->>>>>>> 52ba1af1
 	db.AddGroup(ctx, "test-group")
 
 	type tuple struct {
@@ -365,8 +305,6 @@
 			err:         false,
 			changesType: "model",
 		},
-<<<<<<< HEAD
-=======
 		// Test user -> applicationoffer by name
 		{
 			input: tuple{"user:user-" + user.Username, "consumer", "applicationoffer:applicationoffer-" + controller.Name + ":" + user.Username + "/" + model.Name + ".offer1"},
@@ -393,7 +331,6 @@
 			err:         false,
 			changesType: "applicationoffer",
 		},
->>>>>>> 52ba1af1
 	}
 
 	for i, tc := range tagTests {
