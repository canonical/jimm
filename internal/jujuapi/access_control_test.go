// Copyright 2023 canonical.

package jujuapi_test

import (
	"context"
	"database/sql"
	"strconv"
	"time"

	petname "github.com/dustinkirkland/golang-petname"
	"github.com/google/uuid"
	"github.com/juju/juju/core/crossmodel"
	jc "github.com/juju/testing/checkers"
	gc "gopkg.in/check.v1"

	"github.com/canonical/jimm/api"
	apiparams "github.com/canonical/jimm/api/params"
	"github.com/canonical/jimm/internal/constants"
	"github.com/canonical/jimm/internal/dbmodel"
	"github.com/canonical/jimm/internal/jimmtest"
	"github.com/canonical/jimm/internal/jujuapi"
	"github.com/canonical/jimm/internal/openfga"
	ofganames "github.com/canonical/jimm/internal/openfga/names"
)

type accessControlSuite struct {
	websocketSuite
}

var _ = gc.Suite(&accessControlSuite{})

func (s *accessControlSuite) SetUpTest(c *gc.C) {
	s.websocketSuite.SetUpTest(c)

	// We need to add the default controller, so that
	// we can resolve its tag when listing application offers.
	ctl := dbmodel.Controller{
		Name:      "default_test_controller",
		UUID:      jimmtest.DefaultControllerUUID,
		CloudName: jimmtest.TestCloudName,
	}
	err := s.JIMM.Database.AddController(context.Background(), &ctl)
	c.Assert(err, jc.ErrorIsNil)
}

/*
 Group facade related tests
*/

func (s *accessControlSuite) TestAddGroup(c *gc.C) {
	conn := s.open(c, nil, "alice")
	defer conn.Close()

	client := api.NewClient(conn)
	err := client.AddGroup(&apiparams.AddGroupRequest{Name: "test-group"})
	c.Assert(err, jc.ErrorIsNil)

	err = client.AddGroup(&apiparams.AddGroupRequest{Name: "test-group"})
	c.Assert(err, gc.ErrorMatches, ".*already exists.*")
}

func (s *accessControlSuite) TestRemoveGroup(c *gc.C) {
	conn := s.open(c, nil, "alice")
	defer conn.Close()

	client := api.NewClient(conn)

	err := client.RemoveGroup(&apiparams.RemoveGroupRequest{
		Name: "test-group",
	})
	c.Assert(err, gc.ErrorMatches, ".*not found.*")

	err = client.AddGroup(&apiparams.AddGroupRequest{Name: "test-group"})
	c.Assert(err, jc.ErrorIsNil)

	err = client.RemoveGroup(&apiparams.RemoveGroupRequest{
		Name: "test-group",
	})
	c.Assert(err, jc.ErrorIsNil)
}

func (s *accessControlSuite) TestRemoveGroupRemovesTuples(c *gc.C) {
	ctx := context.Background()
	db := s.JIMM.Database

	user, group, controller, model, _, _, _, client, closeClient := createTestControllerEnvironment(ctx, c, s)
	defer closeClient()

	db.AddGroup(ctx, "test-group2")
	group2 := &dbmodel.GroupEntry{
		Name: "test-group2",
	}
	err := db.GetGroup(ctx, group2)
	c.Assert(err, gc.IsNil)

	tuples := []openfga.Tuple{
		//This tuple should remain as it has no relation to group2
		{
			Object:   ofganames.ConvertTag(user.ResourceTag()),
			Relation: "member",
			Target:   ofganames.ConvertTag(group.ResourceTag()),
		},
		// Below tuples should all be removed as they relate to group2
		{
			Object:   ofganames.ConvertTag(user.ResourceTag()),
			Relation: "member",
			Target:   ofganames.ConvertTag(group2.ResourceTag()),
		},
		{
			Object:   ofganames.ConvertTagWithRelation(group2.ResourceTag(), ofganames.MemberRelation),
			Relation: "member",
			Target:   ofganames.ConvertTag(group.ResourceTag()),
		},
		{
			Object:   ofganames.ConvertTagWithRelation(group2.ResourceTag(), ofganames.MemberRelation),
			Relation: "administrator",
			Target:   ofganames.ConvertTag(controller.ResourceTag()),
		},
		{
			Object:   ofganames.ConvertTagWithRelation(group2.ResourceTag(), ofganames.MemberRelation),
			Relation: "writer",
			Target:   ofganames.ConvertTag(model.ResourceTag()),
		},
	}

	u := user.Tag().String()

	checkAccessTupleController := apiparams.RelationshipTuple{Object: u, Relation: "administrator", TargetObject: "controller-" + controller.UUID}
	checkAccessTupleModel := apiparams.RelationshipTuple{Object: u, Relation: "writer", TargetObject: "model-" + model.UUID.String}

	err = s.JIMM.OpenFGAClient.AddRelation(context.Background(), tuples...)
	c.Assert(err, gc.IsNil)
	//Check user has access to model and controller through group2
	checkResp, err := client.CheckRelation(&apiparams.CheckRelationRequest{Tuple: checkAccessTupleController})
	c.Assert(err, gc.IsNil)
	c.Assert(checkResp.Allowed, gc.Equals, true)
	checkResp, err = client.CheckRelation(&apiparams.CheckRelationRequest{Tuple: checkAccessTupleModel})
	c.Assert(err, gc.IsNil)
	c.Assert(checkResp.Allowed, gc.Equals, true)

	err = client.RemoveGroup(&apiparams.RemoveGroupRequest{Name: group2.Name})
	c.Assert(err, gc.IsNil)

	resp, err := client.ListRelationshipTuples(&apiparams.ListRelationshipTuplesRequest{})
	c.Assert(err, gc.IsNil)
	c.Assert(len(resp.Tuples), gc.Equals, 13)

	//Check user access has been revoked.
	checkResp, err = client.CheckRelation(&apiparams.CheckRelationRequest{Tuple: checkAccessTupleController})
	c.Assert(err, gc.IsNil)
	c.Assert(checkResp.Allowed, gc.Equals, false)
	checkResp, err = client.CheckRelation(&apiparams.CheckRelationRequest{Tuple: checkAccessTupleModel})
	c.Assert(err, gc.IsNil)
	c.Assert(checkResp.Allowed, gc.Equals, false)
}

func (s *accessControlSuite) TestRenameGroup(c *gc.C) {
	conn := s.open(c, nil, "alice")
	defer conn.Close()

	client := api.NewClient(conn)

	err := client.RenameGroup(&apiparams.RenameGroupRequest{
		Name:    "test-group",
		NewName: "renamed-group",
	})
	c.Assert(err, gc.ErrorMatches, ".*not found.*")

	err = client.AddGroup(&apiparams.AddGroupRequest{Name: "test-group"})
	c.Assert(err, jc.ErrorIsNil)

	err = client.RenameGroup(&apiparams.RenameGroupRequest{
		Name:    "test-group",
		NewName: "renamed-group",
	})
	c.Assert(err, jc.ErrorIsNil)
}

func (s *accessControlSuite) TestListGroups(c *gc.C) {
	conn := s.open(c, nil, "alice")
	defer conn.Close()

	client := api.NewClient(conn)

	groupNames := []string{
		"test-group0",
		"test-group1",
		"test-group2",
		"aaaFinalGroup",
	}

	for _, name := range groupNames {
		err := client.AddGroup(&apiparams.AddGroupRequest{Name: name})
		c.Assert(err, jc.ErrorIsNil)
	}

	groups, err := client.ListGroups()
	c.Assert(err, jc.ErrorIsNil)
	c.Assert(groups, gc.HasLen, 4)
	// groups should be returned in ascending order of name
	c.Assert(groups[0].Name, gc.Equals, "aaaFinalGroup")
	c.Assert(groups[1].Name, gc.Equals, "test-group0")
	c.Assert(groups[2].Name, gc.Equals, "test-group1")
	c.Assert(groups[3].Name, gc.Equals, "test-group2")
}

/*
 Relation facade related tests
*/

// createTuple wraps the underlying ofga tuple into a convenient ease-of-use method
func createTuple(object, relation, target string) openfga.Tuple {
	objectEntity, _ := openfga.ParseTag(object)
	targetEntity, _ := openfga.ParseTag(target)
	return openfga.Tuple{
		Object:   &objectEntity,
		Relation: openfga.Relation(relation),
		Target:   &targetEntity,
	}
}

func stringGroupID(id uint) string {
	return strconv.FormatUint(uint64(id), 10)
}

// TestAddRelation currently verifies the following test cases,
// when new relation control is to be added, please update this comment:
// user -> group
// user -> controller (name)
// user -> controller (uuid)
// user -> model (name)
// user -> model (uuid)
// user -> applicationoffer (name)
// user -> applicationoffer (uuid)
// group -> controller (name)
// group -> controller (uuid)
// group -> model (name)
// group -> model (uuid)
// group -> applicationoffer (name)
// group -> applicationoffer (uuid)
// group#member -> group
func (s *accessControlSuite) TestAddRelation(c *gc.C) {
	ctx := context.Background()
	db := s.JIMM.Database

	user, group, controller, model, offer, _, _, client, closeClient := createTestControllerEnvironment(ctx, c, s)
	defer closeClient()

	db.AddGroup(ctx, "test-group2")
	group2 := &dbmodel.GroupEntry{
		Name: "test-group2",
	}
	err := db.GetGroup(ctx, group2)
	c.Assert(err, gc.IsNil)

	c.Assert(err, gc.IsNil)
	type tuple struct {
		object   string
		relation string
		target   string
	}
	type tagTest struct {
		input       tuple
		want        openfga.Tuple
		err         bool
		changesType string
	}

	tagTests := []tagTest{
		// Test user -> controller by name
		{
			input: tuple{"user-" + user.Name, "administrator", "controller-" + controller.Name},
			want: createTuple(
				"user:"+user.Name,
				"administrator",
				"controller:"+controller.UUID,
			),
			err:         false,
			changesType: "controller",
		},
		// Test user -> controller jimm
		{
			input: tuple{"user-" + user.Name, "administrator", "controller-jimm"},
			want: createTuple(
				"user:"+user.Name,
				"administrator",
				"controller:"+s.JIMM.UUID,
			),
			err:         false,
			changesType: "controller",
		},
		// Test user -> controller by UUID
		{
			input: tuple{"user-" + user.Name, "administrator", "controller-" + controller.UUID},
			want: createTuple(
				"user:"+user.Name,
				"administrator",
				"controller:"+controller.UUID,
			),
			err:         false,
			changesType: "controller",
		},
		//Test user -> group
		{
			input: tuple{"user-" + user.Name, "member", "group-" + group.Name},
			want: createTuple(
				"user:"+user.Name,
				"member",
				"group:"+stringGroupID(group.ID),
			),
			err:         false,
			changesType: "group",
		},
		//Test username with dots and @ -> group
		{
			input: tuple{"user-" + "kelvin.lina.test@external", "member", "group-" + group.Name},
			want: createTuple(
				"user:"+"kelvin.lina.test@external",
				"member",
				"group:"+stringGroupID(group.ID),
			),
			err:         false,
			changesType: "group",
		},
		//Test group -> controller
		{
			input: tuple{"group-" + "test-group#member", "administrator", "controller-" + controller.UUID},
			want: createTuple(
				"group:"+stringGroupID(group.ID)+"#member",
				"administrator",
				"controller:"+controller.UUID,
			),
			err:         false,
			changesType: "controller",
		},
		//Test user -> model by name
		{
			input: tuple{"user-" + user.Name, "writer", "model-" + controller.Name + ":" + user.Name + "/" + model.Name},
			want: createTuple(
				"user:"+user.Name,
				"writer",
				"model:"+model.UUID.String,
			),
			err:         false,
			changesType: "model",
		},
		// Test user -> model by UUID
		{
			input: tuple{"user-" + user.Name, "writer", "model-" + model.UUID.String},
			want: createTuple(
				"user:"+user.Name,
				"writer",
				"model:"+model.UUID.String,
			),
			err:         false,
			changesType: "model",
		},
		// Test user -> applicationoffer by name
		{
			input: tuple{"user-" + user.Name, "consumer", "applicationoffer-" + controller.Name + ":" + user.Name + "/" + model.Name + "." + offer.Name},
			want: createTuple(
				"user:"+user.Name,
				"consumer",
				"applicationoffer:"+offer.UUID,
			),
			err:         false,
			changesType: "applicationoffer",
		},
		// Test user -> applicationoffer by UUID
		{
			input: tuple{"user-" + user.Name, "consumer", "applicationoffer-" + offer.UUID},
			want: createTuple(
				"user:"+user.Name,
				"consumer",
				"applicationoffer:"+offer.UUID,
			),
			err:         false,
			changesType: "applicationoffer",
		},
		// Test group -> controller by name
		{
			input: tuple{"group-" + group.Name + "#member", "administrator", "controller-" + controller.Name},
			want: createTuple(
				"group:"+stringGroupID(group.ID)+"#member",
				"administrator",
				"controller:"+controller.UUID,
			),
			err:         false,
			changesType: "controller",
		},
		// Test group -> controller by UUID
		{
			input: tuple{"group-" + group.Name + "#member", "administrator", "controller-" + controller.UUID},
			want: createTuple(
				"group:"+stringGroupID(group.ID)+"#member",
				"administrator",
				"controller:"+controller.UUID,
			),
			err:         false,
			changesType: "controller",
		},
		// Test group -> model by name
		{
			input: tuple{"group-" + group.Name + "#member", "writer", "model-" + controller.Name + ":" + user.Name + "/" + model.Name},
			want: createTuple(
				"group:"+stringGroupID(group.ID)+"#member",
				"writer",
				"model:"+model.UUID.String,
			),
			err:         false,
			changesType: "model",
		},
		// Test group -> model by UUID
		{
			input: tuple{"group-" + group.Name + "#member", "writer", "model-" + model.UUID.String},
			want: createTuple(
				"group:"+stringGroupID(group.ID)+"#member",
				"writer",
				"model:"+model.UUID.String,
			),
			err:         false,
			changesType: "model",
		},
		// Test group -> applicationoffer by name
		{
			input: tuple{"group-" + group.Name + "#member", "consumer", "applicationoffer-" + controller.Name + ":" + user.Name + "/" + model.Name + "." + offer.Name},
			want: createTuple(
				"group:"+stringGroupID(group.ID)+"#member",
				"consumer",
				"applicationoffer:"+offer.UUID,
			),
			err:         false,
			changesType: "applicationoffer",
		},
		// Test group -> applicationoffer by UUID
		{
			input: tuple{"group-" + group.Name + "#member", "consumer", "applicationoffer-" + offer.UUID},
			want: createTuple(
				"group:"+stringGroupID(group.ID)+"#member",
				"consumer",
				"applicationoffer:"+offer.UUID,
			),
			err:         false,
			changesType: "applicationoffer",
		},
		// Test group -> group
		{
			input: tuple{"group-" + group.Name + "#member", "member", "group-" + group2.Name},
			want: createTuple(
				"group:"+stringGroupID(group.ID)+"#member",
				"member",
				"group:"+stringGroupID(group2.ID),
			),
			err:         false,
			changesType: "group",
		},
	}

	for i, tc := range tagTests {
		c.Logf("running test %d", i)
		if i != 0 {
			s.COFGAClient.RemoveRelation(ctx, tc.want)
		}
		err := client.AddRelation(&apiparams.AddRelationRequest{
			Tuples: []apiparams.RelationshipTuple{
				{
					Object:       tc.input.object,
					Relation:     tc.input.relation,
					TargetObject: tc.input.target,
				},
			},
		})
		if tc.err {
			c.Assert(err, gc.NotNil)
			c.Assert(err, gc.ErrorMatches, tc.want)
		} else {
			c.Assert(err, gc.IsNil)
			changes, err := s.COFGAClient.ReadChanges(ctx, tc.changesType, 99, "")
			c.Assert(err, gc.IsNil)
			key := changes.GetChanges()[len(changes.GetChanges())-1].GetTupleKey()
			c.Assert(*key.User, gc.DeepEquals, tc.want.Object.String())
			c.Assert(*key.Relation, gc.DeepEquals, tc.want.Relation.String())
			c.Assert(*key.Object, gc.DeepEquals, tc.want.Target.String())
		}
	}
}

// TestRemoveRelation currently verifies the following test cases,
// similar to the TestAddRelation but instead we add the relations and then
// remove them.
// When new relation control is to be added, please update this comment:
// user -> group
// user -> controller (name)
// user -> controller (uuid)
// user -> model (name)
// user -> model (uuid)
// user -> applicationoffer (name)
// user -> applicationoffer (uuid)
// group -> controller (name)
// group -> controller (uuid)
// group -> model (name)
// group -> model (uuid)
// group -> applicationoffer (name)
// group -> applicationoffer (uuid)
func (s *accessControlSuite) TestRemoveRelation(c *gc.C) {
	ctx := context.Background()

	user, group, controller, model, offer, _, _, client, closeClient := createTestControllerEnvironment(ctx, c, s)
	defer closeClient()

	type tuple struct {
		user     string
		relation string
		object   string
	}
	type tagTest struct {
		toAdd       openfga.Tuple
		toRemove    tuple
		want        openfga.Tuple
		err         bool
		changesType string
	}

	tagTests := []tagTest{
		// Test user -> controller by name
		{
			toAdd: openfga.Tuple{
				Object:   ofganames.ConvertTag(user.ResourceTag()),
				Relation: "administrator",
				Target:   ofganames.ConvertTag(controller.ResourceTag()),
			},
			toRemove: tuple{"user-" + user.Name, "administrator", "controller-" + controller.Name},
			want: createTuple(
				"user:"+user.Name,
				"administrator",
				"controller:"+controller.UUID,
			),
			err:         false,
			changesType: "controller",
		},
		// Test user -> controller by UUID
		{
			toAdd: openfga.Tuple{
				Object:   ofganames.ConvertTag(user.ResourceTag()),
				Relation: "administrator",
				Target:   ofganames.ConvertTag(controller.ResourceTag()),
			},
			toRemove: tuple{"user-" + user.Name, "administrator", "controller-" + controller.UUID},
			want: createTuple(
				"user:"+user.Name,
				"administrator",
				"controller:"+controller.UUID,
			),
			err:         false,
			changesType: "controller",
		},
		//Test user -> group
		{
			toAdd: openfga.Tuple{
				Object:   ofganames.ConvertTag(user.ResourceTag()),
				Relation: "member",
				Target:   ofganames.ConvertTag(group.ResourceTag()),
			},
			toRemove: tuple{"user-" + user.Name, "member", "group-" + group.Name},
			want: createTuple(
				"user:"+user.Name,
				"member",
				"group:"+stringGroupID(group.ID),
			),
			err:         false,
			changesType: "group",
		},
		//Test group -> controller
		{
			toAdd: openfga.Tuple{
				Object:   ofganames.ConvertTagWithRelation(group.ResourceTag(), ofganames.MemberRelation),
				Relation: "administrator",
				Target:   ofganames.ConvertTag(controller.ResourceTag()),
			},
			toRemove: tuple{"group-" + group.Name + "#member", "administrator", "controller-" + controller.UUID},
			want: createTuple(
				"group:"+stringGroupID(group.ID)+"#member",
				"administrator",
				"controller:"+controller.UUID,
			),
			err:         false,
			changesType: "controller",
		},
		//Test user -> model by name
		{
			toAdd: openfga.Tuple{
				Object:   ofganames.ConvertTag(user.ResourceTag()),
				Relation: "writer",
				Target:   ofganames.ConvertTag(model.ResourceTag()),
			},
			toRemove: tuple{"user-" + user.Name, "writer", "model-" + controller.Name + ":" + user.Name + "/" + model.Name},
			want: createTuple(
				"user:"+user.Name,
				"writer",
				"model:"+model.UUID.String,
			),
			err:         false,
			changesType: "model",
		},
		// Test user -> model by UUID
		{
			toAdd: openfga.Tuple{
				Object:   ofganames.ConvertTag(user.ResourceTag()),
				Relation: "writer",
				Target:   ofganames.ConvertTag(model.ResourceTag()),
			},
			toRemove: tuple{"user-" + user.Name, "writer", "model-" + model.UUID.String},
			want: createTuple(
				"user:"+user.Name,
				"writer",
				"model:"+model.UUID.String,
			),
			err:         false,
			changesType: "model",
		},
		// Test user -> applicationoffer by name
		{
			toAdd: openfga.Tuple{
				Object:   ofganames.ConvertTag(user.ResourceTag()),
				Relation: "consumer",
				Target:   ofganames.ConvertTag(offer.ResourceTag()),
			},
			toRemove: tuple{"user-" + user.Name, "consumer", "applicationoffer-" + controller.Name + ":" + user.Name + "/" + model.Name + "." + offer.Name},
			want: createTuple(
				"user:"+user.Name,
				"consumer",
				"applicationoffer:"+offer.UUID,
			),
			err:         false,
			changesType: "applicationoffer",
		},
		// Test user -> applicationoffer by UUID
		{
			toAdd: openfga.Tuple{
				Object:   ofganames.ConvertTag(user.ResourceTag()),
				Relation: "consumer",
				Target:   ofganames.ConvertTag(offer.ResourceTag()),
			},
			toRemove: tuple{"user-" + user.Name, "consumer", "applicationoffer-" + offer.UUID},
			want: createTuple(
				"user:"+user.Name,
				"consumer",
				"applicationoffer:"+offer.UUID,
			),
			err:         false,
			changesType: "applicationoffer",
		},
		// Test group -> controller by name
		{
			toAdd: openfga.Tuple{
				Object:   ofganames.ConvertTagWithRelation(group.ResourceTag(), ofganames.MemberRelation),
				Relation: "administrator",
				Target:   ofganames.ConvertTag(controller.ResourceTag()),
			},
			toRemove: tuple{"group-" + group.Name + "#member", "administrator", "controller-" + controller.Name},
			want: createTuple(
				"group:"+stringGroupID(group.ID)+"#member",
				"administrator",
				"controller:"+controller.UUID,
			),
			err:         false,
			changesType: "controller",
		},
		// Test group -> controller by UUID
		{
			toAdd: openfga.Tuple{
				Object:   ofganames.ConvertTagWithRelation(group.ResourceTag(), ofganames.MemberRelation),
				Relation: "administrator",
				Target:   ofganames.ConvertTag(controller.ResourceTag()),
			},
			toRemove: tuple{"group-" + group.Name + "#member", "administrator", "controller-" + controller.UUID},
			want: createTuple(
				"group:"+stringGroupID(group.ID)+"#member",
				"administrator",
				"controller:"+controller.UUID,
			),
			err:         false,
			changesType: "controller",
		},
		// Test group -> model by name
		{
			toAdd: openfga.Tuple{
				Object:   ofganames.ConvertTagWithRelation(group.ResourceTag(), ofganames.MemberRelation),
				Relation: "writer",
				Target:   ofganames.ConvertTag(model.ResourceTag()),
			},
			toRemove: tuple{"group-" + group.Name + "#member", "writer", "model-" + controller.Name + ":" + user.Name + "/" + model.Name},
			want: createTuple(
				"group:"+stringGroupID(group.ID)+"#member",
				"writer",
				"model:"+model.UUID.String,
			),
			err:         false,
			changesType: "model",
		},
		// Test group -> model by UUID
		{
			toAdd: openfga.Tuple{
				Object:   ofganames.ConvertTagWithRelation(group.ResourceTag(), ofganames.MemberRelation),
				Relation: "writer",
				Target:   ofganames.ConvertTag(model.ResourceTag()),
			},
			toRemove: tuple{"group-" + group.Name + "#member", "writer", "model-" + model.UUID.String},
			want: createTuple(
				"group:"+stringGroupID(group.ID)+"#member",
				"writer",
				"model:"+model.UUID.String,
			),
			err:         false,
			changesType: "model",
		},
		// Test group -> applicationoffer by name
		{
			toAdd: openfga.Tuple{
				Object:   ofganames.ConvertTagWithRelation(group.ResourceTag(), ofganames.MemberRelation),
				Relation: "consumer",
				Target:   ofganames.ConvertTag(offer.ResourceTag()),
			},
			toRemove: tuple{"group-" + group.Name + "#member", "consumer", "applicationoffer-" + controller.Name + ":" + user.Name + "/" + model.Name + "." + offer.Name},
			want: createTuple(
				"group:"+stringGroupID(group.ID)+"#member",
				"consumer",
				"applicationoffer:"+offer.UUID,
			),
			err:         false,
			changesType: "applicationoffer",
		},
		// Test group -> applicationoffer by UUID
		{
			toAdd: openfga.Tuple{
				Object:   ofganames.ConvertTagWithRelation(group.ResourceTag(), ofganames.MemberRelation),
				Relation: "consumer",
				Target:   ofganames.ConvertTag(offer.ResourceTag()),
			},
			toRemove: tuple{"group-" + group.Name + "#member", "consumer", "applicationoffer-" + offer.UUID},
			want: createTuple(
				"group:"+stringGroupID(group.ID)+"#member",
				"consumer",
				"applicationoffer:"+offer.UUID,
			),
			err:         false,
			changesType: "applicationoffer",
		},
	}

	for i, tc := range tagTests {
		c.Logf("running test %d", i)
		ofgaClient := s.JIMM.OpenFGAClient
		err := ofgaClient.AddRelation(context.Background(), tc.toAdd)
		c.Check(err, gc.IsNil)
		changes, err := s.COFGAClient.ReadChanges(ctx, tc.changesType, 99, "")
		c.Assert(err, gc.IsNil)
		key := changes.GetChanges()[len(changes.GetChanges())-1].GetTupleKey()
		c.Assert(*key.User, gc.DeepEquals, tc.want.Object.String())
		c.Assert(*key.Relation, gc.DeepEquals, tc.want.Relation.String())
		c.Assert(*key.Object, gc.DeepEquals, tc.want.Target.String())

		err = client.RemoveRelation(&apiparams.RemoveRelationRequest{
			Tuples: []apiparams.RelationshipTuple{
				{
					Object:       tc.toRemove.user,
					Relation:     tc.toRemove.relation,
					TargetObject: tc.toRemove.object,
				},
			},
		})
		if tc.err {
			c.Assert(err, gc.NotNil)
			c.Assert(err, gc.ErrorMatches, tc.want)
		} else {
			c.Assert(err, gc.IsNil)
			changes, err := s.COFGAClient.ReadChanges(ctx, tc.changesType, 99, "")
			c.Assert(err, gc.IsNil)
			change := changes.GetChanges()[len(changes.GetChanges())-1]
			operation := change.GetOperation()
			c.Assert(string(operation), gc.Equals, "TUPLE_OPERATION_DELETE")
			key := change.GetTupleKey()
			c.Assert(*key.User, gc.DeepEquals, tc.want.Object.String())
			c.Assert(*key.Relation, gc.DeepEquals, tc.want.Relation.String())
			c.Assert(*key.Object, gc.DeepEquals, tc.want.Target.String())
		}
	}
}

func (s *accessControlSuite) TestJAASTag(c *gc.C) {
	ctx := context.Background()
	db := s.JIMM.Database

	user, _, controller, model, applicationOffer, cloud, _, _, closeClient := createTestControllerEnvironment(ctx, c, s)
	closeClient()

	tests := []struct {
		tag             *ofganames.Tag
		expectedJAASTag string
		expectedError   string
	}{{
		tag:             ofganames.ConvertTag(user.ResourceTag()),
		expectedJAASTag: "user-" + user.Name,
	}, {
		tag:             ofganames.ConvertTag(controller.ResourceTag()),
		expectedJAASTag: "controller-" + controller.Name,
	}, {
		tag:             ofganames.ConvertTag(model.ResourceTag()),
		expectedJAASTag: "model-" + controller.Name + ":" + user.Name + "/" + model.Name,
	}, {
		tag:             ofganames.ConvertTag(applicationOffer.ResourceTag()),
		expectedJAASTag: "applicationoffer-" + controller.Name + ":" + user.Name + "/" + model.Name + "." + applicationOffer.Name,
	}, {
		tag:           &ofganames.Tag{},
		expectedError: "unexpected tag kind: ",
	}, {
		tag:             ofganames.ConvertTag(cloud.ResourceTag()),
		expectedJAASTag: "cloud-" + cloud.Name,
	}}
	for _, test := range tests {
		t, err := jujuapi.ToJAASTag(db, test.tag)
		if test.expectedError != "" {
			c.Assert(err, gc.ErrorMatches, test.expectedError)
		} else {
			c.Assert(err, gc.IsNil)
			c.Assert(t, gc.Equals, test.expectedJAASTag)
		}
	}
}

func (s *accessControlSuite) TestListRelationshipTuples(c *gc.C) {
	ctx := context.Background()
	user, _, controller, model, applicationOffer, _, _, client, closeClient := createTestControllerEnvironment(ctx, c, s)
	defer closeClient()

	err := client.AddGroup(&apiparams.AddGroupRequest{Name: "yellow"})
	c.Assert(err, jc.ErrorIsNil)
	err = client.AddGroup(&apiparams.AddGroupRequest{Name: "orange"})
	c.Assert(err, jc.ErrorIsNil)

	tuples := []apiparams.RelationshipTuple{{
		Object:       "group-orange#member",
		Relation:     "member",
		TargetObject: "group-yellow",
	}, {
		Object:       "user-" + user.Name,
		Relation:     "member",
		TargetObject: "group-orange",
	}, {
		Object:       "group-yellow#member",
		Relation:     "administrator",
		TargetObject: "controller-" + controller.Name,
	}, {
		Object:       "group-orange#member",
		Relation:     "administrator",
		TargetObject: "applicationoffer-" + controller.Name + ":" + user.Name + "/" + model.Name + "." + applicationOffer.Name,
	}}

	err = client.AddRelation(&apiparams.AddRelationRequest{Tuples: tuples})
	c.Assert(err, jc.ErrorIsNil)

	response, err := client.ListRelationshipTuples(&apiparams.ListRelationshipTuplesRequest{})
	c.Assert(err, jc.ErrorIsNil)
	// first three tuples created during setup test
	c.Assert(response.Tuples[12:], jc.DeepEquals, tuples)

	response, err = client.ListRelationshipTuples(&apiparams.ListRelationshipTuplesRequest{
		Tuple: apiparams.RelationshipTuple{
			TargetObject: "applicationoffer-" + controller.Name + ":" + user.Name + "/" + model.Name + "." + applicationOffer.Name,
		},
	})
	c.Assert(err, jc.ErrorIsNil)
	c.Assert(response.Tuples, jc.DeepEquals, []apiparams.RelationshipTuple{tuples[3]})

}

func (s *accessControlSuite) TestCheckRelationAsNonAdmin(c *gc.C) {
	conn := s.open(c, nil, "bob")
	defer conn.Close()
	client := api.NewClient(conn)

	userAliceKey := "user-alice@external"
	userBobKey := "user-bob@external"

	// Verify Bob checking for Alice's permission fails
	input := apiparams.RelationshipTuple{
		Object:       userAliceKey,
		Relation:     "administrator",
		TargetObject: "controller-jimm",
	}
	req := apiparams.CheckRelationRequest{Tuple: input}
	_, err := client.CheckRelation(&req)
	c.Assert(err, gc.ErrorMatches, `unauthorized \(unauthorized access\)`)
	// Verify Bob can check for his own permission.
	input = apiparams.RelationshipTuple{
		Object:       userBobKey,
		Relation:     "administrator",
		TargetObject: "controller-jimm",
	}
	req = apiparams.CheckRelationRequest{Tuple: input}
	_, err = client.CheckRelation(&req)
	c.Assert(err, gc.IsNil)
}

func (s *accessControlSuite) TestCheckRelationOfferReaderFlow(c *gc.C) {
	ctx := context.Background()
	ofgaClient := s.JIMM.OpenFGAClient

	user, group, controller, model, offer, _, _, client, closeClient := createTestControllerEnvironment(ctx, c, s)
	defer closeClient()

	// Some tags (tuples) to assist in the creation of tuples within OpenFGA (such that they can be tested against)
	userTag := ofganames.ConvertTag(user.ResourceTag())
	groupTag := ofganames.ConvertTag(group.ResourceTag())
	offerTag := ofganames.ConvertTag(offer.ResourceTag())

	// JAAS style keys, to be translated and checked against UUIDs/users/groups
	userJAASKey := "user-" + user.Name
	offerJAASKey := "applicationoffer-" + controller.Name + ":" + user.Name + "/" + model.Name + "." + offer.Name

	// Test direct relation to an applicationoffer from a user of a group via "reader" relation

	userToGroupOfferReader := openfga.Tuple{
		Object:   userTag,
		Relation: "member",
		Target:   groupTag,
	} // Make user member of group
	groupToOfferReader := openfga.Tuple{
		Object:   ofganames.ConvertTagWithRelation(group.ResourceTag(), ofganames.MemberRelation),
		Relation: "reader",
		Target:   offerTag,
	} // Make group members reader of offer via member union

	err := ofgaClient.AddRelation(
		ctx,
		userToGroupOfferReader,
		groupToOfferReader,
	)
	c.Assert(err, gc.IsNil)

	type test struct {
		input apiparams.RelationshipTuple
		want  bool
	}

	tests := []test{

		// Test user-> reader -> aoffer (due to direct relation from group)
		{
			input: apiparams.RelationshipTuple{
				Object:       userJAASKey,
				Relation:     "reader",
				TargetObject: offerJAASKey,
			},
			want: true,
		},
		// Test user -> consumer -> offer (FAILS as there is no union or direct relation to writer)
		{
			input: apiparams.RelationshipTuple{
				Object:       userJAASKey,
				Relation:     "consumer",
				TargetObject: offerJAASKey,
			},
			want: false,
		},
	}

	for _, tc := range tests {
		req := apiparams.CheckRelationRequest{Tuple: tc.input}
		res, err := client.CheckRelation(&req)
		c.Assert(err, gc.IsNil)
		c.Assert(res.Allowed, gc.Equals, tc.want)
	}
}

func (s *accessControlSuite) TestCheckRelationOfferConsumerFlow(c *gc.C) {
	ctx := context.Background()
	ofgaClient := s.JIMM.OpenFGAClient

	user, group, controller, model, offer, _, _, client, closeClient := createTestControllerEnvironment(ctx, c, s)
	defer closeClient()

	// Some keys to assist in the creation of tuples within OpenFGA (such that they can be tested against)
	userTag := ofganames.ConvertTag(user.ResourceTag())
	groupTag := ofganames.ConvertTag(group.ResourceTag())
	offerTag := ofganames.ConvertTag(offer.ResourceTag())

	// JAAS style keys, to be translated and checked against UUIDs/users/groups
	userJAASKey := "user-" + user.Name
	offerJAASKey := "applicationoffer-" + controller.Name + ":" + user.Name + "/" + model.Name + "." + offer.Name

	// Test direct relation to an applicationoffer from a user of a group via "consumer" relation
	userToGroupMember := openfga.Tuple{
		Object:   userTag,
		Relation: "member",
		Target:   groupTag,
	} // Make user member of group
	groupToOfferConsumer := openfga.Tuple{
		Object:   ofganames.ConvertTagWithRelation(group.ResourceTag(), ofganames.MemberRelation),
		Relation: "consumer",
		Target:   offerTag,
	} // Make group members consumer of offer via member union

	err := ofgaClient.AddRelation(
		ctx,
		userToGroupMember,
		groupToOfferConsumer,
	)
	c.Assert(err, gc.IsNil)

	type test struct {
		input apiparams.RelationshipTuple
		want  bool
	}

	tests := []test{
		// Test user:dugtrio -> consumer -> applicationoffer:test-offer-2 (due to direct relation from group)
		{
			input: apiparams.RelationshipTuple{
				Object:       userJAASKey,
				Relation:     "consumer",
				TargetObject: offerJAASKey,
			},
			want: true,
		},
		// Test user:dugtrio -> reader -> applicationoffer:test-offer-2 (due to direct relation from group and union from consumer to reader)
		{
			input: apiparams.RelationshipTuple{
				Object:       userJAASKey,
				Relation:     "reader",
				TargetObject: offerJAASKey,
			},
			want: true,
		},
	}

	for _, tc := range tests {
		req := apiparams.CheckRelationRequest{Tuple: tc.input}
		res, err := client.CheckRelation(&req)
		c.Assert(err, gc.IsNil)
		c.Assert(res.Allowed, gc.Equals, tc.want)
	}
}

func (s *accessControlSuite) TestCheckRelationModelReaderFlow(c *gc.C) {
	ctx := context.Background()
	ofgaClient := s.JIMM.OpenFGAClient

	user, group, controller, model, _, _, _, client, closeClient := createTestControllerEnvironment(ctx, c, s)
	defer closeClient()

	// Some keys to assist in the creation of tuples within OpenFGA (such that they can be tested against)
	userTag := ofganames.ConvertTag(user.ResourceTag())
	groupTag := ofganames.ConvertTag(group.ResourceTag())
	modelTag := ofganames.ConvertTag(model.ResourceTag())

	// Test direct relation to a model from a user of a group via "writer" relation

	// JAAS style keys, to be translated and checked against UUIDs/users/groups
	userJAASKey := "user-" + user.Name
	modelJAASKey := "model-" + controller.Name + ":" + user.Name + "/" + model.Name

	// Test direct relation to a model from a user of a group via "reader" relation
	userToGroupMember := openfga.Tuple{
		Object:   userTag,
		Relation: "member",
		Target:   groupTag,
	} // Make user member of group
	groupToModelReader := openfga.Tuple{
		Object:   ofganames.ConvertTagWithRelation(group.ResourceTag(), ofganames.MemberRelation),
		Relation: "reader",
		Target:   modelTag,
	} // Make group members writer of model via member union

	err := ofgaClient.AddRelation(
		ctx,
		userToGroupMember,
		groupToModelReader,
	)
	c.Assert(err, gc.IsNil)

	type test struct {
		input apiparams.RelationshipTuple
		want  bool
	}

	tests := []test{
		// Test user -> reader -> model (due to direct relation from group)
		{
			input: apiparams.RelationshipTuple{
				Object:       userJAASKey,
				Relation:     "reader",
				TargetObject: modelJAASKey,
			},
			want: true,
		},
		// Test user -> writer -> model (FAILS as there is no union or direct relation to writer)
		{
			input: apiparams.RelationshipTuple{
				Object:       userJAASKey,
				Relation:     "writer",
				TargetObject: modelJAASKey,
			},
			want: false,
		},
	}

	for _, tc := range tests {
		req := apiparams.CheckRelationRequest{Tuple: tc.input}
		res, err := client.CheckRelation(&req)
		c.Assert(err, gc.IsNil)
		c.Assert(res.Allowed, gc.Equals, tc.want)
	}
}

func (s *accessControlSuite) TestCheckRelationModelWriterFlow(c *gc.C) {
	ctx := context.Background()
	ofgaClient := s.JIMM.OpenFGAClient

	user, group, controller, model, _, _, _, client, closeClient := createTestControllerEnvironment(ctx, c, s)
	defer closeClient()

	// Some keys to assist in the creation of tuples within OpenFGA (such that they can be tested against)
	userTag := ofganames.ConvertTag(user.ResourceTag())
	groupTag := ofganames.ConvertTag(group.ResourceTag())
	modelTag := ofganames.ConvertTag(model.ResourceTag())

	// Test direct relation to a model from a user of a group via "writer" relation
	userToGroupMember := openfga.Tuple{
		Object:   userTag,
		Relation: "member",
		Target:   groupTag,
	} // Make user member of group
	groupToModelWriter := openfga.Tuple{
		Object:   ofganames.ConvertTagWithRelation(group.ResourceTag(), ofganames.MemberRelation),
		Relation: "writer",
		Target:   modelTag,
	} // Make group members writer of model via member union

	// JAAS style keys, to be translated and checked against UUIDs/users/groups
	userJAASKey := "user-" + user.Name
	modelJAASKey := "model-" + controller.Name + ":" + user.Name + "/" + model.Name

	err := ofgaClient.AddRelation(
		ctx,
		userToGroupMember,
		groupToModelWriter,
	)
	c.Assert(err, gc.IsNil)

	type test struct {
		input apiparams.RelationshipTuple
		want  bool
	}

	tests := []test{
		// Test user-> writer -> model
		{
			input: apiparams.RelationshipTuple{
				Object:       userJAASKey,
				Relation:     "writer",
				TargetObject: modelJAASKey,
			},
			want: true,
		},
		// Test user-> reader -> model(due to union from writer to reader)
		{
			input: apiparams.RelationshipTuple{
				Object:       userJAASKey,
				Relation:     "reader",
				TargetObject: modelJAASKey,
			},
			want: true,
		},
	}

	for _, tc := range tests {
		req := apiparams.CheckRelationRequest{Tuple: tc.input}
		res, err := client.CheckRelation(&req)
		c.Assert(err, gc.IsNil)
		c.Assert(res.Allowed, gc.Equals, tc.want)
	}
}

func (s *accessControlSuite) TestCheckRelationControllerAdministratorFlow(c *gc.C) {
	ctx := context.Background()
	ofgaClient := s.JIMM.OpenFGAClient

	user, group, controller, model, offer, _, _, client, closeClient := createTestControllerEnvironment(ctx, c, s)
	defer closeClient()

	// Some keys to assist in the creation of tuples within OpenFGA (such that they can be tested against)
	userTag := ofganames.ConvertTag(user.ResourceTag())
	groupTag := ofganames.ConvertTag(group.ResourceTag())
	modelTag := ofganames.ConvertTag(model.ResourceTag())
	controllerTag := ofganames.ConvertTag(controller.ResourceTag())
	offerTag := ofganames.ConvertTag(offer.ResourceTag())

	// JAAS style keys, to be translated and checked against UUIDs/users/groups
	userJAASKey := "user-" + user.Name
	groupJAASKey := "group-" + group.Name
	controllerJAASKey := "controller-" + controller.Name
	modelJAASKey := "model-" + controller.Name + ":" + user.Name + "/" + model.Name
	offerJAASKey := "applicationoffer-" + controller.Name + ":" + user.Name + "/" + model.Name + "." + offer.Name

	// Test the administrator flow of a group user being related to a controller via administrator relation
	userToGroup := openfga.Tuple{
		Object:   userTag,
		Relation: "member",
		Target:   groupTag,
	} // Make user member of group
	groupToControllerAdmin := openfga.Tuple{
		Object:   ofganames.ConvertTagWithRelation(group.ResourceTag(), ofganames.MemberRelation),
		Relation: "administrator",
		Target:   controllerTag,
	} // Make group members administrator of controller via member union

	// NOTE (alesstimec) these two shouldn't really be necessary as they should be automatically
	// created.
	controllerToModelAdmin := openfga.Tuple{
		Object:   controllerTag,
		Relation: "controller",
		Target:   modelTag,
	} // Make controller administrators admins of model via administrator union
	modelToAppOfferAdmin := openfga.Tuple{
		Object:   modelTag,
		Relation: "model",
		Target:   offerTag,
	} // Make controller administrators admin of appoffers via administrator union

	err := ofgaClient.AddRelation(
		ctx,
		userToGroup,
		groupToControllerAdmin,
		controllerToModelAdmin,
		modelToAppOfferAdmin,
	)
	c.Assert(err, gc.IsNil)

	type test struct {
		input apiparams.RelationshipTuple
		want  bool
	}

	tests := []test{
		// Test user -> member -> group
		{
			input: apiparams.RelationshipTuple{
				Object:       userJAASKey,
				Relation:     "member",
				TargetObject: groupJAASKey,
			},
			want: true,
		},
		// Test user-> member -> controller
		{
			input: apiparams.RelationshipTuple{
				Object:       userJAASKey,
				Relation:     "administrator",
				TargetObject: controllerJAASKey,
			},
			want: true,
		},
		// Test user-> administrator -> model
		{
			input: apiparams.RelationshipTuple{
				Object:       userJAASKey,
				Relation:     "administrator",
				TargetObject: modelJAASKey,
			},
			want: true,
		},
		// Test user -> reader -> model (due to group#member -> controller#admin unioned to model #admin)
		{
			input: apiparams.RelationshipTuple{
				Object:       userJAASKey,
				Relation:     "reader",
				TargetObject: modelJAASKey,
			},
			want: true,
		},
		// Test user-> writer -> model (due to group#member -> controller#admin unioned to model #admin)
		{
			input: apiparams.RelationshipTuple{
				Object:       userJAASKey,
				Relation:     "writer",
				TargetObject: modelJAASKey,
			},
			want: true,
		},
		// Test user -> administrator -> offer
		{
			input: apiparams.RelationshipTuple{
				Object:       userJAASKey,
				Relation:     "administrator",
				TargetObject: offerJAASKey,
			},
			want: true,
		},
	}

	for _, tc := range tests {
		req := apiparams.CheckRelationRequest{Tuple: tc.input}
		res, err := client.CheckRelation(&req)
		c.Assert(err, gc.IsNil)
		c.Assert(res.Allowed, gc.Equals, tc.want)
	}
}

/*
 None-facade related tests
*/

<<<<<<< HEAD
func (s *accessControlSuite) TestResolveTupleObjectHandlesErrors(c *gc.C) {
	ctx := context.Background()

	_, _, controller, model, offer, _, _, _, closeClient := createTestControllerEnvironment(ctx, c, s)
	closeClient()

	type test struct {
		input string
		want  string
	}

	tests := []test{
		// Resolves bad tuple objects in general
		{
			input: "unknowntag-blabla",
			want:  "failed to map tag unknowntag",
		},
		// Resolves bad groups where they do not exist
		{
			input: "group-myspecialpokemon-his-name-is-youguessedit-diglett",
			want:  "group myspecialpokemon-his-name-is-youguessedit-diglett not found",
		},
		// Resolves bad controllers where they do not exist
		{
			input: "controller-mycontroller-that-does-not-exist",
			want:  "controller not found",
		},
		// Resolves bad models where the user cannot be obtained from the JIMM tag
		{
			input: "model-mycontroller-that-does-not-exist/mymodel",
			want:  "model not found",
		},
		// Resolves bad models where it cannot be found on the specified controller
		{
			input: "model-" + controller.Name + ":alex/",
			want:  "model not found",
		},
		// Resolves bad applicationoffers where it cannot be found on the specified controller/model combo
		{
			input: "applicationoffer-" + controller.Name + ":alex/" + model.Name + "." + offer.Name + "fluff",
			want:  "application offer not found",
		},
	}
	for _, tc := range tests {
		_, err := jujuapi.ResolveTag(s.JIMM.UUID, s.JIMM.DB(), tc.input)
		c.Assert(err, gc.ErrorMatches, tc.want)
	}
}

func (s *accessControlSuite) TestResolveTagObjectMapsUsers(c *gc.C) {
	tag, err := jujuapi.ResolveTag(s.JIMM.UUID, s.JIMM.DB(), "user-alex@externally-werly#member")
	c.Assert(err, gc.IsNil)
	c.Assert(tag, gc.DeepEquals, ofganames.ConvertTagWithRelation(names.NewUserTag("alex@externally-werly"), ofganames.MemberRelation))
}

func (s *accessControlSuite) TestResolveTupleObjectMapsGroups(c *gc.C) {
	ctx := context.Background()
	err := s.JIMM.Database.AddGroup(context.Background(), "myhandsomegroupofdigletts")
	c.Assert(err, gc.IsNil)
	group := &dbmodel.GroupEntry{
		Name: "myhandsomegroupofdigletts",
	}
	err = s.JIMM.Database.GetGroup(ctx, group)
	c.Assert(err, gc.IsNil)
	tag, err := jujuapi.ResolveTag(s.JIMM.UUID, s.JIMM.DB(), "group-"+group.Name+"#member")
	c.Assert(err, gc.IsNil)
	c.Assert(tag, gc.DeepEquals, ofganames.ConvertTagWithRelation(jimmnames.NewGroupTag("1"), ofganames.MemberRelation))
}

func (s *accessControlSuite) TestResolveTupleObjectMapsControllerUUIDs(c *gc.C) {
	ctx := context.Background()

	cloud := dbmodel.Cloud{
		Name: "test-cloud",
	}
	err := s.JIMM.Database.AddCloud(context.Background(), &cloud)
	c.Assert(err, gc.IsNil)

	uuid, _ := uuid.NewRandom()
	controller := dbmodel.Controller{
		Name:      "mycontroller",
		UUID:      uuid.String(),
		CloudName: "test-cloud",
	}
	err = s.JIMM.Database.AddController(ctx, &controller)
	c.Assert(err, gc.IsNil)

	tag, err := jujuapi.ResolveTag(s.JIMM.UUID, s.JIMM.DB(), "controller-mycontroller#administrator")
	c.Assert(err, gc.IsNil)
	c.Assert(tag, gc.DeepEquals, ofganames.ConvertTagWithRelation(names.NewControllerTag(uuid.String()), ofganames.AdministratorRelation))
}

func (s *accessControlSuite) TestResolveTupleObjectMapsModelUUIDs(c *gc.C) {
	ctx := context.Background()

	user, _, controller, model, _, _, _, _, closeClient := createTestControllerEnvironment(ctx, c, s)
	defer closeClient()

	jimmTag := "model-" + controller.Name + ":" + user.Name + "/" + model.Name + "#administrator"

	tag, err := jujuapi.ResolveTag(s.JIMM.UUID, s.JIMM.DB(), jimmTag)
	c.Assert(err, gc.IsNil)
	c.Assert(tag, gc.DeepEquals, ofganames.ConvertTagWithRelation(names.NewModelTag(model.UUID.String), ofganames.AdministratorRelation))

}

func (s *accessControlSuite) TestResolveTupleObjectMapsApplicationOffersUUIDs(c *gc.C) {
	ctx := context.Background()

	user, _, controller, model, offer, _, _, _, closeClient := createTestControllerEnvironment(ctx, c, s)
	closeClient()

	jimmTag := "applicationoffer-" + controller.Name + ":" + user.Name + "/" + model.Name + "." + offer.Name + "#administrator"

	jujuTag, err := jujuapi.ResolveTag(s.JIMM.UUID, s.JIMM.DB(), jimmTag)
	c.Assert(err, gc.IsNil)
	c.Assert(jujuTag, gc.DeepEquals, ofganames.ConvertTagWithRelation(names.NewApplicationOfferTag(offer.UUID), ofganames.AdministratorRelation))
}

func (s *accessControlSuite) TestResolveJIMM(c *gc.C) {
	jimmTag := "controller-jimm"

	jujuTag, err := jujuapi.ResolveTag(s.JIMM.UUID, s.JIMM.DB(), jimmTag)
	c.Assert(err, gc.IsNil)
	c.Assert(jujuTag, gc.DeepEquals, ofganames.ConvertTag(names.NewControllerTag(s.JIMM.UUID)))
}

func (s *accessControlSuite) TestParseTag(c *gc.C) {
	ctx := context.Background()

	user, _, controller, model, _, _, _, _, closeClient := createTestControllerEnvironment(ctx, c, s)
	defer closeClient()

	jimmTag := "model-" + controller.Name + ":" + user.Name + "/" + model.Name + "#administrator"

	// JIMM tag syntax for models
	tag, err := jujuapi.ParseTag(ctx, s.JIMM.UUID, s.JIMM.DB(), jimmTag)
	c.Assert(err, gc.IsNil)
	c.Assert(tag.Kind.String(), gc.Equals, names.ModelTagKind)
	c.Assert(tag.ID, gc.Equals, model.UUID.String)
	c.Assert(tag.Relation.String(), gc.Equals, "administrator")

	jujuTag := "model-" + model.UUID.String + "#administrator"

	// Juju tag syntax for models
	tag, err = jujuapi.ParseTag(ctx, s.JIMM.UUID, s.JIMM.DB(), jujuTag)
	c.Assert(err, gc.IsNil)
	c.Assert(tag.ID, gc.Equals, model.UUID.String)
	c.Assert(tag.Kind.String(), gc.Equals, names.ModelTagKind)
	c.Assert(tag.Relation.String(), gc.Equals, "administrator")
}

=======
>>>>>>> a1eb2801
// createTestControllerEnvironment is a utility function creating the necessary components of adding a:
//   - user
//   - user group
//   - controller
//   - model
//   - application offer
//   - cloud
//   - cloud credential
//
// Into the test database, returning the dbmodels to be utilised for values within tests.
//
// It returns all of the latter, but in addition to those, also:
//   - an api client to make calls to an httptest instance of the server
//   - a closure containing a function to close the connection
//
// TODO(ale8k): Make this an implicit thing on the JIMM suite per test & refactor the current state.
// and make the suite argument an interface of the required calls we use here.
func createTestControllerEnvironment(ctx context.Context, c *gc.C, s *accessControlSuite) (
	dbmodel.Identity,
	dbmodel.GroupEntry,
	dbmodel.Controller,
	dbmodel.Model,
	dbmodel.ApplicationOffer,
	dbmodel.Cloud,
	dbmodel.CloudCredential,
	*api.Client,
	func()) {

	db := s.JIMM.Database
	err := db.AddGroup(ctx, "test-group")
	c.Assert(err, gc.IsNil)
	group := dbmodel.GroupEntry{Name: "test-group"}
	err = db.GetGroup(ctx, &group)
	c.Assert(err, gc.IsNil)

	u := dbmodel.Identity{
		Name: petname.Generate(2, "-") + "@external",
	}
	c.Assert(db.DB.Create(&u).Error, gc.IsNil)

	cloud := dbmodel.Cloud{
		Name: petname.Generate(2, "-"),
		Type: "aws",
		Regions: []dbmodel.CloudRegion{{
			Name: petname.Generate(2, "-"),
		}},
	}
	c.Assert(db.DB.Create(&cloud).Error, gc.IsNil)
	id, _ := uuid.NewRandom()
	controller := dbmodel.Controller{
		Name:        petname.Generate(2, "-"),
		UUID:        id.String(),
		CloudName:   cloud.Name,
		CloudRegion: cloud.Regions[0].Name,
		CloudRegions: []dbmodel.CloudRegionControllerPriority{{
			Priority:      0,
			CloudRegionID: cloud.Regions[0].ID,
		}},
	}
	err = db.AddController(ctx, &controller)
	c.Assert(err, gc.IsNil)

	cred := dbmodel.CloudCredential{
		Name:              petname.Generate(2, "-"),
		CloudName:         cloud.Name,
		OwnerIdentityName: u.Name,
		AuthType:          "empty",
	}
	err = db.SetCloudCredential(ctx, &cred)
	c.Assert(err, gc.IsNil)

	model := dbmodel.Model{
		Name: petname.Generate(2, "-"),
		UUID: sql.NullString{
			String: id.String(),
			Valid:  true,
		},
		OwnerIdentityName: u.Name,
		ControllerID:      controller.ID,
		CloudRegionID:     cloud.Regions[0].ID,
		CloudCredentialID: cred.ID,
		Life:              constants.ALIVE.String(),
		Status: dbmodel.Status{
			Status: "available",
			Since: sql.NullTime{
				Time:  time.Now().UTC().Truncate(time.Millisecond),
				Valid: true,
			},
		},
	}

	err = db.AddModel(ctx, &model)
	c.Assert(err, gc.IsNil)

	offerName := petname.Generate(2, "-")
	offerURL, err := crossmodel.ParseOfferURL(controller.Name + ":" + u.Name + "/" + model.Name + "." + offerName)
	c.Assert(err, gc.IsNil)

	offer := dbmodel.ApplicationOffer{
		UUID:            id.String(),
		Name:            offerName,
		ModelID:         model.ID,
		ApplicationName: petname.Generate(2, "-"),
		URL:             offerURL.String(),
	}
	err = db.AddApplicationOffer(context.Background(), &offer)
	c.Assert(err, gc.IsNil)
	c.Assert(len(offer.UUID), gc.Equals, 36)

	conn := s.open(c, nil, "alice")
	client := api.NewClient(conn)

	return u, group, controller, model, offer, cloud, cred, client, func() {
		conn.Close()
	}
}<|MERGE_RESOLUTION|>--- conflicted
+++ resolved
@@ -1312,161 +1312,6 @@
  None-facade related tests
 */
 
-<<<<<<< HEAD
-func (s *accessControlSuite) TestResolveTupleObjectHandlesErrors(c *gc.C) {
-	ctx := context.Background()
-
-	_, _, controller, model, offer, _, _, _, closeClient := createTestControllerEnvironment(ctx, c, s)
-	closeClient()
-
-	type test struct {
-		input string
-		want  string
-	}
-
-	tests := []test{
-		// Resolves bad tuple objects in general
-		{
-			input: "unknowntag-blabla",
-			want:  "failed to map tag unknowntag",
-		},
-		// Resolves bad groups where they do not exist
-		{
-			input: "group-myspecialpokemon-his-name-is-youguessedit-diglett",
-			want:  "group myspecialpokemon-his-name-is-youguessedit-diglett not found",
-		},
-		// Resolves bad controllers where they do not exist
-		{
-			input: "controller-mycontroller-that-does-not-exist",
-			want:  "controller not found",
-		},
-		// Resolves bad models where the user cannot be obtained from the JIMM tag
-		{
-			input: "model-mycontroller-that-does-not-exist/mymodel",
-			want:  "model not found",
-		},
-		// Resolves bad models where it cannot be found on the specified controller
-		{
-			input: "model-" + controller.Name + ":alex/",
-			want:  "model not found",
-		},
-		// Resolves bad applicationoffers where it cannot be found on the specified controller/model combo
-		{
-			input: "applicationoffer-" + controller.Name + ":alex/" + model.Name + "." + offer.Name + "fluff",
-			want:  "application offer not found",
-		},
-	}
-	for _, tc := range tests {
-		_, err := jujuapi.ResolveTag(s.JIMM.UUID, s.JIMM.DB(), tc.input)
-		c.Assert(err, gc.ErrorMatches, tc.want)
-	}
-}
-
-func (s *accessControlSuite) TestResolveTagObjectMapsUsers(c *gc.C) {
-	tag, err := jujuapi.ResolveTag(s.JIMM.UUID, s.JIMM.DB(), "user-alex@externally-werly#member")
-	c.Assert(err, gc.IsNil)
-	c.Assert(tag, gc.DeepEquals, ofganames.ConvertTagWithRelation(names.NewUserTag("alex@externally-werly"), ofganames.MemberRelation))
-}
-
-func (s *accessControlSuite) TestResolveTupleObjectMapsGroups(c *gc.C) {
-	ctx := context.Background()
-	err := s.JIMM.Database.AddGroup(context.Background(), "myhandsomegroupofdigletts")
-	c.Assert(err, gc.IsNil)
-	group := &dbmodel.GroupEntry{
-		Name: "myhandsomegroupofdigletts",
-	}
-	err = s.JIMM.Database.GetGroup(ctx, group)
-	c.Assert(err, gc.IsNil)
-	tag, err := jujuapi.ResolveTag(s.JIMM.UUID, s.JIMM.DB(), "group-"+group.Name+"#member")
-	c.Assert(err, gc.IsNil)
-	c.Assert(tag, gc.DeepEquals, ofganames.ConvertTagWithRelation(jimmnames.NewGroupTag("1"), ofganames.MemberRelation))
-}
-
-func (s *accessControlSuite) TestResolveTupleObjectMapsControllerUUIDs(c *gc.C) {
-	ctx := context.Background()
-
-	cloud := dbmodel.Cloud{
-		Name: "test-cloud",
-	}
-	err := s.JIMM.Database.AddCloud(context.Background(), &cloud)
-	c.Assert(err, gc.IsNil)
-
-	uuid, _ := uuid.NewRandom()
-	controller := dbmodel.Controller{
-		Name:      "mycontroller",
-		UUID:      uuid.String(),
-		CloudName: "test-cloud",
-	}
-	err = s.JIMM.Database.AddController(ctx, &controller)
-	c.Assert(err, gc.IsNil)
-
-	tag, err := jujuapi.ResolveTag(s.JIMM.UUID, s.JIMM.DB(), "controller-mycontroller#administrator")
-	c.Assert(err, gc.IsNil)
-	c.Assert(tag, gc.DeepEquals, ofganames.ConvertTagWithRelation(names.NewControllerTag(uuid.String()), ofganames.AdministratorRelation))
-}
-
-func (s *accessControlSuite) TestResolveTupleObjectMapsModelUUIDs(c *gc.C) {
-	ctx := context.Background()
-
-	user, _, controller, model, _, _, _, _, closeClient := createTestControllerEnvironment(ctx, c, s)
-	defer closeClient()
-
-	jimmTag := "model-" + controller.Name + ":" + user.Name + "/" + model.Name + "#administrator"
-
-	tag, err := jujuapi.ResolveTag(s.JIMM.UUID, s.JIMM.DB(), jimmTag)
-	c.Assert(err, gc.IsNil)
-	c.Assert(tag, gc.DeepEquals, ofganames.ConvertTagWithRelation(names.NewModelTag(model.UUID.String), ofganames.AdministratorRelation))
-
-}
-
-func (s *accessControlSuite) TestResolveTupleObjectMapsApplicationOffersUUIDs(c *gc.C) {
-	ctx := context.Background()
-
-	user, _, controller, model, offer, _, _, _, closeClient := createTestControllerEnvironment(ctx, c, s)
-	closeClient()
-
-	jimmTag := "applicationoffer-" + controller.Name + ":" + user.Name + "/" + model.Name + "." + offer.Name + "#administrator"
-
-	jujuTag, err := jujuapi.ResolveTag(s.JIMM.UUID, s.JIMM.DB(), jimmTag)
-	c.Assert(err, gc.IsNil)
-	c.Assert(jujuTag, gc.DeepEquals, ofganames.ConvertTagWithRelation(names.NewApplicationOfferTag(offer.UUID), ofganames.AdministratorRelation))
-}
-
-func (s *accessControlSuite) TestResolveJIMM(c *gc.C) {
-	jimmTag := "controller-jimm"
-
-	jujuTag, err := jujuapi.ResolveTag(s.JIMM.UUID, s.JIMM.DB(), jimmTag)
-	c.Assert(err, gc.IsNil)
-	c.Assert(jujuTag, gc.DeepEquals, ofganames.ConvertTag(names.NewControllerTag(s.JIMM.UUID)))
-}
-
-func (s *accessControlSuite) TestParseTag(c *gc.C) {
-	ctx := context.Background()
-
-	user, _, controller, model, _, _, _, _, closeClient := createTestControllerEnvironment(ctx, c, s)
-	defer closeClient()
-
-	jimmTag := "model-" + controller.Name + ":" + user.Name + "/" + model.Name + "#administrator"
-
-	// JIMM tag syntax for models
-	tag, err := jujuapi.ParseTag(ctx, s.JIMM.UUID, s.JIMM.DB(), jimmTag)
-	c.Assert(err, gc.IsNil)
-	c.Assert(tag.Kind.String(), gc.Equals, names.ModelTagKind)
-	c.Assert(tag.ID, gc.Equals, model.UUID.String)
-	c.Assert(tag.Relation.String(), gc.Equals, "administrator")
-
-	jujuTag := "model-" + model.UUID.String + "#administrator"
-
-	// Juju tag syntax for models
-	tag, err = jujuapi.ParseTag(ctx, s.JIMM.UUID, s.JIMM.DB(), jujuTag)
-	c.Assert(err, gc.IsNil)
-	c.Assert(tag.ID, gc.Equals, model.UUID.String)
-	c.Assert(tag.Kind.String(), gc.Equals, names.ModelTagKind)
-	c.Assert(tag.Relation.String(), gc.Equals, "administrator")
-}
-
-=======
->>>>>>> a1eb2801
 // createTestControllerEnvironment is a utility function creating the necessary components of adding a:
 //   - user
 //   - user group
