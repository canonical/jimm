package jujuapi_test

import (
	"context"
	"database/sql"
	"time"

	"github.com/CanonicalLtd/jimm/api"
	apiparams "github.com/CanonicalLtd/jimm/api/params"
	"github.com/CanonicalLtd/jimm/internal/db"
	"github.com/CanonicalLtd/jimm/internal/dbmodel"
	"github.com/CanonicalLtd/jimm/internal/jujuapi"
	"github.com/google/uuid"
	"github.com/juju/juju/core/crossmodel"
	"github.com/juju/names/v4"
	jc "github.com/juju/testing/checkers"
	openfga "github.com/openfga/go-sdk"
	gc "gopkg.in/check.v1"
)

type accessControlSuite struct {
	websocketSuite
}

var _ = gc.Suite(&accessControlSuite{})

func (s *accessControlSuite) TestAddGroup(c *gc.C) {
	conn := s.open(c, nil, "alice")
	defer conn.Close()

	client := api.NewClient(conn)
	err := client.AddGroup(&apiparams.AddGroupRequest{Name: "test-group"})
	c.Assert(err, jc.ErrorIsNil)

	err = client.AddGroup(&apiparams.AddGroupRequest{Name: "test-group"})
	c.Assert(err, gc.ErrorMatches, ".*already exists.*")
}

func (s *accessControlSuite) TestResolveTupleObjectHandlesErrors(c *gc.C) {
	ctx := context.Background()
	uuid, _ := uuid.NewRandom()
	db := s.JIMM.Database
	_, _, controller, _, model, offer := createTestControllerEnvironment(ctx, uuid.String(), c, db)

	type test struct {
		input string
		want  string
	}

	tests := []test{
		// Resolves bad tuple objects in general
		{
			input: "unknowntag-blabla",
			want:  "failed to map tag",
		},
		// Resolves bad groups where they do not exist
		{
			input: "group-myspecialpokemon-his-name-is-youguessedit-diglett",
			want:  "user group does not exist",
		},
		// Resolves bad controllers where they do not exist
		{
			input: "controller-mycontroller-that-does-not-exist",
			want:  "controller does not exist",
		},
		// Resolves bad models where the user cannot be obtained from the JIMM tag
		{
			input: "model-mycontroller-that-does-not-exist/mymodel",
			want:  "could not find controller user in tag",
		},
		// Resolves bad models where it cannot be found on the specified controller
		{
			input: "model-" + controller.Name + ":alex/",
			want:  "model not found",
		},
		// Resolves bad applicationoffers where it cannot be found on the specified controller/model combo
		{
			input: "applicationoffer-" + controller.Name + ":alex/" + model.Name + "." + offer.Name + "fluff",
			want:  "applicationoffer not found",
		},
	}
	for _, tc := range tests {
		_, err := jujuapi.ResolveTupleObject(db, tc.input)
		c.Assert(err, gc.ErrorMatches, tc.want)
	}
}

func (s *accessControlSuite) TestResolveTupleObjectMapsUsers(c *gc.C) {
	db := s.JIMM.Database
	tag, err := jujuapi.ResolveTupleObject(db, "user-alex@externally-werly")
	c.Assert(err, gc.IsNil)
	c.Assert(tag, gc.Equals, "user-alex@externally-werly")
}

func (s *accessControlSuite) TestResolveTupleObjectMapsGroups(c *gc.C) {
	db := s.JIMM.Database
	db.AddGroup(context.Background(), "myhandsomegroupofdigletts")
	tag, err := jujuapi.ResolveTupleObject(db, "group-myhandsomegroupofdigletts")
	c.Assert(err, gc.IsNil)
	c.Assert(tag, gc.Equals, "group-myhandsomegroupofdigletts")
}

func (s *accessControlSuite) TestResolveTupleObjectMapsControllerUUIDs(c *gc.C) {
	ctx := context.Background()
	db := s.JIMM.Database

	cloud := dbmodel.Cloud{
		Name: "test-cloud",
	}
	err := db.AddCloud(context.Background(), &cloud)
	c.Assert(err, gc.IsNil)

	uuid, _ := uuid.NewRandom()
	controller := dbmodel.Controller{
		Name:      "mycontroller",
		UUID:      uuid.String(),
		CloudName: "test-cloud",
	}
	err = db.AddController(ctx, &controller)
	c.Assert(err, gc.IsNil)

	tag, err := jujuapi.ResolveTupleObject(db, "controller-mycontroller")
	c.Assert(err, gc.IsNil)
	c.Assert(tag, gc.Equals, "controller-"+uuid.String())
}

func (s *accessControlSuite) TestResolveTupleObjectMapsModelUUIDs(c *gc.C) {
	ctx := context.Background()
	db := s.JIMM.Database
	uuid, _ := uuid.NewRandom()
	user, _, controller, _, model, _ := createTestControllerEnvironment(ctx, uuid.String(), c, db)
	jimmTag := "model-" + controller.Name + ":" + user.Username + "/" + model.Name

	jujuTag, err := jujuapi.ResolveTupleObject(db, jimmTag)

	c.Assert(err, gc.IsNil)
	c.Assert(jujuTag, gc.Equals, "model-"+model.UUID.String)
}

func (s *accessControlSuite) TestResolveTupleObjectMapsApplicationOffersUUIDs(c *gc.C) {
	ctx := context.Background()
	db := s.JIMM.Database
	uuid, _ := uuid.NewRandom()
	user, _, controller, _, model, offer := createTestControllerEnvironment(ctx, uuid.String(), c, db)
	jimmTag := "applicationoffer-" + controller.Name + ":" + user.Username + "/" + model.Name + "." + offer.Name

	jujuTag, err := jujuapi.ResolveTupleObject(db, jimmTag)

	c.Assert(err, gc.IsNil)
	c.Assert(jujuTag, gc.Equals, "applicationoffer-"+offer.UUID)
}

func (s *accessControlSuite) TestMapTupleObjectToJujuTag(c *gc.C) {
	uuid, _ := uuid.NewRandom()
	tag, err := jujuapi.MapTupleObjectToJujuTag("user", "user-ale8k@external")
	c.Assert(err, gc.IsNil)
	c.Assert(tag.Id(), gc.Equals, "ale8k@external")

	tag, err = jujuapi.MapTupleObjectToJujuTag("group", "group-mygroup")
	c.Assert(err, gc.IsNil)
	c.Assert(tag.Id(), gc.Equals, "mygroup")

	tag, err = jujuapi.MapTupleObjectToJujuTag("controller", "controller-"+uuid.String())
	c.Assert(err, gc.IsNil)
	c.Assert(tag.Id(), gc.Equals, uuid.String())

	tag, err = jujuapi.MapTupleObjectToJujuTag("model", "model-"+uuid.String())
	c.Assert(err, gc.IsNil)
	c.Assert(tag.Id(), gc.Equals, uuid.String())

	tag, err = jujuapi.MapTupleObjectToJujuTag("applicationoffer", "applicationoffer-"+uuid.String())
	c.Assert(err, gc.IsNil)
	c.Assert(tag.Id(), gc.Equals, uuid.String())
}

func (s *accessControlSuite) TestParseTag(c *gc.C) {
	ctx := context.Background()
	db := s.JIMM.Database
	uuid, _ := uuid.NewRandom()
	user, _, controller, _, model, _ := createTestControllerEnvironment(ctx, uuid.String(), c, db)
	jimmTag := "model:model-" + controller.Name + ":" + user.Username + "/" + model.Name

	// JIMM tag syntax for models
	tag, err := jujuapi.ParseTag(db, jimmTag)
	c.Assert(err, gc.IsNil)
	c.Assert(tag.Kind(), gc.Equals, names.ModelTagKind)
	c.Assert(tag.Id(), gc.Equals, uuid.String())

	jujuTag := "model:model-" + uuid.String()

	// Juju tag syntax for models
	tag, err = jujuapi.ParseTag(db, jujuTag)
	c.Assert(err, gc.IsNil)
	c.Assert(tag.Id(), gc.Equals, uuid.String())
	c.Assert(tag.Kind(), gc.Equals, names.ModelTagKind)
}

// TestAddRelation currently verifies the current test cases: (TODO: Should we verify group -> N?)
// user -> group
// user -> controller (name)
// user -> controller (uuid)
// user -> model (name)
// user -> model (uuid)
// user -> applicationoffer (name)
// user -> applicationoffer (uuid)
func (s *accessControlSuite) TestAddRelation(c *gc.C) {
	ctx := context.Background()
	conn := s.open(c, nil, "alice")
	defer conn.Close()
	client := api.NewClient(conn)
	db := s.JIMM.Database

	uuid, _ := uuid.NewRandom()
	user, _, controller, _, model, offer := createTestControllerEnvironment(ctx, uuid.String(), c, db)
	db.AddGroup(ctx, "test-group")

	type tuple struct {
		user     string
		relation string
		object   string
	}
	type tagTest struct {
		input       tuple
		want        openfga.TupleKey
		err         bool
		changesType string
	}

	tagTests := []tagTest{
		// Test user -> controller by name
		{
			input: tuple{"user:user-" + user.Username, "administrator", "controller:controller-" + controller.Name},
			want: func() openfga.TupleKey {
				k := openfga.NewTupleKey()
				k.SetUser("user:" + user.Username)
				k.SetRelation("administrator")
				k.SetObject("controller:" + controller.UUID)
				return *k
			}(),
			err:         false,
			changesType: "controller",
		},
		// Test user -> controller by UUID
		{
			input: tuple{"user:user-" + user.Username, "administrator", "controller:controller-" + controller.UUID},
			want: func() openfga.TupleKey {
				k := openfga.NewTupleKey()
				k.SetUser("user:" + user.Username)
				k.SetRelation("administrator")
				k.SetObject("controller:" + controller.UUID)
				return *k
			}(),
			err:         false,
			changesType: "controller",
		},
		// Test user -> group
		{
			input: tuple{"user:user-" + user.Username, "member", "group:group-" + "test-group"},
			want: func() openfga.TupleKey {
				k := openfga.NewTupleKey()
				k.SetUser("user:" + user.Username)
				k.SetRelation("member")
				k.SetObject("group:" + "test-group")
				return *k
			}(),
			err:         false,
			changesType: "group",
		},
		// Test group -> controller
		{
			input: tuple{"group:group-" + "test-group", "administrator", "controller:controller-" + controller.UUID},
			want: func() openfga.TupleKey {
				k := openfga.NewTupleKey()
				k.SetUser("group:" + "test-group")
				k.SetRelation("administrator")
				k.SetObject("controller:" + controller.UUID)
				return *k
			}(),
			err:         false,
			changesType: "controller",
		},
		// Test user -> model by name
		{
			input: tuple{"user:user-" + user.Username, "writer", "model:model-" + controller.Name + ":" + user.Username + "/" + model.Name},
			want: func() openfga.TupleKey {
				k := openfga.NewTupleKey()
				k.SetUser("user:" + user.Username)
				k.SetRelation("writer")
				k.SetObject("model:" + model.UUID.String)
				return *k
			}(),
			err:         false,
			changesType: "model",
		},
		// Test user -> model by UUID
		{
			input: tuple{"user:user-" + user.Username, "writer", "model:model-" + model.UUID.String},
			want: func() openfga.TupleKey {
				k := openfga.NewTupleKey()
				k.SetUser("user:" + user.Username)
				k.SetRelation("writer")
				k.SetObject("model:" + model.UUID.String)
				return *k
			}(),
			err:         false,
			changesType: "model",
		},
		// Test user -> applicationoffer by name
		{
			input: tuple{"user:user-" + user.Username, "consumer", "applicationoffer:applicationoffer-" + controller.Name + ":" + user.Username + "/" + model.Name + ".offer1"},
			want: func() openfga.TupleKey {
				k := openfga.NewTupleKey()
				k.SetUser("user:" + user.Username)
				k.SetRelation("consumer")
				k.SetObject("applicationoffer:" + offer.UUID)
				return *k
			}(),
			err:         false,
			changesType: "applicationoffer",
		},
		// Test user -> applicationoffer by UUID
		{
			input: tuple{"user:user-" + user.Username, "consumer", "applicationoffer:applicationoffer-" + offer.UUID},
			want: func() openfga.TupleKey {
				k := openfga.NewTupleKey()
				k.SetUser("user:" + user.Username)
				k.SetRelation("consumer")
				k.SetObject("applicationoffer:" + offer.UUID)
				return *k
			}(),
			err:         false,
			changesType: "applicationoffer",
		},
	}

	for i, tc := range tagTests {
		if i != 0 {
			wr := openfga.NewWriteRequest()
			keys := openfga.NewTupleKeysWithDefaults()
			keys.SetTupleKeys([]openfga.TupleKey{tagTests[i-1].want})
			wr.SetDeletes(*keys)
			s.OFGAApi.Write(context.Background()).Body(*wr).Execute()
		}
		err := client.AddRelation(&apiparams.AddRelationRequest{
			Tuples: []apiparams.RelationshipTuple{
				{
					Object:       tc.input.user,
					Relation:     tc.input.relation,
					TargetObject: tc.input.object,
				},
			},
		})
		if tc.err {
			c.Assert(err, gc.NotNil)
			c.Assert(err, gc.ErrorMatches, tc.want)
		} else {
			c.Assert(err, gc.IsNil)
			changes, _, err := s.OFGAApi.ReadChanges(ctx).Type_(tc.changesType).Execute()
			c.Assert(err, gc.IsNil)
			key := changes.GetChanges()[len(changes.GetChanges())-1].GetTupleKey()
			c.Assert(key, gc.DeepEquals, tc.want)
		}
	}
}

func (s *accessControlSuite) TestRenameGroup(c *gc.C) {
	conn := s.open(c, nil, "alice")
	defer conn.Close()

	client := api.NewClient(conn)

	err := client.RenameGroup(&apiparams.RenameGroupRequest{
		Name:    "test-group",
		NewName: "renamed-group",
	})
	c.Assert(err, gc.ErrorMatches, ".*not found.*")

	err = client.AddGroup(&apiparams.AddGroupRequest{Name: "test-group"})
	c.Assert(err, jc.ErrorIsNil)

	err = client.RenameGroup(&apiparams.RenameGroupRequest{
		Name:    "test-group",
		NewName: "renamed-group",
	})
	c.Assert(err, jc.ErrorIsNil)
}

<<<<<<< HEAD
func createTestControllerEnvironment(ctx context.Context, uuid string, c *gc.C, db db.Database) (dbmodel.User, dbmodel.Cloud, dbmodel.Controller, dbmodel.CloudCredential, dbmodel.Model, dbmodel.ApplicationOffer) {
	u := dbmodel.User{
		Username:         "alice@external" + uuid,
		ControllerAccess: "superuser",
	}
	c.Assert(db.DB.Create(&u).Error, gc.IsNil)

	cloud := dbmodel.Cloud{
		Name: "test-cloud" + uuid,
		Type: "test-provider" + uuid,
		Regions: []dbmodel.CloudRegion{{
			Name: "test-region-1" + uuid,
		}},
	}
	c.Assert(db.DB.Create(&cloud).Error, gc.IsNil)

	controller := dbmodel.Controller{
		Name:        "test-controller-1" + uuid,
		UUID:        uuid,
		CloudName:   "test-cloud" + uuid,
		CloudRegion: "test-region-1" + uuid,
		CloudRegions: []dbmodel.CloudRegionControllerPriority{{
			Priority:      0,
			CloudRegionID: cloud.Regions[0].ID,
		}},
	}
	err := db.AddController(ctx, &controller)
	c.Assert(err, gc.IsNil)

	cred := dbmodel.CloudCredential{
		Name:          "test-credential-1" + uuid,
		CloudName:     cloud.Name,
		OwnerUsername: u.Username,
		AuthType:      "empty",
	}
	err = db.SetCloudCredential(ctx, &cred)
	c.Assert(err, gc.IsNil)

	model := dbmodel.Model{
		Name: "test-model" + uuid,
		UUID: sql.NullString{
			String: uuid,
			Valid:  true,
		},
		OwnerUsername:     u.Username,
		ControllerID:      controller.ID,
		CloudRegionID:     cloud.Regions[0].ID,
		CloudCredentialID: cred.ID,
		Life:              "alive",
		Status: dbmodel.Status{
			Status: "available",
			Since: sql.NullTime{
				Time:  time.Now().UTC().Truncate(time.Millisecond),
				Valid: true,
			},
		},
	}

	err = db.AddModel(ctx, &model)
	c.Assert(err, gc.IsNil)

	offerURL, err := crossmodel.ParseOfferURL(controller.Name + ":" + u.Username + "/" + model.Name + ".offer1")
	c.Assert(err, gc.IsNil)

	offer := dbmodel.ApplicationOffer{
		UUID:            uuid,
		Name:            "offer1",
		ModelID:         model.ID,
		ApplicationName: "app-1",
		URL:             offerURL.String(),
	}
	err = db.AddApplicationOffer(context.Background(), &offer)
	c.Assert(err, gc.IsNil)
	c.Assert(len(offer.UUID), gc.Equals, 36)

	return u, cloud, controller, cred, model, offer
=======
func (s *accessControlSuite) TestRemoveGroup(c *gc.C) {
	conn := s.open(c, nil, "alice")
	defer conn.Close()

	client := api.NewClient(conn)

	err := client.RemoveGroup(&apiparams.RemoveGroupRequest{
		Name: "test-group",
	})
	c.Assert(err, gc.ErrorMatches, ".*not found.*")

	err = client.AddGroup(&apiparams.AddGroupRequest{Name: "test-group"})
	c.Assert(err, jc.ErrorIsNil)

	err = client.RemoveGroup(&apiparams.RemoveGroupRequest{
		Name: "test-group",
	})
	c.Assert(err, jc.ErrorIsNil)
}

func (s *accessControlSuite) TestListGroups(c *gc.C) {
	conn := s.open(c, nil, "alice")
	defer conn.Close()

	client := api.NewClient(conn)

	groupNames := []string{
		"test-group0",
		"test-group1",
		"test-group2",
		"aaaFinalGroup",
	}

	for _, name := range groupNames {
		err := client.AddGroup(&apiparams.AddGroupRequest{Name: name})
		c.Assert(err, jc.ErrorIsNil)
	}

	groups, err := client.ListGroups()
	c.Assert(err, jc.ErrorIsNil)
	c.Assert(groups, gc.HasLen, 4)
	// groups should be returned in ascending order of name
	c.Assert(groups[0].Name, gc.Equals, "aaaFinalGroup")
	c.Assert(groups[1].Name, gc.Equals, "test-group0")
	c.Assert(groups[2].Name, gc.Equals, "test-group1")
	c.Assert(groups[3].Name, gc.Equals, "test-group2")
>>>>>>> 1d5b4985
}<|MERGE_RESOLUTION|>--- conflicted
+++ resolved
@@ -385,7 +385,6 @@
 	c.Assert(err, jc.ErrorIsNil)
 }
 
-<<<<<<< HEAD
 func createTestControllerEnvironment(ctx context.Context, uuid string, c *gc.C, db db.Database) (dbmodel.User, dbmodel.Cloud, dbmodel.Controller, dbmodel.CloudCredential, dbmodel.Model, dbmodel.ApplicationOffer) {
 	u := dbmodel.User{
 		Username:         "alice@external" + uuid,
@@ -462,7 +461,6 @@
 	c.Assert(len(offer.UUID), gc.Equals, 36)
 
 	return u, cloud, controller, cred, model, offer
-=======
 func (s *accessControlSuite) TestRemoveGroup(c *gc.C) {
 	conn := s.open(c, nil, "alice")
 	defer conn.Close()
@@ -509,5 +507,4 @@
 	c.Assert(groups[1].Name, gc.Equals, "test-group0")
 	c.Assert(groups[2].Name, gc.Equals, "test-group1")
 	c.Assert(groups[3].Name, gc.Equals, "test-group2")
->>>>>>> 1d5b4985
 }