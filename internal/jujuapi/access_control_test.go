package jujuapi_test

import (
	"context"
	"database/sql"
	"strconv"
	"time"

	"github.com/CanonicalLtd/jimm/api"
	apiparams "github.com/CanonicalLtd/jimm/api/params"
	"github.com/CanonicalLtd/jimm/internal/db"
	"github.com/CanonicalLtd/jimm/internal/dbmodel"
	"github.com/CanonicalLtd/jimm/internal/jujuapi"
	"github.com/google/uuid"
	"github.com/juju/juju/core/crossmodel"
	"github.com/juju/names/v4"
	jc "github.com/juju/testing/checkers"
	openfga "github.com/openfga/go-sdk"
	gc "gopkg.in/check.v1"
)

type accessControlSuite struct {
	websocketSuite
}

var _ = gc.Suite(&accessControlSuite{})

func (s *accessControlSuite) TestAddGroup(c *gc.C) {
	conn := s.open(c, nil, "alice")
	defer conn.Close()

	client := api.NewClient(conn)
	err := client.AddGroup(&apiparams.AddGroupRequest{Name: "test-group"})
	c.Assert(err, jc.ErrorIsNil)

	err = client.AddGroup(&apiparams.AddGroupRequest{Name: "test-group"})
	c.Assert(err, gc.ErrorMatches, ".*already exists.*")
}

func (s *accessControlSuite) TestResolveTupleObjectHandlesErrors(c *gc.C) {
	ctx := context.Background()
	uuid, _ := uuid.NewRandom()
	db := s.JIMM.Database
	_, _, controller, _, model, offer := createTestControllerEnvironment(ctx, uuid.String(), c, db)

	type test struct {
		input string
		want  string
	}

	tests := []test{
		// Resolves bad tuple objects in general
		{
			input: "unknowntag-blabla",
			want:  "failed to map tag",
		},
		// Resolves bad groups where they do not exist
		{
			input: "group-myspecialpokemon-his-name-is-youguessedit-diglett",
<<<<<<< HEAD
			want:  "user group does not exist",
=======
			want:  "group not found",
>>>>>>> 1a24ae5b
		},
		// Resolves bad controllers where they do not exist
		{
			input: "controller-mycontroller-that-does-not-exist",
<<<<<<< HEAD
			want:  "controller does not exist",
=======
			want:  "controller not found",
>>>>>>> 1a24ae5b
		},
		// Resolves bad models where the user cannot be obtained from the JIMM tag
		{
			input: "model-mycontroller-that-does-not-exist/mymodel",
<<<<<<< HEAD
			want:  "could not find controller user in tag",
=======
			want:  "model not found",
>>>>>>> 1a24ae5b
		},
		// Resolves bad models where it cannot be found on the specified controller
		{
			input: "model-" + controller.Name + ":alex/",
			want:  "model not found",
		},
		// Resolves bad applicationoffers where it cannot be found on the specified controller/model combo
		{
			input: "applicationoffer-" + controller.Name + ":alex/" + model.Name + "." + offer.Name + "fluff",
<<<<<<< HEAD
			want:  "applicationoffer not found",
=======
			want:  "application offer not found",
>>>>>>> 1a24ae5b
		},
	}
	for _, tc := range tests {
		_, _, err := jujuapi.ResolveTupleObject(db, tc.input)
		c.Assert(err, gc.ErrorMatches, tc.want)
	}
}

func (s *accessControlSuite) TestResolveTupleObjectMapsUsers(c *gc.C) {
	db := s.JIMM.Database
	tag, specifier, err := jujuapi.ResolveTupleObject(db, "user-alex@externally-werly#member")
	c.Assert(err, gc.IsNil)
	c.Assert(tag, gc.Equals, "user-alex@externally-werly")
	c.Assert(specifier, gc.Equals, "#member")
}

func (s *accessControlSuite) TestResolveTupleObjectMapsGroups(c *gc.C) {
	ctx := context.Background()
	db := s.JIMM.Database
	db.AddGroup(context.Background(), "myhandsomegroupofdigletts")
	group, err := db.GetGroup(ctx, "myhandsomegroupofdigletts")
	c.Assert(err, gc.IsNil)
	tag, specifier, err := jujuapi.ResolveTupleObject(db, "group-"+strconv.FormatUint(uint64(group.ID), 10)+"#member")
	c.Assert(err, gc.IsNil)
	c.Assert(tag, gc.Equals, "group-"+strconv.FormatUint(uint64(group.ID), 10))
	c.Assert(specifier, gc.Equals, "#member")
}

func (s *accessControlSuite) TestResolveTupleObjectMapsControllerUUIDs(c *gc.C) {
	ctx := context.Background()
	db := s.JIMM.Database

	cloud := dbmodel.Cloud{
		Name: "test-cloud",
	}
	err := db.AddCloud(context.Background(), &cloud)
	c.Assert(err, gc.IsNil)

	uuid, _ := uuid.NewRandom()
	controller := dbmodel.Controller{
		Name:      "mycontroller",
		UUID:      uuid.String(),
		CloudName: "test-cloud",
	}
	err = db.AddController(ctx, &controller)
	c.Assert(err, gc.IsNil)

	tag, specifier, err := jujuapi.ResolveTupleObject(db, "controller-mycontroller#administrator")
	c.Assert(err, gc.IsNil)
	c.Assert(tag, gc.Equals, "controller-"+uuid.String())
	c.Assert(specifier, gc.Equals, "#administrator")
}

func (s *accessControlSuite) TestResolveTupleObjectMapsModelUUIDs(c *gc.C) {
	ctx := context.Background()
	db := s.JIMM.Database
	uuid, _ := uuid.NewRandom()
	user, _, controller, _, model, _ := createTestControllerEnvironment(ctx, uuid.String(), c, db)
	jimmTag := "model-" + controller.Name + ":" + user.Username + "/" + model.Name + "#administrator"

	jujuTag, specifier, err := jujuapi.ResolveTupleObject(db, jimmTag)

	c.Assert(err, gc.IsNil)
	c.Assert(jujuTag, gc.Equals, "model-"+model.UUID.String)
	c.Assert(specifier, gc.Equals, "#administrator")
}

func (s *accessControlSuite) TestResolveTupleObjectMapsApplicationOffersUUIDs(c *gc.C) {
	ctx := context.Background()
	db := s.JIMM.Database
	uuid, _ := uuid.NewRandom()
	user, _, controller, _, model, offer := createTestControllerEnvironment(ctx, uuid.String(), c, db)
	jimmTag := "applicationoffer-" + controller.Name + ":" + user.Username + "/" + model.Name + "." + offer.Name + "#administrator"

	jujuTag, specifier, err := jujuapi.ResolveTupleObject(db, jimmTag)

	c.Assert(err, gc.IsNil)
	c.Assert(jujuTag, gc.Equals, "applicationoffer-"+offer.UUID)
	c.Assert(specifier, gc.Equals, "#administrator")
}

func (s *accessControlSuite) TestJujuTagFromTuple(c *gc.C) {
	uuid, _ := uuid.NewRandom()
	tag, err := jujuapi.JujuTagFromTuple("user", "user-ale8k@external")
	c.Assert(err, gc.IsNil)
	c.Assert(tag.Id(), gc.Equals, "ale8k@external")

	tag, err = jujuapi.JujuTagFromTuple("group", "group-1")
	c.Assert(err, gc.IsNil)
	c.Assert(tag.Id(), gc.Equals, "1")

	tag, err = jujuapi.JujuTagFromTuple("controller", "controller-"+uuid.String())
	c.Assert(err, gc.IsNil)
	c.Assert(tag.Id(), gc.Equals, uuid.String())

	tag, err = jujuapi.JujuTagFromTuple("model", "model-"+uuid.String())
	c.Assert(err, gc.IsNil)
	c.Assert(tag.Id(), gc.Equals, uuid.String())

	tag, err = jujuapi.JujuTagFromTuple("applicationoffer", "applicationoffer-"+uuid.String())
	c.Assert(err, gc.IsNil)
	c.Assert(tag.Id(), gc.Equals, uuid.String())
}

func (s *accessControlSuite) TestParseTag(c *gc.C) {
	ctx := context.Background()
	db := s.JIMM.Database
	uuid, _ := uuid.NewRandom()
	user, _, controller, _, model, _ := createTestControllerEnvironment(ctx, uuid.String(), c, db)
	jimmTag := "model:model-" + controller.Name + ":" + user.Username + "/" + model.Name + "#administrator"

	// JIMM tag syntax for models
<<<<<<< HEAD
	tag, specifier, err := jujuapi.ParseTag(db, jimmTag)
=======
	tag, specifier, err := jujuapi.ParseTag(ctx, db, jimmTag)
>>>>>>> 1a24ae5b
	c.Assert(err, gc.IsNil)
	c.Assert(tag.Kind(), gc.Equals, names.ModelTagKind)
	c.Assert(tag.Id(), gc.Equals, uuid.String())
	c.Assert(specifier, gc.Equals, "#administrator")

	jujuTag := "model:model-" + uuid.String() + "#administrator"

	// Juju tag syntax for models
<<<<<<< HEAD
	tag, specifier, err = jujuapi.ParseTag(db, jujuTag)
=======
	tag, specifier, err = jujuapi.ParseTag(ctx, db, jujuTag)
>>>>>>> 1a24ae5b
	c.Assert(err, gc.IsNil)
	c.Assert(tag.Id(), gc.Equals, uuid.String())
	c.Assert(tag.Kind(), gc.Equals, names.ModelTagKind)
	c.Assert(specifier, gc.Equals, "#administrator")
}

// TestAddRelation currently verifies the following test cases,
// when new relation control is to be added, please update this comment:
// user -> group
// user -> controller (name)
// user -> controller (uuid)
// user -> model (name)
// user -> model (uuid)
// user -> applicationoffer (name)
// user -> applicationoffer (uuid)
// group -> controller (name)
// group -> controller (uuid)
// group -> model (name)
// group -> model (uuid)
// group -> applicationoffer (name)
// group -> applicationoffer (uuid)
// group#member -> group
func (s *accessControlSuite) TestAddRelation(c *gc.C) {
	ctx := context.Background()
	conn := s.open(c, nil, "alice")
	defer conn.Close()
	client := api.NewClient(conn)
	db := s.JIMM.Database

	uuid, _ := uuid.NewRandom()
	user, _, controller, _, model, offer := createTestControllerEnvironment(ctx, uuid.String(), c, db)

	db.AddGroup(ctx, "test-group")
	group, err := db.GetGroup(ctx, "test-group")
	c.Assert(err, gc.IsNil)

	db.AddGroup(ctx, "test-group2")
	group2, err := db.GetGroup(ctx, "test-group2")
	c.Assert(err, gc.IsNil)

	c.Assert(err, gc.IsNil)
	type tuple struct {
		user     string
		relation string
		object   string
	}
	type tagTest struct {
		input       tuple
		want        openfga.TupleKey
		err         bool
		changesType string
	}

	tagTests := []tagTest{
		// Test user -> controller by name
		{
			input: tuple{"user:user-" + user.Username, "administrator", "controller:controller-" + controller.Name},
			want: func() openfga.TupleKey {
				k := openfga.NewTupleKey()
				k.SetUser("user:" + user.Username)
				k.SetRelation("administrator")
				k.SetObject("controller:" + controller.UUID)
				return *k
			}(),
			err:         false,
			changesType: "controller",
		},
		// Test user -> controller by UUID
		{
			input: tuple{"user:user-" + user.Username, "administrator", "controller:controller-" + controller.UUID},
			want: func() openfga.TupleKey {
				k := openfga.NewTupleKey()
				k.SetUser("user:" + user.Username)
				k.SetRelation("administrator")
				k.SetObject("controller:" + controller.UUID)
				return *k
			}(),
			err:         false,
			changesType: "controller",
		},
		//Test user -> group
		{
			input: tuple{"user:user-" + user.Username, "member", "group:group-" + group.Name},
			want: func() openfga.TupleKey {
				k := openfga.NewTupleKey()
				k.SetUser("user:" + user.Username)
				k.SetRelation("member")
				k.SetObject("group:" + strconv.FormatUint(uint64(group.ID), 10))
				return *k
			}(),
			err:         false,
			changesType: "group",
		},
		//Test group -> controller
		{
			input: tuple{"group:group-" + "test-group", "administrator", "controller:controller-" + controller.UUID},
			want: func() openfga.TupleKey {
				k := openfga.NewTupleKey()
				k.SetUser("group:" + strconv.FormatUint(uint64(group.ID), 10))
				k.SetRelation("administrator")
				k.SetObject("controller:" + controller.UUID)
				return *k
			}(),
			err:         false,
			changesType: "controller",
		},
		//Test user -> model by name
		{
			input: tuple{"user:user-" + user.Username, "writer", "model:model-" + controller.Name + ":" + user.Username + "/" + model.Name},
			want: func() openfga.TupleKey {
				k := openfga.NewTupleKey()
				k.SetUser("user:" + user.Username)
				k.SetRelation("writer")
				k.SetObject("model:" + model.UUID.String)
				return *k
			}(),
			err:         false,
			changesType: "model",
		},
		// Test user -> model by UUID
		{
			input: tuple{"user:user-" + user.Username, "writer", "model:model-" + model.UUID.String},
			want: func() openfga.TupleKey {
				k := openfga.NewTupleKey()
				k.SetUser("user:" + user.Username)
				k.SetRelation("writer")
				k.SetObject("model:" + model.UUID.String)
				return *k
			}(),
			err:         false,
			changesType: "model",
		},
		// Test user -> applicationoffer by name
		{
			input: tuple{"user:user-" + user.Username, "consumer", "applicationoffer:applicationoffer-" + controller.Name + ":" + user.Username + "/" + model.Name + ".offer1"},
			want: func() openfga.TupleKey {
				k := openfga.NewTupleKey()
				k.SetUser("user:" + user.Username)
				k.SetRelation("consumer")
				k.SetObject("applicationoffer:" + offer.UUID)
				return *k
			}(),
			err:         false,
			changesType: "applicationoffer",
		},
		// Test user -> applicationoffer by UUID
		{
			input: tuple{"user:user-" + user.Username, "consumer", "applicationoffer:applicationoffer-" + offer.UUID},
			want: func() openfga.TupleKey {
				k := openfga.NewTupleKey()
				k.SetUser("user:" + user.Username)
				k.SetRelation("consumer")
				k.SetObject("applicationoffer:" + offer.UUID)
				return *k
			}(),
			err:         false,
			changesType: "applicationoffer",
		},
		// Test group -> controller by name
		{
			input: tuple{"group:group-" + group.Name + "#member", "administrator", "controller:controller-" + controller.Name},
			want: func() openfga.TupleKey {
				k := openfga.NewTupleKey()
				k.SetUser("group:" + strconv.FormatUint(uint64(group.ID), 10) + "#member")
				k.SetRelation("administrator")
				k.SetObject("controller:" + controller.UUID)
				return *k
			}(),
			err:         false,
			changesType: "controller",
		},
		// Test group -> controller by UUID
		{
			input: tuple{"group:group-" + group.Name + "#member", "administrator", "controller:controller-" + controller.UUID},
			want: func() openfga.TupleKey {
				k := openfga.NewTupleKey()
				k.SetUser("group:" + strconv.FormatUint(uint64(group.ID), 10) + "#member")
				k.SetRelation("administrator")
				k.SetObject("controller:" + controller.UUID)
				return *k
			}(),
			err:         false,
			changesType: "controller",
		},
		// Test group -> model by name
		{
			input: tuple{"group:group-" + group.Name + "#member", "writer", "model:model-" + controller.Name + ":" + user.Username + "/" + model.Name},
			want: func() openfga.TupleKey {
				k := openfga.NewTupleKey()
				k.SetUser("group:" + strconv.FormatUint(uint64(group.ID), 10) + "#member")
				k.SetRelation("writer")
				k.SetObject("model:" + model.UUID.String)
				return *k
			}(),
			err:         false,
			changesType: "model",
		},
		// Test group -> model by UUID
		{
			input: tuple{"group:group-" + group.Name + "#member", "writer", "model:model-" + model.UUID.String},
			want: func() openfga.TupleKey {
				k := openfga.NewTupleKey()
				k.SetUser("group:" + strconv.FormatUint(uint64(group.ID), 10) + "#member")
				k.SetRelation("writer")
				k.SetObject("model:" + model.UUID.String)
				return *k
			}(),
			err:         false,
			changesType: "model",
		},
		// Test group -> applicationoffer by name
		{
			input: tuple{"group:group-" + group.Name + "#member", "consumer", "applicationoffer:applicationoffer-" + controller.Name + ":" + user.Username + "/" + model.Name + ".offer1"},
			want: func() openfga.TupleKey {
				k := openfga.NewTupleKey()
				k.SetUser("group:" + strconv.FormatUint(uint64(group.ID), 10) + "#member")
				k.SetRelation("consumer")
				k.SetObject("applicationoffer:" + offer.UUID)
				return *k
			}(),
			err:         false,
			changesType: "applicationoffer",
		},
		// Test group -> applicationoffer by UUID
		{
			input: tuple{"group:group-" + group.Name + "#member", "consumer", "applicationoffer:applicationoffer-" + offer.UUID},
			want: func() openfga.TupleKey {
				k := openfga.NewTupleKey()
				k.SetUser("group:" + strconv.FormatUint(uint64(group.ID), 10) + "#member")
				k.SetRelation("consumer")
				k.SetObject("applicationoffer:" + offer.UUID)
				return *k
			}(),
			err:         false,
			changesType: "applicationoffer",
		},
		// Test group -> group
		{
			input: tuple{"group:group-" + group.Name + "#member", "member", "group:group-" + group2.Name},
			want: func() openfga.TupleKey {
				k := openfga.NewTupleKey()
				k.SetUser("group:" + strconv.FormatUint(uint64(group.ID), 10) + "#member")
				k.SetRelation("member")
				k.SetObject("group:" + strconv.FormatUint(uint64(group2.ID), 10))
				return *k
			}(),
			err:         false,
			changesType: "group",
		},
	}

	for i, tc := range tagTests {
		if i != 0 {
			wr := openfga.NewWriteRequest()
			keys := openfga.NewTupleKeysWithDefaults()
			keys.SetTupleKeys([]openfga.TupleKey{tagTests[i].want})
			wr.SetDeletes(*keys)
			s.OFGAApi.Write(context.Background()).Body(*wr).Execute()
		}
		err := client.AddRelation(&apiparams.AddRelationRequest{
			Tuples: []apiparams.RelationshipTuple{
				{
					Object:       tc.input.user,
					Relation:     tc.input.relation,
					TargetObject: tc.input.object,
				},
			},
		})
		if tc.err {
			c.Assert(err, gc.NotNil)
			c.Assert(err, gc.ErrorMatches, tc.want)
		} else {
			c.Assert(err, gc.IsNil)
			changes, _, err := s.OFGAApi.ReadChanges(ctx).Type_(tc.changesType).Execute()
			c.Assert(err, gc.IsNil)
			key := changes.GetChanges()[len(changes.GetChanges())-1].GetTupleKey()
			c.Assert(key, gc.DeepEquals, tc.want)
		}
	}
}

func (s *accessControlSuite) TestRenameGroup(c *gc.C) {
	conn := s.open(c, nil, "alice")
	defer conn.Close()

	client := api.NewClient(conn)

	err := client.RenameGroup(&apiparams.RenameGroupRequest{
		Name:    "test-group",
		NewName: "renamed-group",
	})
	c.Assert(err, gc.ErrorMatches, ".*not found.*")

	err = client.AddGroup(&apiparams.AddGroupRequest{Name: "test-group"})
	c.Assert(err, jc.ErrorIsNil)

	err = client.RenameGroup(&apiparams.RenameGroupRequest{
		Name:    "test-group",
		NewName: "renamed-group",
	})
	c.Assert(err, jc.ErrorIsNil)
}

func createTestControllerEnvironment(ctx context.Context, uuid string, c *gc.C, db db.Database) (dbmodel.User, dbmodel.Cloud, dbmodel.Controller, dbmodel.CloudCredential, dbmodel.Model, dbmodel.ApplicationOffer) {
	u := dbmodel.User{
		Username:         "alice@external" + uuid,
		ControllerAccess: "superuser",
	}
	c.Assert(db.DB.Create(&u).Error, gc.IsNil)

	cloud := dbmodel.Cloud{
		Name: "test-cloud" + uuid,
		Type: "test-provider" + uuid,
		Regions: []dbmodel.CloudRegion{{
			Name: "test-region-1" + uuid,
		}},
	}
	c.Assert(db.DB.Create(&cloud).Error, gc.IsNil)

	controller := dbmodel.Controller{
		Name:        "test-controller-1" + uuid,
		UUID:        uuid,
		CloudName:   "test-cloud" + uuid,
		CloudRegion: "test-region-1" + uuid,
		CloudRegions: []dbmodel.CloudRegionControllerPriority{{
			Priority:      0,
			CloudRegionID: cloud.Regions[0].ID,
		}},
	}
	err := db.AddController(ctx, &controller)
	c.Assert(err, gc.IsNil)

	cred := dbmodel.CloudCredential{
		Name:          "test-credential-1" + uuid,
		CloudName:     cloud.Name,
		OwnerUsername: u.Username,
		AuthType:      "empty",
	}
	err = db.SetCloudCredential(ctx, &cred)
	c.Assert(err, gc.IsNil)

	model := dbmodel.Model{
		Name: "test-model" + uuid,
		UUID: sql.NullString{
			String: uuid,
			Valid:  true,
		},
		OwnerUsername:     u.Username,
		ControllerID:      controller.ID,
		CloudRegionID:     cloud.Regions[0].ID,
		CloudCredentialID: cred.ID,
		Life:              "alive",
		Status: dbmodel.Status{
			Status: "available",
			Since: sql.NullTime{
				Time:  time.Now().UTC().Truncate(time.Millisecond),
				Valid: true,
			},
		},
	}

	err = db.AddModel(ctx, &model)
	c.Assert(err, gc.IsNil)

	offerURL, err := crossmodel.ParseOfferURL(controller.Name + ":" + u.Username + "/" + model.Name + ".offer1")
	c.Assert(err, gc.IsNil)

	offer := dbmodel.ApplicationOffer{
		UUID:            uuid,
		Name:            "offer1",
		ModelID:         model.ID,
		ApplicationName: "app-1",
		URL:             offerURL.String(),
	}
	err = db.AddApplicationOffer(context.Background(), &offer)
	c.Assert(err, gc.IsNil)
	c.Assert(len(offer.UUID), gc.Equals, 36)

	return u, cloud, controller, cred, model, offer
}

func (s *accessControlSuite) TestRemoveGroup(c *gc.C) {
	conn := s.open(c, nil, "alice")
	defer conn.Close()

	client := api.NewClient(conn)

	err := client.RemoveGroup(&apiparams.RemoveGroupRequest{
		Name: "test-group",
	})
	c.Assert(err, gc.ErrorMatches, ".*not found.*")

	err = client.AddGroup(&apiparams.AddGroupRequest{Name: "test-group"})
	c.Assert(err, jc.ErrorIsNil)

	err = client.RemoveGroup(&apiparams.RemoveGroupRequest{
		Name: "test-group",
	})
	c.Assert(err, jc.ErrorIsNil)
}

func (s *accessControlSuite) TestListGroups(c *gc.C) {
	conn := s.open(c, nil, "alice")
	defer conn.Close()

	client := api.NewClient(conn)

	groupNames := []string{
		"test-group0",
		"test-group1",
		"test-group2",
		"aaaFinalGroup",
	}

	for _, name := range groupNames {
		err := client.AddGroup(&apiparams.AddGroupRequest{Name: name})
		c.Assert(err, jc.ErrorIsNil)
	}

	groups, err := client.ListGroups()
	c.Assert(err, jc.ErrorIsNil)
	c.Assert(groups, gc.HasLen, 4)
	// groups should be returned in ascending order of name
	c.Assert(groups[0].Name, gc.Equals, "aaaFinalGroup")
	c.Assert(groups[1].Name, gc.Equals, "test-group0")
	c.Assert(groups[2].Name, gc.Equals, "test-group1")
	c.Assert(groups[3].Name, gc.Equals, "test-group2")
}<|MERGE_RESOLUTION|>--- conflicted
+++ resolved
@@ -57,29 +57,17 @@
 		// Resolves bad groups where they do not exist
 		{
 			input: "group-myspecialpokemon-his-name-is-youguessedit-diglett",
-<<<<<<< HEAD
-			want:  "user group does not exist",
-=======
 			want:  "group not found",
->>>>>>> 1a24ae5b
 		},
 		// Resolves bad controllers where they do not exist
 		{
 			input: "controller-mycontroller-that-does-not-exist",
-<<<<<<< HEAD
-			want:  "controller does not exist",
-=======
 			want:  "controller not found",
->>>>>>> 1a24ae5b
 		},
 		// Resolves bad models where the user cannot be obtained from the JIMM tag
 		{
 			input: "model-mycontroller-that-does-not-exist/mymodel",
-<<<<<<< HEAD
-			want:  "could not find controller user in tag",
-=======
 			want:  "model not found",
->>>>>>> 1a24ae5b
 		},
 		// Resolves bad models where it cannot be found on the specified controller
 		{
@@ -89,11 +77,7 @@
 		// Resolves bad applicationoffers where it cannot be found on the specified controller/model combo
 		{
 			input: "applicationoffer-" + controller.Name + ":alex/" + model.Name + "." + offer.Name + "fluff",
-<<<<<<< HEAD
-			want:  "applicationoffer not found",
-=======
 			want:  "application offer not found",
->>>>>>> 1a24ae5b
 		},
 	}
 	for _, tc := range tests {
@@ -206,11 +190,7 @@
 	jimmTag := "model:model-" + controller.Name + ":" + user.Username + "/" + model.Name + "#administrator"
 
 	// JIMM tag syntax for models
-<<<<<<< HEAD
-	tag, specifier, err := jujuapi.ParseTag(db, jimmTag)
-=======
 	tag, specifier, err := jujuapi.ParseTag(ctx, db, jimmTag)
->>>>>>> 1a24ae5b
 	c.Assert(err, gc.IsNil)
 	c.Assert(tag.Kind(), gc.Equals, names.ModelTagKind)
 	c.Assert(tag.Id(), gc.Equals, uuid.String())
@@ -219,11 +199,7 @@
 	jujuTag := "model:model-" + uuid.String() + "#administrator"
 
 	// Juju tag syntax for models
-<<<<<<< HEAD
-	tag, specifier, err = jujuapi.ParseTag(db, jujuTag)
-=======
 	tag, specifier, err = jujuapi.ParseTag(ctx, db, jujuTag)
->>>>>>> 1a24ae5b
 	c.Assert(err, gc.IsNil)
 	c.Assert(tag.Id(), gc.Equals, uuid.String())
 	c.Assert(tag.Kind(), gc.Equals, names.ModelTagKind)
