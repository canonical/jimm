--- conflicted
+++ resolved
@@ -3,27 +3,13 @@
 package usagesender
 
 import (
-<<<<<<< HEAD
 	"context"
-	"encoding/json"
-	"io"
-	"os"
-	"path/filepath"
-=======
->>>>>>> 97da10a0
 	"sync"
 	"time"
 
 	"github.com/juju/utils"
 	"gopkg.in/errgo.v1"
 	"gopkg.in/mgo.v2"
-
-<<<<<<< HEAD
-	"github.com/CanonicalLtd/jimm/internal/zapctx"
-	"github.com/CanonicalLtd/jimm/internal/zaputil"
-=======
-	"github.com/CanonicalLtd/jem/internal/jem"
->>>>>>> 97da10a0
 )
 
 const (
@@ -35,36 +21,22 @@
 // to record and retrieve recorded metrics.
 type MetricRecorder interface {
 	// AddMetric records the reported metric.
-<<<<<<< HEAD
 	AddMetric(ctx context.Context, modelName, model, value string, credentials []byte, created time.Time) error
 	// BatchesToSend returns all recorded metric batches.
 	BatchesToSend(ctx context.Context) ([]MetricBatch, error)
-=======
-	AddMetric(model, value string, credentials []byte, created time.Time) error
-	// BatchesToSend returns all recorded metric batches.
-	BatchesToSend() ([]wireformat.MetricBatch, error)
->>>>>>> 97da10a0
 	// Remove removes the metric.
 	Remove(uuid string) error
 	// Finalize stores all unsent metrics.
 	Finalize() error
 }
 
-<<<<<<< HEAD
-type metric struct {
-	ModelName   string    `json:"model-name"`
-	Model       string    `json:"model"`
-	Value       string    `json:"value"`
-	Time        time.Time `json:"time"`
-	Credentials []byte    `json:"credentials"`
-=======
 type metricDoc struct {
 	UUID        string    `bson:"_id"`
+	ModelName   string    `bson:"model-name"`
 	Model       string    `bson:"model"`
 	Value       string    `bson:"value"`
 	Time        time.Time `bson:"time"`
 	Credentials []byte    `bson:"credentials"`
->>>>>>> 97da10a0
 }
 
 var _ MetricRecorder = (*metricRecorder)(nil)
@@ -77,111 +49,56 @@
 	}
 	return &metricRecorder{
 		c:       collection,
-		batches: make(map[string]wireformat.MetricBatch),
+		batches: make(map[string]metricDoc),
 	}, nil
 }
 
 type metricRecorder struct {
 	c       *mgo.Collection
-	batches map[string]wireformat.MetricBatch
+	batches map[string]metricDoc
 	m       sync.Mutex
 }
 
 // AddMetric implements the MetricsRecorder interface.
-<<<<<<< HEAD
-func (m *spoolDirMetricRecorder) AddMetric(ctx context.Context, modelName, model, value string, credentials []byte, created time.Time) error {
-=======
-func (m *metricRecorder) AddMetric(model, value string, credentials []byte, created time.Time) error {
->>>>>>> 97da10a0
+func (m *metricRecorder) AddMetric(ctx context.Context, modelName, model, value string, credentials []byte, created time.Time) error {
 	uuid, err := utils.NewUUID()
 	if err != nil {
 		return errgo.Mask(err)
 	}
-<<<<<<< HEAD
-	dataFileName := filepath.Join(m.spoolDir, uuid.String())
-	dataWriter, err := createMetricFile(dataFileName)
-	if err != nil {
-		return errgo.Mask(err)
-	}
-	mm := metric{
+
+	m.m.Lock()
+	m.batches[uuid.String()] = metricDoc{
+		UUID:        uuid.String(),
 		ModelName:   modelName,
 		Model:       model,
 		Value:       value,
 		Time:        created,
-=======
-	m.m.Lock()
-	m.batches[uuid.String()] = wireformat.MetricBatch{
-		UUID:        uuid.String(),
-		ModelUUID:   model,
-		CharmUrl:    jem.OmnibusJIMMCharm,
-		UnitName:    unitName,
-		Created:     created,
->>>>>>> 97da10a0
 		Credentials: credentials,
-		Metrics: []wireformat.Metric{{
-			Key:   metricKey,
-			Value: value,
-			Time:  created,
-		}},
 	}
 	m.m.Unlock()
 	return nil
 }
 
 // BatchesToSend implements the MetricRecorder interface.
-<<<<<<< HEAD
-func (r *spoolDirMetricRecorder) BatchesToSend(ctx context.Context) ([]MetricBatch, error) {
-	var batches []MetricBatch
-
-	walker := func(path string, info os.FileInfo, err error) error {
-		if err != nil {
-			return errgo.Mask(err)
-		}
-		if info.IsDir() {
-			if path == r.spoolDir {
-				return nil
-			}
-			return filepath.SkipDir
-		}
-		metrics, err := readMetrics(path)
-		if err != nil {
-			// if we fail to read metrics from a file, we log and continue
-			zapctx.Error(ctx, "failed to read file", zaputil.Error(err))
-			return nil
-		}
-		for _, m := range metrics {
-			batches = append(batches, MetricBatch{
-				UUID:        info.Name(),
-				Created:     m.Time,
-				Credentials: m.Credentials,
-				Metrics: []Metric{{
-					Key:   metricKey,
-					Value: m.Value,
-					Time:  m.Time,
-					Tags: map[string]string{
-						ModelTag:     m.Model,
-						ModelNameTag: m.ModelName,
-					},
-=======
-func (m *metricRecorder) BatchesToSend() ([]wireformat.MetricBatch, error) {
+func (m *metricRecorder) BatchesToSend(ctx context.Context) ([]MetricBatch, error) {
 	iter := m.c.Find(nil).Iter()
 
-	batches := []wireformat.MetricBatch{}
+	batches := []MetricBatch{}
 	var batch metricDoc
 	for iter.Next(&batch) {
 		batches = append(batches,
-			wireformat.MetricBatch{
+			MetricBatch{
 				UUID:        batch.UUID,
-				ModelUUID:   batch.Model,
-				CharmUrl:    jem.OmnibusJIMMCharm,
-				UnitName:    unitName,
 				Created:     batch.Time,
 				Credentials: batch.Credentials,
-				Metrics: []wireformat.Metric{{
+				Metrics: []Metric{{
 					Key:   metricKey,
 					Value: batch.Value,
 					Time:  batch.Time,
->>>>>>> 97da10a0
+					Tags: map[string]string{
+						ModelTag:     batch.Model,
+						ModelNameTag: batch.ModelName,
+					},
 				}},
 			},
 		)
@@ -194,7 +111,21 @@
 	}
 	m.m.Lock()
 	for _, b := range m.batches {
-		batches = append(batches, b)
+		batches = append(batches,
+			MetricBatch{
+				UUID:        b.UUID,
+				Created:     b.Time,
+				Credentials: b.Credentials,
+				Metrics: []Metric{{
+					Key:   metricKey,
+					Value: b.Value,
+					Time:  b.Time,
+					Tags: map[string]string{
+						ModelTag:     b.Model,
+						ModelNameTag: b.ModelName,
+					},
+				}},
+			})
 	}
 	m.m.Unlock()
 	return batches, nil
@@ -202,6 +133,7 @@
 
 // Remove implements the MetricRecorder interface.
 func (m *metricRecorder) Remove(uuid string) error {
+	// first remove from the batches slice
 	_, ok := m.batches[uuid]
 	if ok {
 		m.m.Lock()
@@ -209,8 +141,9 @@
 		m.m.Unlock()
 		return nil
 	}
+	// then remove from mongo
 	err := m.c.RemoveId(uuid)
-	if err != nil {
+	if err != nil && errgo.Cause(err) != mgo.ErrNotFound {
 		return errgo.Mask(err)
 	}
 	return nil
@@ -220,91 +153,14 @@
 func (m *metricRecorder) Finalize() error {
 	m.m.Lock()
 	defer m.m.Unlock()
+	// persist all batches to mongo
 	for _, b := range m.batches {
-		if len(b.Metrics) != 1 {
-			return errgo.Newf("expected 1 metric, got %d", len(b.Metrics))
-		}
-		err := m.c.Insert(metricDoc{
-			UUID:        b.UUID,
-			Model:       b.ModelUUID,
-			Value:       b.Metrics[0].Value,
-			Time:        b.Created,
-			Credentials: b.Credentials,
-		})
-		if err != nil {
+		err := m.c.Insert(b)
+		if err != nil && !mgo.IsDup(err) {
 			return errgo.Mask(err)
 		}
-<<<<<<< HEAD
-		metrics = append(metrics, m)
 	}
-	return metrics, nil
-}
-
-func createMetricFile(fileName string) (*os.File, error) {
-	f, err := os.OpenFile(fileName, os.O_CREATE|os.O_EXCL|os.O_WRONLY, 0600)
-	if err != nil {
-		return nil, errgo.Mask(err)
-	}
-	return f, nil
-}
-
-func checkSpoolDir(path string) error {
-	err := os.MkdirAll(path, 0755)
-	if err != nil {
-		return errgo.Notef(err, "failed to create spool directory: %v", path)
-	}
-	return nil
-}
-
-func newSliceMetricRecorder(_ string) (MetricRecorder, error) {
-	return &sliceMetricRecorder{}, nil
-}
-
-var _ MetricRecorder = (*sliceMetricRecorder)(nil)
-
-type sliceMetricRecorder struct {
-	batches []MetricBatch
-	m       sync.Mutex
-}
-
-// AddMetric implements the MetricRecorder interface.
-func (r *sliceMetricRecorder) AddMetric(_ context.Context, modelName, model, value string, credentials []byte, created time.Time) error {
-	r.m.Lock()
-	defer r.m.Unlock()
-	uuid, err := utils.NewUUID()
-	if err != nil {
-		return errgo.Notef(err, "failed to create a metric uuid")
-	}
-	r.batches = append(r.batches, MetricBatch{
-		UUID:        uuid.String(),
-		Created:     created,
-		Credentials: credentials,
-		Metrics: []Metric{{
-			Key:   metricKey,
-			Value: value,
-			Time:  created,
-			Tags: map[string]string{
-				ModelTag:     model,
-				ModelNameTag: modelName,
-			},
-		}},
-	})
-	return nil
-}
-
-// BatchesToSend implements the MetricRecorder interface.
-func (r *sliceMetricRecorder) BatchesToSend(_ context.Context) ([]MetricBatch, error) {
-	r.m.Lock()
-	defer r.m.Unlock()
-	return r.batches, nil
-}
-
-// Remove implement the MetricRecorder interface.
-func (r *sliceMetricRecorder) Remove(_ context.Context, uuid string) error {
-	// do nothing because we throw away the slice recorder on every worker
-	// execution
-=======
-	}
->>>>>>> 97da10a0
+	// clear the cache
+	m.batches = make(map[string]metricDoc)
 	return nil
 }