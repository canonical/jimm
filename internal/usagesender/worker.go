// Copyright 2017 Canonical Ltd.

// package usagesender contains the implementation of the usage sender worker,
// which reports usage information for each model in the database.
package usagesender

import (
	"context"
	"fmt"
	"time"

	"github.com/juju/clock"
	"github.com/juju/httprequest"
	"github.com/prometheus/client_golang/prometheus"
	"go.uber.org/zap"
	"gopkg.in/errgo.v1"
	"gopkg.in/juju/worker.v1"
	"gopkg.in/tomb.v2"

<<<<<<< HEAD
	"github.com/CanonicalLtd/jimm/internal/jem"
	"github.com/CanonicalLtd/jimm/internal/mongodoc"
	"github.com/CanonicalLtd/jimm/internal/zapctx"
	"github.com/CanonicalLtd/jimm/internal/zaputil"
	"github.com/CanonicalLtd/jimm/params"
=======
	"github.com/CanonicalLtd/jem/internal/jem"
	"github.com/CanonicalLtd/jem/internal/mgosession"
	"github.com/CanonicalLtd/jem/internal/mongodoc"
	"github.com/CanonicalLtd/jem/internal/zapctx"
	"github.com/CanonicalLtd/jem/internal/zaputil"
	"github.com/CanonicalLtd/jem/params"
>>>>>>> 97da10a0
)

var (
	// SenderClock holds the clock implementation used by the worker.
	SenderClock clock.Clock = clock.WallClock

	UnacknowledgedMetricBatchesCount = prometheus.NewCounter(prometheus.CounterOpts{
		Namespace: "jem",
		Subsystem: "usagesender",
		Name:      "unacknowledged_batches",
		Help:      "The number of unacknowledged batches.",
	})
	FailuresToRemoveSentBatches = prometheus.NewCounter(prometheus.CounterOpts{
		Namespace: "jem",
		Subsystem: "usagesender",
		Name:      "failures_to_remove_sent",
		Help:      "Failures to remove sent batches from local storage.",
	})

<<<<<<< HEAD
	monitorFailure             = UnacknowledgedMetricBatchesCount.Add
	monitorStoreCleanupFailure = FailuresToRemoveSentBatches.Inc
=======
	defaultSpoolCollection = "usagesender"

	monitorFailure = UnacknowledgedMetricBatchesCount.Set
>>>>>>> 97da10a0
)

func init() {
	prometheus.MustRegister(UnacknowledgedMetricBatchesCount)
	prometheus.MustRegister(FailuresToRemoveSentBatches)
}

// SendModelUsageWorkerConfig contains configuration values for the worker
// that reports model usage.
type SendModelUsageWorkerConfig struct {
	OmnibusURL  string
	Pool        *jem.Pool
	Period      time.Duration
	Context     context.Context
	DB          string
	Collection  string
	SessionPool *mgosession.Pool
}

func (c *SendModelUsageWorkerConfig) validate() error {
	if c.OmnibusURL == "" {
		return errgo.New("omnibus url not specified")
	}
	if c.Pool == nil {
		return errgo.New("pool not specified")
	}
	if c.Period == 0 {
		return errgo.New("period not specified")
	}
	if c.Context == nil {
		return errgo.New("context not specified")
	}
	if c.DB == "" {
		return errgo.Newf("database not specified")
	}
	if c.SessionPool == nil {
		return errgo.Newf("session pool not specified")
	}
	return nil
}

// NewSendModelUsageWorker starts and returns a new worker that reports model usage.
func NewSendModelUsageWorker(config SendModelUsageWorkerConfig) (worker.Worker, error) {
	if err := config.validate(); err != nil {
		return nil, errgo.Mask(err)
	}
	w := &sendModelUsageWorker{
		config: config,
	}
	w.tomb.Go(w.run)
	return w, nil
}

type sendModelUsageWorker struct {
	config SendModelUsageWorkerConfig
	tomb   tomb.Tomb
}

// Kill implements worker.Worker.Kill.
func (w *sendModelUsageWorker) Kill() {
	w.tomb.Kill(nil)
}

// Wait implements worker.Worker.Wait.
func (w *sendModelUsageWorker) Wait() error {
	return w.tomb.Wait()
}

func (w *sendModelUsageWorker) run() error {
	for {
		select {
		case <-w.tomb.Dying():
			return tomb.ErrDying
		case <-SenderClock.After(w.config.Period):
			err := w.execute()
			if err != nil {
				zapctx.Error(w.config.Context, "failed to send usage information", zaputil.Error(err))
			}
		}
	}
}

func (w *sendModelUsageWorker) execute() (err error) {
	j := w.config.Pool.JEM(w.config.Context)
	defer j.Close()

	acknowledgedBatches := make(map[string]bool)
	iter := j.DB.Models().Find(nil).Sort("_id").Iter()
	defer func() {
		err := iter.Close()
		if err != nil {
			zapctx.Error(w.config.Context, "failed to close the iterator", zaputil.Error(err))
		}
	}()

	if w.config.Collection == "" {
		w.config.Collection = defaultSpoolCollection
	}
	session := w.config.SessionPool.Session(w.config.Context)
	defer func() {
		session.Close()
	}()
	recorder, err := newMetricRecorder(session.DB(w.config.DB).C(w.config.Collection))
	if err != nil {
		zapctx.Error(w.config.Context, "failed to create a metric recorder", zaputil.Error(err))
		return errgo.Notef(err, "failed to create a metric recorder")
	}

	var model mongodoc.Model
	for iter.Next(&model) {
		unitCount, ok := model.Counts[params.UnitCount]
		if !ok {
			zapctx.Debug(w.config.Context, "model unit count not found", zap.String("model-uuid", model.UUID))
			continue
		}
		t := SenderClock.Now().UTC()
<<<<<<< HEAD
		err = recorder.AddMetric(w.config.Context, string(model.Path.String()), model.UUID, fmt.Sprintf("%d", unitCount.Current), model.UsageSenderCredentials, t)
=======
		err = recorder.AddMetric(model.UUID, fmt.Sprintf("%d", unitCount.Current), model.UsageSenderCredentials, t)
>>>>>>> 97da10a0
		if err != nil {
			zapctx.Error(w.config.Context, "failed to record a metric", zaputil.Error(err))
			continue
		}
	}
	if err := iter.Err(); err != nil {
		zapctx.Error(w.config.Context, "model query failed", zaputil.Error(err))
		return errgo.Notef(err, "model query failed")
	}

	batches, err := recorder.BatchesToSend()
	if err != nil {
		zapctx.Error(w.config.Context, "failed to read recorded metrics", zaputil.Error(err))
		return errgo.Notef(err, "failed to read recorded metrics")
	}
	for _, b := range batches {
		acknowledgedBatches[b.UUID] = false
	}

	_, err = w.send(batches)
	if err != nil {
		zapctx.Error(w.config.Context, "failed to send model usage", zaputil.Error(err))
		monitorFailure(float64(len(batches)))
		return errgo.Mask(err)
	}
<<<<<<< HEAD
	for _, batch := range batches {
		err = recorder.Remove(w.config.Context, batch.UUID)
		if err != nil {
			monitorStoreCleanupFailure()
			zapctx.Warn(w.config.Context, "failed to remove recorded metric")
		}
	}
=======
	for _, userResponse := range response.UserResponses {
		for _, ackBatchUUID := range userResponse.AcknowledgedBatches {
			acknowledgedBatches[ackBatchUUID] = true
			err = recorder.Remove(ackBatchUUID)
			if err != nil {
				zapctx.Warn(w.config.Context, "failed to remove recorded metric")
			}
		}
	}

	err = recorder.Finalize()
	if err != nil {
		return errgo.Mask(err)
	}

	// check if all batches were acknowledged
	numberOfUnacknowledgedBatches := 0
	for _, acknowledged := range acknowledgedBatches {
		if !acknowledged {
			numberOfUnacknowledgedBatches += 1
		}
	}

	if numberOfUnacknowledgedBatches > 0 {
		zapctx.Debug(w.config.Context, "model usage receipt was not acknowledged", zap.Int("unacknowledged-batches", numberOfUnacknowledgedBatches))
		monitorFailure(float64(numberOfUnacknowledgedBatches))
	}
>>>>>>> 97da10a0
	return nil
}

type sendUsageRequest struct {
	httprequest.Route `httprequest:"POST"`
	Body              []MetricBatch `httprequest:",body"`
}

// Send sends the given metrics to omnibus.
func (w *sendModelUsageWorker) send(usage []MetricBatch) (*Response, error) {
	client := httprequest.Client{}
	var resp Response
	if err := client.CallURL(
		w.config.OmnibusURL+"/v4/jimm/metrics",
		&sendUsageRequest{Body: usage},
		&resp,
	); err != nil {
		return nil, errgo.Mask(err)
	}
	return &resp, nil
}<|MERGE_RESOLUTION|>--- conflicted
+++ resolved
@@ -17,20 +17,12 @@
 	"gopkg.in/juju/worker.v1"
 	"gopkg.in/tomb.v2"
 
-<<<<<<< HEAD
 	"github.com/CanonicalLtd/jimm/internal/jem"
+	"github.com/CanonicalLtd/jimm/internal/mgosession"
 	"github.com/CanonicalLtd/jimm/internal/mongodoc"
 	"github.com/CanonicalLtd/jimm/internal/zapctx"
 	"github.com/CanonicalLtd/jimm/internal/zaputil"
 	"github.com/CanonicalLtd/jimm/params"
-=======
-	"github.com/CanonicalLtd/jem/internal/jem"
-	"github.com/CanonicalLtd/jem/internal/mgosession"
-	"github.com/CanonicalLtd/jem/internal/mongodoc"
-	"github.com/CanonicalLtd/jem/internal/zapctx"
-	"github.com/CanonicalLtd/jem/internal/zaputil"
-	"github.com/CanonicalLtd/jem/params"
->>>>>>> 97da10a0
 )
 
 var (
@@ -50,14 +42,9 @@
 		Help:      "Failures to remove sent batches from local storage.",
 	})
 
-<<<<<<< HEAD
-	monitorFailure             = UnacknowledgedMetricBatchesCount.Add
-	monitorStoreCleanupFailure = FailuresToRemoveSentBatches.Inc
-=======
 	defaultSpoolCollection = "usagesender"
 
-	monitorFailure = UnacknowledgedMetricBatchesCount.Set
->>>>>>> 97da10a0
+	monitorFailure = UnacknowledgedMetricBatchesCount.Add
 )
 
 func init() {
@@ -144,7 +131,6 @@
 	j := w.config.Pool.JEM(w.config.Context)
 	defer j.Close()
 
-	acknowledgedBatches := make(map[string]bool)
 	iter := j.DB.Models().Find(nil).Sort("_id").Iter()
 	defer func() {
 		err := iter.Close()
@@ -174,11 +160,7 @@
 			continue
 		}
 		t := SenderClock.Now().UTC()
-<<<<<<< HEAD
 		err = recorder.AddMetric(w.config.Context, string(model.Path.String()), model.UUID, fmt.Sprintf("%d", unitCount.Current), model.UsageSenderCredentials, t)
-=======
-		err = recorder.AddMetric(model.UUID, fmt.Sprintf("%d", unitCount.Current), model.UsageSenderCredentials, t)
->>>>>>> 97da10a0
 		if err != nil {
 			zapctx.Error(w.config.Context, "failed to record a metric", zaputil.Error(err))
 			continue
@@ -189,58 +171,35 @@
 		return errgo.Notef(err, "model query failed")
 	}
 
-	batches, err := recorder.BatchesToSend()
+	// fetch the batches we must send
+	batches, err := recorder.BatchesToSend(w.config.Context)
 	if err != nil {
 		zapctx.Error(w.config.Context, "failed to read recorded metrics", zaputil.Error(err))
 		return errgo.Notef(err, "failed to read recorded metrics")
 	}
-	for _, b := range batches {
-		acknowledgedBatches[b.UUID] = false
-	}
-
+
+	// attempt to send batches
 	_, err = w.send(batches)
 	if err != nil {
+		// if there was an error, then update the monitored value
 		zapctx.Error(w.config.Context, "failed to send model usage", zaputil.Error(err))
 		monitorFailure(float64(len(batches)))
+	} else {
+		// otherwise remove sent batches from the spool
+		for _, b := range batches {
+			if err = recorder.Remove(b.UUID); err != nil {
+				zapctx.Error(w.config.Context, "failed to remove metric batch", zaputil.Error(err))
+			}
+		}
+	}
+
+	// finalize will store any unsent batches and prepare the spool
+	// for next execution
+	err = recorder.Finalize()
+	if err != nil {
 		return errgo.Mask(err)
 	}
-<<<<<<< HEAD
-	for _, batch := range batches {
-		err = recorder.Remove(w.config.Context, batch.UUID)
-		if err != nil {
-			monitorStoreCleanupFailure()
-			zapctx.Warn(w.config.Context, "failed to remove recorded metric")
-		}
-	}
-=======
-	for _, userResponse := range response.UserResponses {
-		for _, ackBatchUUID := range userResponse.AcknowledgedBatches {
-			acknowledgedBatches[ackBatchUUID] = true
-			err = recorder.Remove(ackBatchUUID)
-			if err != nil {
-				zapctx.Warn(w.config.Context, "failed to remove recorded metric")
-			}
-		}
-	}
-
-	err = recorder.Finalize()
-	if err != nil {
-		return errgo.Mask(err)
-	}
-
-	// check if all batches were acknowledged
-	numberOfUnacknowledgedBatches := 0
-	for _, acknowledged := range acknowledgedBatches {
-		if !acknowledged {
-			numberOfUnacknowledgedBatches += 1
-		}
-	}
-
-	if numberOfUnacknowledgedBatches > 0 {
-		zapctx.Debug(w.config.Context, "model usage receipt was not acknowledged", zap.Int("unacknowledged-batches", numberOfUnacknowledgedBatches))
-		monitorFailure(float64(numberOfUnacknowledgedBatches))
-	}
->>>>>>> 97da10a0
+
 	return nil
 }
 
