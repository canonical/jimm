// Copyright 2020 Canonical Ltd.

package dbmodel

import (
	"database/sql"

	jujuparams "github.com/juju/juju/rpc/params"
	"github.com/juju/names/v4"
	"gorm.io/gorm"
)

// A User represents a JIMM user.
type User struct {
	gorm.Model

	// Username is the username for the user. This is the juju
	// representation of the username (i.e. with an @external suffix). The
	// username will have originated at an external identity provider in
	// JAAS deployments.
	Username string `gorm:"not null;uniqueIndex"`

	// DisplayName is the displayname of the user.
	DisplayName string `gorm:"not null"`

	// LastLogin is the time the user last authenticated to the JIMM
	// server. LastLogin will only be a valid time if the user has
	// authenticated at least once.
	LastLogin sql.NullTime

	// Disabled records whether the user has been disabled or not, disabled
	// users are not allowed to authenticate.
	Disabled bool `gorm:"not null;default:FALSE"`

	// ControllerAccess is the access level this user has on the JIMM
	// controller. By default all users have "add-model" access.
	ControllerAccess string `gorm:"not null;default:'login'"`

<<<<<<< HEAD
	// Clouds are the clouds accessible to this user.
	Clouds []UserCloudAccess `gorm:"foreignKey:Username;references:Username"`
=======
	// AuditLogAccess is the access level this user has on the JIMM audit
	// log.
	AuditLogAccess string `gorm:"not null;default:''"`
>>>>>>> 4eff0378

	// CloudCredentials are the cloud credentials owned by this user.
	CloudCredentials []CloudCredential `gorm:"foreignKey:OwnerUsername;references:Username"`

	// Models are the models accessible to this user.
	Models []UserModelAccess `gorm:"foreignKey:Username;references:Username"`

	// ApplicationOffers are the application-offers accessible to this
	// user.
	ApplicationOffers []UserApplicationOfferAccess `gorm:"foreignKey:Username;references:Username"`
}

// Tag returns a names.Tag for the user.
func (u User) Tag() names.Tag {
	return u.ResourceTag()
}

// ResourceTag returns a tag for the user.  This method
// is intended to be used in places where we expect to see
// a concrete type names.UserTag instead of the
// names.Tag interface.
func (u User) ResourceTag() names.UserTag {
	return names.NewUserTag(u.Username)
}

// SetTag sets the username of the user to the value from the given tag.
func (u *User) SetTag(t names.UserTag) {
	u.Username = t.Id()
}

// ToJujuUserInfo convers a User into a juju UserInfo value.
func (u User) ToJujuUserInfo() jujuparams.UserInfo {
	var ui jujuparams.UserInfo
	ui.Username = u.Username
	ui.DisplayName = u.DisplayName
	ui.Access = u.ControllerAccess
	ui.DateCreated = u.CreatedAt
	if u.LastLogin.Valid {
		ui.LastConnection = &u.LastLogin.Time
	}
	return ui
}<|MERGE_RESOLUTION|>--- conflicted
+++ resolved
@@ -35,15 +35,6 @@
 	// ControllerAccess is the access level this user has on the JIMM
 	// controller. By default all users have "add-model" access.
 	ControllerAccess string `gorm:"not null;default:'login'"`
-
-<<<<<<< HEAD
-	// Clouds are the clouds accessible to this user.
-	Clouds []UserCloudAccess `gorm:"foreignKey:Username;references:Username"`
-=======
-	// AuditLogAccess is the access level this user has on the JIMM audit
-	// log.
-	AuditLogAccess string `gorm:"not null;default:''"`
->>>>>>> 4eff0378
 
 	// CloudCredentials are the cloud credentials owned by this user.
 	CloudCredentials []CloudCredential `gorm:"foreignKey:OwnerUsername;references:Username"`
