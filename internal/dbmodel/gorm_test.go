// Copyright 2020 Canonical Ltd.

package dbmodel_test

import (
	"context"
	"testing"

	"gorm.io/gorm"

	"github.com/canonical/jimm/internal/db"
	"github.com/canonical/jimm/internal/jimmtest"
)

// gormDB creates a new *gorm.DB for use in tests. The newly created DB
<<<<<<< HEAD
// will be an in-memory SQLite database that logs to the given test with
// debug enabled. If any objects are specified the database automatically
// performs the migrations for those objects.
=======
// will be a Postgres database that logs to the given test with debug enabled.
// If any objects are specified the database automatically performs the
// migrations for those objects.
>>>>>>> be79a3c4
func gormDB(t testing.TB) *gorm.DB {
	database := db.Database{DB: jimmtest.PostgresDB(t, nil)}
	database.Migrate(context.Background(), false)
	return database.DB
}<|MERGE_RESOLUTION|>--- conflicted
+++ resolved
@@ -13,15 +13,9 @@
 )
 
 // gormDB creates a new *gorm.DB for use in tests. The newly created DB
-<<<<<<< HEAD
-// will be an in-memory SQLite database that logs to the given test with
-// debug enabled. If any objects are specified the database automatically
-// performs the migrations for those objects.
-=======
 // will be a Postgres database that logs to the given test with debug enabled.
 // If any objects are specified the database automatically performs the
 // migrations for those objects.
->>>>>>> be79a3c4
 func gormDB(t testing.TB) *gorm.DB {
 	database := db.Database{DB: jimmtest.PostgresDB(t, nil)}
 	database.Migrate(context.Background(), false)
