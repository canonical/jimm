--- conflicted
+++ resolved
@@ -58,18 +58,14 @@
 
 	err := retry.Call(retry.CallArgs{
 		Func: func() error {
-<<<<<<< HEAD
-			if _, err := j.Cache.Refresh(ctx, j.getJWKSEndpoint(j.https)); err != nil {
-				zapctx.Debug(ctx, "Refresh error", zap.Error(err), zap.String("URL", j.getJWKSEndpoint(j.https)))
-=======
 			zapctx.Info(ctx, "cache refresh")
 			select {
 			case <-ctx.Done():
 				return nil
 			default:
 			}
-			if _, err := j.Cache.Refresh(ctx, j.getJWKSEndpoint()); err != nil {
->>>>>>> 4067c44b
+			if _, err := j.Cache.Refresh(ctx, j.getJWKSEndpoint(j.https)); err != nil {
+				zapctx.Debug(ctx, "Refresh error", zap.Error(err), zap.String("URL", j.getJWKSEndpoint(j.https)))
 				return err
 			}
 			return nil
