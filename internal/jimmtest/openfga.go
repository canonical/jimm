package jimmtest

import (
	"context"
	"fmt"
	"io/ioutil"
	"os"
	"path"
	"path/filepath"
	"strings"
	"sync"

	cofga "github.com/canonical/ofga"
	"github.com/jackc/pgx/v4"
	"github.com/oklog/ulid/v2"
	openfga "github.com/openfga/go-sdk"
	"gopkg.in/errgo.v1"

	"github.com/canonical/jimm/internal/errors"
	ofga "github.com/canonical/jimm/internal/openfga"
)

var (
	authDefinitions    = []openfga.TypeDefinition{}
	schemaVersion      string
	calcDefinitionOnce sync.Once

	setups   map[string]testSetup
	setupsMu sync.Mutex
)

func init() {
	setups = make(map[string]testSetup)
}

type testSetup struct {
	client      *ofga.OFGAClient
	cofgaClient *cofga.Client
	cofgaParams *cofga.OpenFGAParams
}

func getAuthModelDefinition() (_ []openfga.TypeDefinition, err error) {
	calcDefinitionOnce.Do(func() {
		desiredFolder := "local"
		authPath := ""
		var pwd string
		pwd, err = os.Getwd()
		if err != nil {
			return
		}
		for ok := true; ok; {
			if pwd == "/" {
				break
			}
			files, err := ioutil.ReadDir(pwd)
			if err != nil {
				return
			}

			for _, f := range files {
				if f.Name() == desiredFolder {
					ok = true
					authPath = pwd
				}
			}
			// Move up a directory
			pwd = filepath.Dir(pwd)
		}
		if authPath == "" {
			err = fmt.Errorf("auth path is empty")
			return
		}

		var b []byte
		b, err = os.ReadFile(path.Join(authPath, "/local/openfga/authorisation_model.json"))
		if err != nil {
			return
		}
<<<<<<< HEAD
=======
		wrapper := make(map[string]interface{})
		err = json.Unmarshal(b, &wrapper)
		if err != nil {
			return
		}

		var ok bool
		schemaVersion, ok = wrapper["schema_version"].(string)
		if !ok {
			err = errors.E("schema_version not found in auth model")
			return
		}

		b, err = json.Marshal(wrapper["type_definitions"])
		if err != nil {
			return
		}
>>>>>>> 8af625db

		authDefinitions, err = cofga.AuthModelFromJSON(b)
		if err != nil {
			return
		}
	})

	return authDefinitions, err
}

// SetupTestOFGAClient is intended to be used per test, in that it
// creates a store based on the current tests name and is expected to
// be a single use instance (due to the initial removing of a store).
//
// The benefit of not cleaning up the store immediately afterwards,
// enables the debugging of created tuples in test development.
func SetupTestOFGAClient(names ...string) (*ofga.OFGAClient, *cofga.Client, *cofga.OpenFGAParams, error) {
	ctx := context.Background()

	testName := strings.NewReplacer(" ", "_", "'", "_").Replace(strings.Join(names, "_"))

	setupsMu.Lock()
	defer setupsMu.Unlock()
	setup, ok := setups[testName]
	if ok {
		return setup.client, setup.cofgaClient, setup.cofgaParams, nil
	}

	err := RemoveStore(ctx, testName)
	if err != nil {
		return nil, nil, nil, err
	}

	storeID := ulid.Make().String()
	err = CreateStore(ctx, testName, storeID)
	if err != nil {
		return nil, nil, nil, err
	}

	cofgaParams := cofga.OpenFGAParams{
		Scheme:  "http",
		Host:    "localhost",
		Token:   "jimm",
		Port:    "8080",
		StoreID: storeID,
	}
	cofgaClient, err := cofga.NewClient(ctx, cofgaParams)
	if err != nil {
		return nil, nil, nil, errgo.Notef(err, "failed to create ofga client")
	}

	typeDefinitions, err := getAuthModelDefinition()
	if err != nil {
		return nil, nil, nil, err
	}
<<<<<<< HEAD

	authModelID, err := cofgaClient.CreateAuthModel(ctx, typeDefinitions)
	cofgaClient.AuthModelId = authModelID
	cofgaParams.AuthModelID = authModelID
=======
	ar.SetSchemaVersion(schemaVersion)
	amr, _, err := api.WriteAuthorizationModel(ctx).Body(*ar).Execute()
	if err != nil {
		return nil, nil, nil, err
	}
>>>>>>> 8af625db

	client := ofga.NewOpenFGAClient(cofgaClient)

	setups[testName] = testSetup{
		client:      client,
		cofgaClient: cofgaClient,
		cofgaParams: &cofgaParams,
	}
	return client, cofgaClient, &cofgaParams, nil
}

// RemoveStore removes an OpenFGA store (via db) by NAME.
// Currently, OpenFGA does not support this as it is expected to remove a store by ID.
//
// However, in a testing scenario, we want a simple and quick solution to cleanup
// a store per test,
func RemoveStore(ctx context.Context, name string) error {
	conn, err := pgx.Connect(context.Background(), "postgresql://jimm:jimm@localhost/jimm")
	if err != nil {
		return errors.E(err)
	}
	defer conn.Close(ctx)
	_, err = conn.Exec(ctx, fmt.Sprintf("DELETE FROM store WHERE name = '%s';", name))
	if err != nil {
		return errors.E(err)
	}
	return nil
}

// CreateStore adds a store to OpenFGA (via db), circumventing the superficial rules
// set in their server around character limit (64).
func CreateStore(ctx context.Context, name string, id string) error {
	conn, err := pgx.Connect(context.Background(), "postgresql://jimm:jimm@localhost/jimm")
	if err != nil {
		return errors.E(err)
	}
	defer conn.Close(ctx)
	_, err = conn.Exec(
		ctx,
		fmt.Sprintf("INSERT INTO store(id, name, created_at, updated_at) VALUES('%s', '%s', '%s', '%s');",
			id,
			name,
			"2023-01-18 12:14:45.048376+00",
			"2023-01-18 12:14:45.048376+00",
		),
	)
	if err != nil {
		return errors.E(err)
	}
	return nil
}

// TruncateOpenFgaTuples truncates the tuple and changelog tables used by openFGA.
func TruncateOpenFgaTuples(ctx context.Context) error {
	conn, err := pgx.Connect(context.Background(), "postgresql://jimm:jimm@localhost/jimm")
	if err != nil {
		return errors.E(err)
	}
	defer conn.Close(ctx)
	conn.Exec(ctx, "TRUNCATE TABLE tuple;")
	conn.Exec(ctx, "TRUNCATE TABLE changelog;")
	return nil
}<|MERGE_RESOLUTION|>--- conflicted
+++ resolved
@@ -2,6 +2,7 @@
 
 import (
 	"context"
+	"encoding/json"
 	"fmt"
 	"io/ioutil"
 	"os"
@@ -39,7 +40,7 @@
 	cofgaParams *cofga.OpenFGAParams
 }
 
-func getAuthModelDefinition() (_ []openfga.TypeDefinition, err error) {
+func getAuthModelDefinition() (authDefinitions []openfga.TypeDefinition, schemaVersion string, err error) {
 	calcDefinitionOnce.Do(func() {
 		desiredFolder := "local"
 		authPath := ""
@@ -72,18 +73,18 @@
 		}
 
 		var b []byte
-		b, err = os.ReadFile(path.Join(authPath, "/local/openfga/authorisation_model.json"))
-		if err != nil {
-			return
-		}
-<<<<<<< HEAD
-=======
-		wrapper := make(map[string]interface{})
+		b, err := os.ReadFile(path.Join(authPath, "/local/openfga/authorisation_model.json"))
+		if err != nil {
+			return
+		}
+
+		wrapper := map[string]interface{}{}
 		err = json.Unmarshal(b, &wrapper)
 		if err != nil {
 			return
 		}
 
+		// TODO (babakks): If we can omit schema_version, these should be deleted:
 		var ok bool
 		schemaVersion, ok = wrapper["schema_version"].(string)
 		if !ok {
@@ -95,15 +96,12 @@
 		if err != nil {
 			return
 		}
->>>>>>> 8af625db
-
-		authDefinitions, err = cofga.AuthModelFromJSON(b)
+
+		err = json.Unmarshal(b, &authDefinitions)
 		if err != nil {
 			return
 		}
 	})
-
-	return authDefinitions, err
 }
 
 // SetupTestOFGAClient is intended to be used per test, in that it
@@ -147,22 +145,21 @@
 		return nil, nil, nil, errgo.Notef(err, "failed to create ofga client")
 	}
 
-	typeDefinitions, err := getAuthModelDefinition()
+	typeDefinitions, _, err := getAuthModelDefinition()
 	if err != nil {
 		return nil, nil, nil, err
 	}
-<<<<<<< HEAD
 
 	authModelID, err := cofgaClient.CreateAuthModel(ctx, typeDefinitions)
 	cofgaClient.AuthModelId = authModelID
 	cofgaParams.AuthModelID = authModelID
-=======
-	ar.SetSchemaVersion(schemaVersion)
-	amr, _, err := api.WriteAuthorizationModel(ctx).Body(*ar).Execute()
-	if err != nil {
-		return nil, nil, nil, err
-	}
->>>>>>> 8af625db
+
+	// TODO (babakks): check if we can omit setting schema version.
+	// ar.SetSchemaVersion(schemaVersion)
+	// amr, _, err := api.WriteAuthorizationModel(ctx).Body(*ar).Execute()
+	// if err != nil {
+	// 	return nil, nil, nil, err
+	// }
 
 	client := ofga.NewOpenFGAClient(cofgaClient)
 
