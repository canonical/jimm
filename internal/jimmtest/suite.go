--- conflicted
+++ resolved
@@ -53,11 +53,7 @@
 func (s *JIMMSuite) SetUpTest(c *gc.C) {
 	ofgaAPI, ofgaClient := ofga.SetupTestOFGAClient()
 	s.OFGAApi = ofgaAPI
-<<<<<<< HEAD
-	// Setup OpenFGA
-=======
 	// Setup OpenFGA.
->>>>>>> 52ba1af1
 	s.JIMM = &jimm.JIMM{
 		Database: db.Database{
 			DB: MemoryDB(cTester{c}, nil),
