--- conflicted
+++ resolved
@@ -183,10 +183,6 @@
 	c.Check(resp.StatusCode, qt.Equals, http.StatusOK)
 	buf, err := io.ReadAll(resp.Body)
 	c.Assert(err, qt.IsNil)
-<<<<<<< HEAD
-
-=======
->>>>>>> b8373d81
 	c.Check(
 		string(buf),
 		qt.Equals,
