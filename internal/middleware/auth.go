// Copyright 2024 Canonical Ltd.

package middleware

import (
	"net/http"

	"github.com/juju/zaputil/zapctx"
	"go.uber.org/zap"

	"github.com/canonical/jimm/v3/internal/auth"
	"github.com/canonical/jimm/v3/internal/jimm"
	rebac_handlers "github.com/canonical/rebac-admin-ui-handlers/v1"
)

// AuthenticateViaCookie performs browser session authentication and puts an identity in the request's context
func AuthenticateViaCookie(next http.Handler, jimm *jimm.JIMM) http.Handler {
	return http.HandlerFunc(func(w http.ResponseWriter, r *http.Request) {
		ctx, err := jimm.OAuthAuthenticator.AuthenticateBrowserSession(r.Context(), w, r)
		if err != nil {
			zapctx.Error(ctx, "failed to authenticate", zap.Error(err))
			http.Error(w, "failed to authenticate", http.StatusUnauthorized)
			return
		}

		next.ServeHTTP(w, r.WithContext(ctx))
	})
}

// AuthenticateRebac is a layer on top of AuthenticateViaCookie
// It places the OpenFGA user for the session identity inside the request's context
// and verifies that the user is a JIMM admin.
func AuthenticateRebac(next http.Handler, jimm *jimm.JIMM) http.Handler {
	return AuthenticateViaCookie(http.HandlerFunc(func(w http.ResponseWriter, r *http.Request) {
		ctx := r.Context()

		identity := auth.SessionIdentityFromContext(ctx)
		if identity == "" {
			zapctx.Error(ctx, "no identity found in session")
			http.Error(w, "internal authentication error", http.StatusInternalServerError)
			return
		}

		user, err := jimm.GetUser(ctx, identity)
		if err != nil {
			zapctx.Error(ctx, "failed to get openfga user", zap.Error(err))
			http.Error(w, "internal authentication error", http.StatusInternalServerError)
			return
		}
<<<<<<< HEAD
		if !user.JimmAdmin {
			w.WriteHeader(http.StatusUnauthorized)
			w.Write([]byte("user is not an admin"))
			return
=======
		err = jimm.UpdateUserLastLogin(ctx, identity)
		if err != nil {
			zapctx.Error(ctx, "failed to update user last login", zap.Error(err))
>>>>>>> 3aea2c78
		}

		ctx = rebac_handlers.ContextWithIdentity(ctx, user)
		next.ServeHTTP(w, r.WithContext(ctx))
	}), jimm)
}<|MERGE_RESOLUTION|>--- conflicted
+++ resolved
@@ -47,16 +47,14 @@
 			http.Error(w, "internal authentication error", http.StatusInternalServerError)
 			return
 		}
-<<<<<<< HEAD
 		if !user.JimmAdmin {
 			w.WriteHeader(http.StatusUnauthorized)
 			w.Write([]byte("user is not an admin"))
 			return
-=======
+		}
 		err = jimm.UpdateUserLastLogin(ctx, identity)
 		if err != nil {
 			zapctx.Error(ctx, "failed to update user last login", zap.Error(err))
->>>>>>> 3aea2c78
 		}
 
 		ctx = rebac_handlers.ContextWithIdentity(ctx, user)
