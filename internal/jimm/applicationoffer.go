// Copyright 2020 Canonical Ltd.

package jimm

import (
	"context"
	"database/sql"
	"sort"
	"strings"

	"github.com/go-macaroon-bakery/macaroon-bakery/v3/bakery"
	"github.com/juju/juju/core/crossmodel"
	jujuparams "github.com/juju/juju/rpc/params"
	"github.com/juju/names/v4"
	"github.com/juju/zaputil"
	"github.com/juju/zaputil/zapctx"
	"go.uber.org/zap"

	"github.com/CanonicalLtd/jimm/internal/auth"
	"github.com/CanonicalLtd/jimm/internal/db"
	"github.com/CanonicalLtd/jimm/internal/dbmodel"
	"github.com/CanonicalLtd/jimm/internal/errors"
	"github.com/CanonicalLtd/jimm/internal/openfga"
	ofganames "github.com/CanonicalLtd/jimm/internal/openfga/names"
)

// AddApplicationOfferParams holds parameters for the Offer method.
type AddApplicationOfferParams struct {
	ModelTag               names.ModelTag
	OwnerTag               names.UserTag
	OfferName              string
	ApplicationName        string
	ApplicationDescription string
	Endpoints              map[string]string
}

// Offer creates a new application offer.
func (j *JIMM) Offer(ctx context.Context, user *openfga.User, offer AddApplicationOfferParams) error {
	const op = errors.Op("jimm.Offer")

	model := dbmodel.Model{
		UUID: sql.NullString{
			String: offer.ModelTag.Id(),
			Valid:  true,
		},
	}
	if err := j.Database.GetModel(ctx, &model); err != nil {
		if errors.ErrorCode(err) == errors.CodeNotFound {
			return errors.E(op, err, "model not found")
		}
		return errors.E(op, err)
	}

	isAdmin, err := openfga.IsAdministrator(ctx, user, model.ResourceTag())
	if err != nil {
		zapctx.Error(ctx, "failed administraor check", zap.Error(err))
		return errors.E(op, "failed administrator check", err)
	}
	if !isAdmin {
		return errors.E(op, errors.CodeUnauthorized, "unauthorized")
	}

	offerURL := crossmodel.OfferURL{
		User:      model.OwnerUsername,
		ModelName: model.Name,
		// Confusingly the application name in the offer URL is
		// actually the offer name.
		ApplicationName: offer.OfferName,
	}

	api, err := j.dial(ctx, &model.Controller, names.ModelTag{})
	if err != nil {
		return errors.E(op, err)
	}
	defer api.Close()

	ownerTag := offer.OwnerTag.String()
	if ownerTag == "" {
		ownerTag = user.Tag().String()
	}
	err = api.Offer(ctx,
		offerURL,
		jujuparams.AddApplicationOffer{
			ModelTag:               offer.ModelTag.String(),
			OwnerTag:               ownerTag,
			OfferName:              offer.OfferName,
			ApplicationName:        offer.ApplicationName,
			ApplicationDescription: offer.ApplicationDescription,
			Endpoints:              offer.Endpoints,
		})
	if err != nil {
		if strings.Contains(err.Error(), "application offer already exists") {
			return errors.E(op, err, errors.CodeAlreadyExists)
		}
		return errors.E(op, err)
	}

	offerDetails := jujuparams.ApplicationOfferAdminDetails{
		ApplicationOfferDetails: jujuparams.ApplicationOfferDetails{
			OfferURL: offerURL.String(),
		},
	}
	err = api.GetApplicationOffer(ctx, &offerDetails)
	if err != nil {
		zapctx.Error(ctx, "failed to fetch details of the created application offer", zaputil.Error(err))
		return errors.E(op, err)
	}

	var doc dbmodel.ApplicationOffer
	doc.FromJujuApplicationOfferAdminDetails(offerDetails)
	if err != nil {
		zapctx.Error(ctx, "failed to convert application offer details", zaputil.Error(err))
		return errors.E(op, err)
	}
	doc.ModelID = model.ID
	err = j.Database.Transaction(func(db *db.Database) error {
		if err := db.AddApplicationOffer(ctx, &doc); err != nil {
			return err
		}
		for _, u := range doc.Users {
			if err := db.UpdateUserApplicationOfferAccess(ctx, &u); err != nil {
				return err
			}
		}
		return nil
	})
	if err != nil {
		zapctx.Error(ctx, "failed to store the created application offer", zaputil.Error(err))
		return errors.E(op, err)
	}

	if err := j.OpenFGAClient.AddModelApplicationOffer(
		ctx,
		model.ResourceTag(),
		doc.ResourceTag(),
	); err != nil {
		zapctx.Error(
			ctx,
			"failed to add relation between model and application offer",
			zap.String("model", model.UUID.String),
			zap.String("application-offer", doc.UUID))
	}

	ownerId := offer.OwnerTag.Id()
	if ownerId == "" {
		ownerId = user.Tag().Id()
	}
	owner := openfga.NewUser(
		&dbmodel.User{
			Username: ownerId,
		},
		j.OpenFGAClient,
	)
	if err := owner.SetApplicationOfferAccess(ctx, doc.ResourceTag(), ofganames.AdministratorRelation); err != nil {
		zapctx.Error(
			ctx,
			"failed relation between user and application offer",
			zap.String("user", ownerId),
			zap.String("application-offer", doc.UUID))
	}

	everyone := openfga.NewUser(
		&dbmodel.User{
			Username: auth.Everyone,
		},
		j.OpenFGAClient,
	)
	if err := everyone.SetApplicationOfferAccess(ctx, doc.ResourceTag(), ofganames.ReaderRelation); err != nil {
		zapctx.Error(
			ctx,
			"failed relation between user and application offer",
			zap.String("user", ownerId),
			zap.String("application-offer", doc.UUID))
	}

	return nil
}

// GetApplicationOfferConsumeDetails consume the application offer
// specified by details.ApplicationOfferDetails.OfferURL and completes
// the rest of the details.
func (j *JIMM) GetApplicationOfferConsumeDetails(ctx context.Context, user *openfga.User, details *jujuparams.ConsumeOfferDetails, v bakery.Version) error {
	const op = errors.Op("jimm.GetApplicationOfferConsumeDetails")

	offer := dbmodel.ApplicationOffer{
		URL: details.Offer.OfferURL,
	}
	if err := j.Database.GetApplicationOffer(ctx, &offer); err != nil {
		if errors.ErrorCode(err) == errors.CodeNotFound {
			return errors.E(op, err, "application offer not found")
		}
		return errors.E(op, err)
	}

	accessLevel, err := j.getUserOfferAccess(ctx, user, &offer)
	if err != nil {
		return errors.E(op, err)
	}
	if accessLevel == "" {
		accessLevel, err = j.getUserOfferAccess(
			ctx,
			openfga.NewUser(&dbmodel.User{Username: auth.Everyone}, j.OpenFGAClient),
			&offer,
		)
		if err != nil {
			return errors.E(op, err)
		}
	}

	switch accessLevel {
	case string(jujuparams.OfferAdminAccess):
	case string(jujuparams.OfferConsumeAccess):
	case string(jujuparams.OfferReadAccess):
		return errors.E(op, errors.CodeUnauthorized, "unauthorized")
	default:
		// TODO (ashipika)
		//   - think about the returned error code
		return errors.E(op, errors.CodeNotFound)
	}

	api, err := j.dial(ctx, &offer.Model.Controller, names.ModelTag{})
	if err != nil {
		return errors.E(op, err)
	}
	defer api.Close()

	if err := api.GetApplicationOfferConsumeDetails(ctx, names.NewUserTag(user.Username), details, v); err != nil {
		return errors.E(op, err)
	}

	// Fix the consume details from the controller to be correct for JAAS.
	// Filter out any juju local users.
	users, err := j.listApplicationOfferUsers(ctx, offer.ResourceTag(), user.User, accessLevel)
	if err != nil {
		return errors.E(op, err)
	}
	details.Offer.Users = users

	ci := details.ControllerInfo
	// Fix the addresses to be a controller's external addresses.
	details.ControllerInfo = &jujuparams.ExternalControllerInfo{
		ControllerTag: offer.Model.Controller.Tag().String(),
		Alias:         offer.Model.Controller.Name,
	}
	if offer.Model.Controller.PublicAddress != "" {
		details.ControllerInfo.Addrs = []string{offer.Model.Controller.PublicAddress}
	} else {
		details.ControllerInfo.Addrs = ci.Addrs
		details.ControllerInfo.CACert = ci.CACert
	}

	return nil
}

// listApplicationOfferUsers filters the application offer user list
// to be suitable for the given user at the given access level. All juju-
// local users are omitted, and if the user is not an admin then they can
// only see themselves.
func (j *JIMM) listApplicationOfferUsers(ctx context.Context, offer names.ApplicationOfferTag, user *dbmodel.User, accessLevel string) ([]jujuparams.OfferUserDetails, error) {
	users := make(map[string]string)

	// we loop through relations in a decreasing order of access
	for _, relation := range []ofganames.Relation{
		ofganames.AdministratorRelation,
		ofganames.ConsumerRelation,
		ofganames.ReaderRelation,
	} {
		usersWithRelation, err := openfga.ListUsersWithAccess(ctx, j.OpenFGAClient, offer, relation)
		if err != nil {
			return nil, errors.E(err)
		}
		for _, user := range usersWithRelation {
			// if the user is in the users map, it must already have a higher
			// access level - we skip this user
			if users[user.Username] != "" {
				continue
			}
			users[user.Username] = ToOfferAccessString(relation)
		}
	}

	userDetails := []jujuparams.OfferUserDetails{}
	for username, level := range users {
		// non-admin users should only see their own access level
		// and access level of "everyone@external" - meaning the access
		// level everybody has.
		if accessLevel != string(jujuparams.OfferAdminAccess) && username != auth.Everyone && username != user.Username {
			continue
		}
		userDetails = append(userDetails, jujuparams.OfferUserDetails{
			UserName: username,
			Access:   level,
			// TODO (alesstimec) this is missing the DisplayName - we could
			// fetch it from the DB if it is REALLY important.
		})
	}
	return userDetails, nil
}

// GetApplicationOffer returns details of the offer with the specified URL.
func (j *JIMM) GetApplicationOffer(ctx context.Context, user *openfga.User, offerURL string) (*jujuparams.ApplicationOfferAdminDetails, error) {
	const op = errors.Op("jimm.GetApplicationOffer")

	offer := dbmodel.ApplicationOffer{
		URL: offerURL,
	}
	err := j.Database.GetApplicationOffer(ctx, &offer)
	if err != nil {
		if errors.ErrorCode(err) == errors.CodeNotFound {
			return nil, errors.E(op, err, "application offer not found")
		}
		return nil, errors.E(op, err)
	}

	accessLevel, err := j.getUserOfferAccess(ctx, user, &offer)
	if err != nil {
		return nil, errors.E(op, err)
	}
	// if the user has no access, we check if "everyone" has access
	if accessLevel == "" {
		al, err := j.getUserOfferAccess(ctx, openfga.NewUser(&dbmodel.User{Username: auth.Everyone}, j.OpenFGAClient), &offer)
		if err != nil {
			return nil, errors.E(op, err)
		}
		// set access level to the access level of "everyone"
		accessLevel = al
	}

	// if this user (or everyone) does not have access to this application offer
	// we return a not found error.
	if accessLevel == "" {
		return nil, errors.E(op, errors.CodeNotFound, "application offer not found")
	}

	// Always collect application-offer admin details from the
	// controller. The all-watcher events do not include enough
	// information to reasonably keep the local database up-to-date,
	// and it would be non-trivial to make it do so.
	api, err := j.dial(ctx, &offer.Model.Controller, names.ModelTag{})
	if err != nil {
		return nil, errors.E(op, err)
	}
	defer api.Close()

	var offerDetails jujuparams.ApplicationOfferAdminDetails
	offerDetails.OfferURL = offerURL
	if err := api.GetApplicationOffer(ctx, &offerDetails); err != nil {
		return nil, errors.E(op, err)
	}

	if accessLevel != string(jujuparams.OfferAdminAccess) {
		offerDetails.Connections = nil
	}
	users, err := j.listApplicationOfferUsers(ctx, offer.ResourceTag(), user.User, accessLevel)
	if err != nil {
		return nil, errors.E(op, err)
	}
	offerDetails.Users = users

	return &offerDetails, nil
}

// GrantOfferAccess grants rights for an application offer.
func (j *JIMM) GrantOfferAccess(ctx context.Context, u *openfga.User, offerURL string, ut names.UserTag, access jujuparams.OfferAccessPermission) error {
	const op = errors.Op("jimm.GrantOfferAccess")

<<<<<<< HEAD
	err := j.doApplicationOfferAdmin(ctx, u, offerURL, func(offer *dbmodel.ApplicationOffer, api API) error {
		tUser := openfga.NewUser(&dbmodel.User{Username: ut.Id()}, j.OpenFGAClient)
		currentRelation := tUser.GetApplicationOfferAccess(ctx, offer.ResourceTag())
		currentAccessLevel := ToOfferAccessString(currentRelation)
		targetAccessLevel := determineAccessLevelAfterGrant(currentAccessLevel, string(access))

		// NOTE (alesstimec) not removing the current access level as it might be an
		// indirect relation.
		if targetAccessLevel != currentAccessLevel {
			relation, err := ToOfferRelation(targetAccessLevel)
=======
	// TODO (alesstimec) granting and revoking access tbd in a followup
	return errors.E(errors.CodeNotImplemented)
	/*
		err := j.doApplicationOfferAdmin(ctx, u, offerURL, func(offer *dbmodel.ApplicationOffer, api API) error {
			targetUser := dbmodel.User{
				Username: ut.Id(),
			}
			if err := j.Database.GetUser(ctx, &targetUser); err != nil {
				return errors.E(err)
			}
			tUser := openfga.NewUserWithClient(&targetUser, u)

			currentAccessLevel, err := j.userOfferAccess(ctx, tUser, offer)
>>>>>>> 8207e5b8
			if err != nil {
				return errors.E(op, err)
			}
			err = tUser.SetApplicationOfferAccess(ctx, offer.ResourceTag(), relation)
			if err != nil {
				return errors.E(op, err)
			}
<<<<<<< HEAD
=======

			return nil
		})
		if err != nil {
			return errors.E(op, err)
>>>>>>> 8207e5b8
		}

		return nil
	})

	if err != nil {
		return errors.E(op, err)
	}
	return nil
}

func determineAccessLevelAfterGrant(currentAccessLevel, grantAccessLevel string) string {
	switch currentAccessLevel {
	case string(jujuparams.OfferAdminAccess):
		return string(jujuparams.OfferAdminAccess)
	case string(jujuparams.OfferConsumeAccess):
		switch grantAccessLevel {
		case string(jujuparams.OfferAdminAccess):
			return string(jujuparams.OfferAdminAccess)
		default:
			return string(jujuparams.OfferConsumeAccess)
		}
	case string(jujuparams.OfferReadAccess):
		switch grantAccessLevel {
		case string(jujuparams.OfferAdminAccess):
			return string(jujuparams.OfferAdminAccess)
		case string(jujuparams.OfferConsumeAccess):
			return string(jujuparams.OfferConsumeAccess)
		default:
			return string(jujuparams.OfferReadAccess)
		}
	default:
		return grantAccessLevel
	}
}

// RevokeOfferAccess revokes rights for an application offer.
func (j *JIMM) RevokeOfferAccess(ctx context.Context, user *openfga.User, offerURL string, ut names.UserTag, access jujuparams.OfferAccessPermission) (err error) {
	const op = errors.Op("jimm.RevokeOfferAccess")

<<<<<<< HEAD
	err = j.doApplicationOfferAdmin(ctx, user, offerURL, func(offer *dbmodel.ApplicationOffer, api API) error {
		tUser := openfga.NewUser(&dbmodel.User{Username: ut.Id()}, j.OpenFGAClient)
		targetRelation, err := ToOfferRelation(string(access))
		if err != nil {
			return errors.E(op, err)
		}
		err = tUser.UnsetApplicationOfferAccess(ctx, offer.ResourceTag(), targetRelation, false)
		if err != nil {
			return errors.E(op, err, "failed to unset given access")
		}
		return nil
	})

	if err != nil {
		return errors.E(op, err)
	}
	return nil
=======
	// TODO (alesstimec) granting and revoking access tbd in a followup
	return errors.E(errors.CodeNotImplemented)
	/*
		err = j.doApplicationOfferAdmin(ctx, user, offerURL, func(offer *dbmodel.ApplicationOffer, api API) error {
			targetUser := dbmodel.User{
				Username: ut.Id(),
			}
			if err := j.Database.GetUser(ctx, &targetUser); err != nil {
				return err
			}
			if err := api.RevokeApplicationOfferAccess(ctx, offerURL, ut, access); err != nil {
				return err
			}
			var offerAccess dbmodel.UserApplicationOfferAccess
			for _, a := range offer.Users {
				if a.Username == targetUser.Username {
					offerAccess = a
					break
				}
			}
			offerAccess.Username = targetUser.Username
			offerAccess.ApplicationOfferID = offer.ID
			offerAccess.Access = determineAccessLevelAfterRevoke(offerAccess.Access, string(access))
			if err := j.Database.UpdateUserApplicationOfferAccess(ctx, &offerAccess); err != nil {
				return errors.E(err, "cannot update database after updating controller")
			}
			return nil
		})

		if err != nil {
			return errors.E(op, err)
		}

		return nil
	*/
>>>>>>> 8207e5b8
}

func determineAccessLevelAfterRevoke(currentAccessLevel, revokeAccessLevel string) string {
	switch currentAccessLevel {
	case string(jujuparams.OfferAdminAccess):
		switch revokeAccessLevel {
		case string(jujuparams.OfferAdminAccess):
			return string(jujuparams.OfferConsumeAccess)
		case string(jujuparams.OfferConsumeAccess):
			return string(jujuparams.OfferReadAccess)
		case string(jujuparams.OfferReadAccess):
			return ""
		default:
			return ""
		}
	case string(jujuparams.OfferConsumeAccess):
		switch revokeAccessLevel {
		case string(jujuparams.OfferAdminAccess):
			return string(jujuparams.OfferConsumeAccess)
		case string(jujuparams.OfferConsumeAccess):
			return string(jujuparams.OfferReadAccess)
		case string(jujuparams.OfferReadAccess):
			return ""
		default:
			return ""
		}
	case string(jujuparams.OfferReadAccess):
		switch revokeAccessLevel {
		case string(jujuparams.OfferAdminAccess):
			return string(jujuparams.OfferReadAccess)
		case string(jujuparams.OfferConsumeAccess):
			return string(jujuparams.OfferReadAccess)
		case string(jujuparams.OfferReadAccess):
			return ""
		default:
			return ""
		}
	default:
		return ""
	}
}

// DestroyOffer removes the application offer.
func (j *JIMM) DestroyOffer(ctx context.Context, user *openfga.User, offerURL string, force bool) error {
	const op = errors.Op("jimm.DestroyOffer")

	err := j.doApplicationOfferAdmin(ctx, user, offerURL, func(offer *dbmodel.ApplicationOffer, api API) error {
		if err := api.DestroyApplicationOffer(ctx, offerURL, force); err != nil {
			return err
		}
		if err := j.Database.DeleteApplicationOffer(ctx, offer); err != nil {
			return err
		}
		if err := j.OpenFGAClient.RemoveApplicationOffer(
			ctx,
			offer.ResourceTag(),
		); err != nil {
			zapctx.Error(
				ctx,
				"cannot remove application offer",
				zap.String("application-offer", offer.UUID))
		}

		return nil
	})
	if err != nil {
		return errors.E(op, err)
	}

	return nil
}

// UpdateApplicationOffer fetches offer details from the controller and updates the
// application offer in JIMM DB.
func (j *JIMM) UpdateApplicationOffer(ctx context.Context, controller *dbmodel.Controller, offerUUID string, removed bool) error {
	const op = errors.Op("jimm.UpdateApplicationOffer")

	offer := dbmodel.ApplicationOffer{
		UUID: offerUUID,
	}

	err := j.Database.GetApplicationOffer(ctx, &offer)
	if err != nil {
		if errors.ErrorCode(err) == errors.CodeNotFound {
			return errors.E(op, err, "application offer not found")
		}
		return errors.E(op, err)
	}

	if removed {
		err := j.Database.DeleteApplicationOffer(ctx, &offer)
		if err != nil {
			return errors.E(op, err)
		}
		return nil
	}

	api, err := j.dial(ctx, controller, offer.Model.ResourceTag())
	if err != nil {
		return errors.E(op, err)
	}
	defer api.Close()

	offerDetails := jujuparams.ApplicationOfferAdminDetails{
		ApplicationOfferDetails: jujuparams.ApplicationOfferDetails{
			OfferURL: offer.URL,
		},
	}
	err = api.GetApplicationOffer(ctx, &offerDetails)
	if err != nil {
		return errors.E(op, err)
	}

	offer.FromJujuApplicationOfferAdminDetails(offerDetails)
	err = j.Database.UpdateApplicationOffer(ctx, &offer)
	if err != nil {
		return errors.E(op, err)
	}
	return nil
}

// getUserOfferAccess returns the access level string for the user to the
// application offer. It returns the highest access level the user is granted.
func (j *JIMM) getUserOfferAccess(ctx context.Context, user *openfga.User, offer *dbmodel.ApplicationOffer) (string, error) {
	isOfferAdmin, err := openfga.IsAdministrator(ctx, user, offer.ResourceTag())
	if err != nil {
		zapctx.Error(ctx, "openfga check failed", zap.Error(err))
		return "", errors.E(err)
	}
	if isOfferAdmin {
		return string(jujuparams.OfferAdminAccess), nil
	}
	isOfferConsumer, err := user.IsApplicationOfferConsumer(ctx, offer.ResourceTag())
	if err != nil {
		zapctx.Error(ctx, "openfga check failed", zap.Error(err))
		return "", errors.E(err)
	}
	if isOfferConsumer {
		return string(jujuparams.OfferConsumeAccess), nil
	}
	isOfferReader, err := user.IsApplicationOfferReader(ctx, offer.ResourceTag())
	if err != nil {
		zapctx.Error(ctx, "openfga check failed", zap.Error(err))
		return "", errors.E(err)
	}
	if isOfferReader {
		return string(jujuparams.OfferReadAccess), nil
	}
	return "", nil
}

// FindApplicationOffers returns details of offers matching the specified filter.
func (j *JIMM) FindApplicationOffers(ctx context.Context, user *openfga.User, filters ...jujuparams.OfferFilter) ([]jujuparams.ApplicationOfferAdminDetails, error) {
	const op = errors.Op("jimm.FindApplicationOffers")

	if len(filters) == 0 {
		return nil, errors.E(op, errors.CodeBadRequest, "at least one filter must be specified")
	}

	offerFilters, err := j.applicationOfferFilters(ctx, filters...)
	if err != nil {
		return nil, errors.E(op, err)
	}
	offerFilters = append(offerFilters, db.ApplicationOfferFilterByUser(user.Username))
	offers, err := j.Database.FindApplicationOffers(ctx, offerFilters...)
	if err != nil {
		return nil, errors.E(op, err)
	}
	offerDetails := make([]jujuparams.ApplicationOfferAdminDetails, len(offers))
	for i, offer := range offers {
		// TODO (alesstimec) Optimize this: currently check all possible
		// permission levels for an offer, this is suboptimal.
		accessLevel, err := j.getUserOfferAccess(ctx, user, &offer)
		if err != nil {
			return nil, errors.E(op, err)
		}

		offerDetails[i] = offer.ToJujuApplicationOfferDetails()

		// non-admin users should not see connections of an application
		// offer.
		if accessLevel != "admin" {
			offerDetails[i].Connections = nil
		}
		users, err := j.listApplicationOfferUsers(ctx, offer.ResourceTag(), user.User, accessLevel)
		if err != nil {
			return nil, errors.E(op, err)
		}
		offerDetails[i].Users = users
	}
	return offerDetails, nil
}

func (j *JIMM) applicationOfferFilters(ctx context.Context, jujuFilters ...jujuparams.OfferFilter) ([]db.ApplicationOfferFilter, error) {
	filters := []db.ApplicationOfferFilter{}
	for _, f := range jujuFilters {
		if f.ModelName != "" {
			filters = append(
				filters,
				db.ApplicationOfferFilterByModel(f.ModelName),
			)
		}
		if f.ApplicationName != "" {
			filters = append(
				filters,
				db.ApplicationOfferFilterByApplication(f.ApplicationName),
			)
		}
		if f.OfferName != "" {
			filters = append(
				filters,
				db.ApplicationOfferFilterByName(f.OfferName),
			)
		}
		if f.ApplicationDescription != "" {
			filters = append(
				filters,
				db.ApplicationOfferFilterByDescription(f.ApplicationDescription),
			)
		}
		if len(f.Endpoints) > 0 {
			for _, ep := range f.Endpoints {
				filters = append(
					filters,
					db.ApplicationOfferFilterByEndpoint(dbmodel.ApplicationOfferRemoteEndpoint{
						Interface: ep.Interface,
						Name:      ep.Name,
						Role:      string(ep.Role),
					}),
				)
			}
		}
		if len(f.AllowedConsumerTags) > 0 {
			for _, u := range f.AllowedConsumerTags {
				user := dbmodel.User{
					Username: u,
				}
				err := j.Database.GetUser(ctx, &user)
				if err != nil {
					return nil, errors.E(err)
				}
				filters = append(
					filters,
					db.ApplicationOfferFilterByConsumer(user.Username),
				)
			}
		}

	}
	return filters, nil
}

// ListApplicationOffers returns details of offers matching the specified filter.
func (j *JIMM) ListApplicationOffers(ctx context.Context, user *openfga.User, filters ...jujuparams.OfferFilter) ([]jujuparams.ApplicationOfferAdminDetails, error) {
	const op = errors.Op("jimm.ListApplicationOffers")

	type modelKey struct {
		name          string
		ownerUsername string
	}

	if len(filters) == 0 {
		return nil, errors.E(op, errors.CodeBadRequest, "at least one filter must be specified")
	}

	modelFilters := make(map[modelKey][]jujuparams.OfferFilter)
	for _, f := range filters {
		if f.ModelName == "" {
			return nil, errors.E(op, "application offer filter must specify a model name")
		}
		if f.OwnerName == "" {
			f.OwnerName = user.Username
		}
		m := modelKey{
			name:          f.ModelName,
			ownerUsername: f.OwnerName,
		}
		modelFilters[m] = append(modelFilters[m], f)
	}

	var offers []jujuparams.ApplicationOfferAdminDetails

	var keys []modelKey
	for k := range modelFilters {
		keys = append(keys, k)
	}
	sort.Slice(keys, func(i, j int) bool {
		if keys[i].ownerUsername == keys[j].ownerUsername {
			return keys[i].name < keys[j].name
		}
		return keys[i].ownerUsername < keys[j].ownerUsername
	})

	for _, k := range keys {
		m := dbmodel.Model{
			Name:          k.name,
			OwnerUsername: k.ownerUsername,
		}
		offerDetails, err := j.listApplicationOffersForModel(ctx, user, &m, modelFilters[k])
		if err != nil {
			return nil, errors.E(op, err)
		}
		for _, offer := range offerDetails {
			users, err := j.listApplicationOfferUsers(ctx, names.NewApplicationOfferTag(offer.OfferUUID), user.User, "admin")
			if err != nil {
				return nil, errors.E(op, err)
			}
			offer.Users = users
			offers = append(offers, offer)
		}
	}
	return offers, nil
}

func (j *JIMM) listApplicationOffersForModel(ctx context.Context, u *openfga.User, m *dbmodel.Model, filters []jujuparams.OfferFilter) ([]jujuparams.ApplicationOfferAdminDetails, error) {
	const op = errors.Op("jimm.listApplicationOffersForModel")

	if err := j.Database.GetModel(ctx, m); err != nil {
		return nil, errors.E(op, err)
	}
	isControllerAdmin, err := openfga.IsAdministrator(ctx, u, j.ResourceTag())
	if err != nil {
		return nil, errors.E(op, err)
	}
	isModelAdmin, err := openfga.IsAdministrator(ctx, u, m.ResourceTag())
	if err != nil {
		return nil, errors.E(op, err)
	}
	if !isControllerAdmin && !isModelAdmin {
		return nil, errors.E(op, errors.CodeUnauthorized, "unauthorized")
	}
	api, err := j.dial(ctx, &m.Controller, names.ModelTag{})
	if err != nil {
		return nil, errors.E(op, err)
	}
	defer api.Close()
	offers, err := api.ListApplicationOffers(ctx, filters)
	if err != nil {
		return nil, errors.E(op, err)
	}
	return offers, nil
}

// doApplicationOfferAdmin performs the given function on an applicaiton offer
// only if the given user has admin access on the model of the offer, or is a
// controller superuser. Otherwise an unauthorized error is returned.
//
// Note: The user does not need to have any access level on the offer itself.
// As long as they are model admins or controller superusers they can also
// manipulate the application offer as admins.
func (j *JIMM) doApplicationOfferAdmin(ctx context.Context, u *openfga.User, offerURL string, f func(offer *dbmodel.ApplicationOffer, api API) error) error {
	const op = errors.Op("jimm.doApplicationOfferAdmin")

	offer := dbmodel.ApplicationOffer{
		URL: offerURL,
	}
	if err := j.Database.GetApplicationOffer(ctx, &offer); err != nil {
		return errors.E(op, err)
	}

	isOfferAdmin, err := openfga.IsAdministrator(ctx, u, offer.ResourceTag())
	if err != nil {
		return errors.E(op, err)
	}
	if !isOfferAdmin {
		return errors.E(op, errors.CodeUnauthorized, "unauthorized")
	}
	api, err := j.dial(ctx, &offer.Model.Controller, names.ModelTag{})
	if err != nil {
		return errors.E(op, err)
	}
	defer api.Close()
	if err := f(&offer, api); err != nil {
		return errors.E(op, err)
	}
	return nil
}<|MERGE_RESOLUTION|>--- conflicted
+++ resolved
@@ -364,7 +364,6 @@
 func (j *JIMM) GrantOfferAccess(ctx context.Context, u *openfga.User, offerURL string, ut names.UserTag, access jujuparams.OfferAccessPermission) error {
 	const op = errors.Op("jimm.GrantOfferAccess")
 
-<<<<<<< HEAD
 	err := j.doApplicationOfferAdmin(ctx, u, offerURL, func(offer *dbmodel.ApplicationOffer, api API) error {
 		tUser := openfga.NewUser(&dbmodel.User{Username: ut.Id()}, j.OpenFGAClient)
 		currentRelation := tUser.GetApplicationOfferAccess(ctx, offer.ResourceTag())
@@ -375,21 +374,6 @@
 		// indirect relation.
 		if targetAccessLevel != currentAccessLevel {
 			relation, err := ToOfferRelation(targetAccessLevel)
-=======
-	// TODO (alesstimec) granting and revoking access tbd in a followup
-	return errors.E(errors.CodeNotImplemented)
-	/*
-		err := j.doApplicationOfferAdmin(ctx, u, offerURL, func(offer *dbmodel.ApplicationOffer, api API) error {
-			targetUser := dbmodel.User{
-				Username: ut.Id(),
-			}
-			if err := j.Database.GetUser(ctx, &targetUser); err != nil {
-				return errors.E(err)
-			}
-			tUser := openfga.NewUserWithClient(&targetUser, u)
-
-			currentAccessLevel, err := j.userOfferAccess(ctx, tUser, offer)
->>>>>>> 8207e5b8
 			if err != nil {
 				return errors.E(op, err)
 			}
@@ -397,14 +381,6 @@
 			if err != nil {
 				return errors.E(op, err)
 			}
-<<<<<<< HEAD
-=======
-
-			return nil
-		})
-		if err != nil {
-			return errors.E(op, err)
->>>>>>> 8207e5b8
 		}
 
 		return nil
@@ -445,7 +421,6 @@
 func (j *JIMM) RevokeOfferAccess(ctx context.Context, user *openfga.User, offerURL string, ut names.UserTag, access jujuparams.OfferAccessPermission) (err error) {
 	const op = errors.Op("jimm.RevokeOfferAccess")
 
-<<<<<<< HEAD
 	err = j.doApplicationOfferAdmin(ctx, user, offerURL, func(offer *dbmodel.ApplicationOffer, api API) error {
 		tUser := openfga.NewUser(&dbmodel.User{Username: ut.Id()}, j.OpenFGAClient)
 		targetRelation, err := ToOfferRelation(string(access))
@@ -463,43 +438,6 @@
 		return errors.E(op, err)
 	}
 	return nil
-=======
-	// TODO (alesstimec) granting and revoking access tbd in a followup
-	return errors.E(errors.CodeNotImplemented)
-	/*
-		err = j.doApplicationOfferAdmin(ctx, user, offerURL, func(offer *dbmodel.ApplicationOffer, api API) error {
-			targetUser := dbmodel.User{
-				Username: ut.Id(),
-			}
-			if err := j.Database.GetUser(ctx, &targetUser); err != nil {
-				return err
-			}
-			if err := api.RevokeApplicationOfferAccess(ctx, offerURL, ut, access); err != nil {
-				return err
-			}
-			var offerAccess dbmodel.UserApplicationOfferAccess
-			for _, a := range offer.Users {
-				if a.Username == targetUser.Username {
-					offerAccess = a
-					break
-				}
-			}
-			offerAccess.Username = targetUser.Username
-			offerAccess.ApplicationOfferID = offer.ID
-			offerAccess.Access = determineAccessLevelAfterRevoke(offerAccess.Access, string(access))
-			if err := j.Database.UpdateUserApplicationOfferAccess(ctx, &offerAccess); err != nil {
-				return errors.E(err, "cannot update database after updating controller")
-			}
-			return nil
-		})
-
-		if err != nil {
-			return errors.E(op, err)
-		}
-
-		return nil
-	*/
->>>>>>> 8207e5b8
 }
 
 func determineAccessLevelAfterRevoke(currentAccessLevel, revokeAccessLevel string) string {
