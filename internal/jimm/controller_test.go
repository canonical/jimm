--- conflicted
+++ resolved
@@ -785,21 +785,7 @@
 				Level: "1",
 				Owner: "me",
 			},
-			Users: []dbmodel.UserModelAccess{{
-				User: dbmodel.User{
-					Username:         "alice@external",
-					DisplayName:      "Alice",
-					ControllerAccess: "superuser",
-				},
-				Access: "admin",
-			}, {
-				User: dbmodel.User{
-					Username:         "bob@external",
-					DisplayName:      "Bob",
-					ControllerAccess: "login",
-				},
-				Access: "read",
-			}},
+			Users: nil,
 		},
 	}, {
 		about:          "model from local user imported",
@@ -888,14 +874,7 @@
 				Level: "essential",
 				Owner: "local-user",
 			},
-			Users: []dbmodel.UserModelAccess{{
-				User: dbmodel.User{
-					Username:         "alice@external",
-					DisplayName:      "Alice",
-					ControllerAccess: "superuser",
-				},
-				Access: "admin",
-			}},
+			Users: nil,
 		},
 	}, {
 		about:          "model not found",
@@ -1012,9 +991,6 @@
 	for _, test := range tests {
 		c.Run(test.about, func(c *qt.C) {
 			api := &jimmtest.API{
-				GrantModelAccess_: func(ctx context.Context, mt names.ModelTag, ut names.UserTag, uap jujuparams.UserAccessPermission) error {
-					return nil
-				},
 				ModelInfo_: test.modelInfo,
 				ModelWatcherNext_: func(ctx context.Context, id string) ([]jujuparams.Delta, error) {
 					if id != test.about {
@@ -1054,14 +1030,9 @@
 			env.PopulateDB(c, j.Database, client)
 			env.AddJIMMRelations(c, j.ResourceTag(), j.Database, client)
 
-<<<<<<< HEAD
 			dbUser := env.User(test.user).DBObject(c, j.Database, client)
 			user := openfga.NewUser(&dbUser, client)
-			err = j.ImportModel(ctx, user, test.controllerName, names.NewModelTag(test.modelUUID))
-=======
-			user := env.User(test.user).DBObject(c, j.Database)
-			err = j.ImportModel(ctx, &user, test.controllerName, names.NewModelTag(test.modelUUID), test.newOwner)
->>>>>>> 61f995e4
+			err = j.ImportModel(ctx, user, test.controllerName, names.NewModelTag(test.modelUUID), test.newOwner)
 			if test.expectedError == "" {
 				c.Assert(err, qt.IsNil)
 
@@ -1071,6 +1042,7 @@
 				err = j.Database.GetModel(ctx, &m1)
 				c.Assert(err, qt.IsNil)
 				c.Assert(m1, jimmtest.DBObjectEquals, test.expectedModel)
+				c.Assert(user.GetModelAccess(ctx, names.NewModelTag(test.modelUUID)), qt.Equals, ofganames.AdministratorRelation)
 			} else {
 				c.Assert(err, qt.ErrorMatches, test.expectedError)
 			}
