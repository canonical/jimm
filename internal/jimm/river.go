--- conflicted
+++ resolved
@@ -23,69 +23,6 @@
 	"github.com/canonical/jimm/internal/openfga"
 )
 
-<<<<<<< HEAD
-// WaitConfig is used to set the waiting duration for river jobs.
-type WaitConfig struct {
-	Duration time.Duration
-}
-
-// RiverOpenFGAArgs holds the river job arguments for writing tuples to OpenFGA.
-type RiverOpenFGAArgs struct {
-	ControllerUUID string `json:"controller_uuid"`
-	ModelId        uint   `json:"model_id"`
-	ModelInfoUUID  string `json:"model_info_uuid"`
-	OwnerName      string `json:"owner_name"`
-}
-
-// Kind is a string that uniquely identifies the type of job to be picked up by the appropriate river workers.
-// This is required by river and must be provided on the job arguments struct to implement the JobArgs interface.
-func (RiverOpenFGAArgs) Kind() string { return "OpenFGA" }
-
-// OpenFGAWorker is the river worker that would run the job.
-type RiverOpenFGAWorker struct {
-	river.WorkerDefaults[RiverOpenFGAArgs]
-	OfgaClient *openfga.OFGAClient
-	Database   *db.Database
-}
-
-// Work is the function executed by the worker when it picks up the job.
-func (w *RiverOpenFGAWorker) Work(ctx context.Context, job *river.Job[RiverOpenFGAArgs]) error {
-	controllerTag := names.NewControllerTag(job.Args.ControllerUUID)
-	modelTag := names.NewModelTag(job.Args.ModelInfoUUID)
-
-	owner := &dbmodel.User{Username: job.Args.OwnerName}
-	err := w.Database.GetUser(ctx, owner)
-	if err != nil {
-		return errors.E(err)
-	}
-	if err := w.OfgaClient.AddControllerModel(
-		ctx,
-		controllerTag,
-		modelTag,
-	); err != nil {
-		zapctx.Error(
-			ctx,
-			"failed to add controller-model relation",
-			zap.String("controller", controllerTag.Id()),
-			zap.String("model", modelTag.Id()),
-		)
-		return errors.E(err, "failed to add the controller-model relation from the river job.")
-	}
-	err = openfga.NewUser(owner, w.OfgaClient).SetModelAccess(ctx, names.NewModelTag(job.Args.ModelInfoUUID), ofganames.AdministratorRelation)
-	if err != nil {
-		zapctx.Error(
-			ctx,
-			"failed to add administrator relation",
-			zap.String("user", owner.Tag().String()),
-			zap.String("model", modelTag.Id()),
-		)
-		return errors.E(err, "failed to add the administrator relation from the river job.")
-	}
-	return nil
-}
-
-=======
->>>>>>> 48f6ee75
 // River is the struct that holds that Client connection to river.
 type River struct {
 	// Client is a pointer to the river client that is used to interact with the service.
@@ -101,11 +38,7 @@
 // registerJimmWorkers would register known workers safely and return a pointer to a river.workers struct that should be used in river creation.
 func registerJimmWorkers(ctx context.Context, ofgaClient *openfga.OFGAClient, db *db.Database, jimm *JIMM) (*river.Workers, error) {
 	workers := river.NewWorkers()
-<<<<<<< HEAD
-	if err := river.AddWorkerSafely(workers, &RiverOpenFGAWorker{OfgaClient: ofgaConn, Database: db}); err != nil {
-=======
 	if err := river.AddWorkerSafely(workers, &RiverAddModelWorker{OfgaClient: ofgaClient, Database: db, JIMM: jimm}); err != nil {
->>>>>>> 48f6ee75
 		return nil, err
 	}
 	return workers, nil
