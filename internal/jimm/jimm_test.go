--- conflicted
+++ resolved
@@ -5,6 +5,7 @@
 import (
 	"context"
 	"database/sql"
+	"encoding/json"
 	"errors"
 	"testing"
 	"time"
@@ -54,63 +55,25 @@
 
 	unprivileged := openfga.NewUser(&dbmodel.User{Username: "eve@external"}, client)
 
+	bodyJSON, err := json.Marshal(map[string]string{"key1": "value1", "key2": "value2"})
+	c.Assert(err, qt.IsNil)
+
 	events := []dbmodel.AuditLogEntry{{
 		Time:    now,
-<<<<<<< HEAD
-		UserTag: users[0].Tag().String(),
-		Body:    []byte(`{"key": "value","key2": "value2"}`),
+		UserTag: admin.User.Tag().String(),
+		Body:    bodyJSON,
 	}, {
 		Time:    now.Add(time.Hour),
-		UserTag: users[0].Tag().String(),
-		Body:    []byte(`{"key": "value","key2": "value2"}`),
+		UserTag: admin.User.Tag().String(),
+		Body:    bodyJSON,
 	}, {
 		Time:    now.Add(2 * time.Hour),
-		UserTag: users[1].Tag().String(),
-		Body:    []byte(`{"key": "value","key2": "value2"}`),
+		UserTag: privileged.User.Tag().String(),
+		Body:    bodyJSON,
 	}, {
 		Time:    now.Add(3 * time.Hour),
-		UserTag: users[1].Tag().String(),
-		Body:    []byte(`{"key": "value","key2": "value2"}`),
-=======
-		Tag:     "tag-1",
-		UserTag: admin.User.Tag().String(),
-		Action:  "test-action-1",
-		Success: true,
-		Params: map[string]string{
-			"key1": "value1",
-			"key2": "value2",
-		},
-	}, {
-		Time:    now.Add(time.Hour),
-		Tag:     "tag-2",
-		UserTag: admin.User.Tag().String(),
-		Action:  "test-action-2",
-		Success: true,
-		Params: map[string]string{
-			"key3": "value3",
-			"key4": "value4",
-		},
-	}, {
-		Time:    now.Add(2 * time.Hour),
-		Tag:     "tag-1",
 		UserTag: privileged.User.Tag().String(),
-		Action:  "test-action-3",
-		Success: true,
-		Params: map[string]string{
-			"key1": "value1",
-			"key2": "value2",
-		},
-	}, {
-		Time:    now.Add(3 * time.Hour),
-		Tag:     "tag-2",
-		UserTag: privileged.User.Tag().String(),
-		Action:  "test-action-2",
-		Success: true,
-		Params: map[string]string{
-			"key2": "value3",
-			"key5": "value5",
-		},
->>>>>>> 9dcbf19c
+		Body:    bodyJSON,
 	}}
 	for i, event := range events {
 		e := event
@@ -125,35 +88,18 @@
 		expectedEvents []dbmodel.AuditLogEntry
 		expectedError  string
 	}{{
-<<<<<<< HEAD
-		about: "superuser is allowed to find audit events by time",
-		user:  &users[0],
-=======
 		about: "admin/privileged user is allowed to find audit events by time",
 		users: []*openfga.User{admin, privileged},
->>>>>>> 9dcbf19c
 		filter: db.AuditLogFilter{
 			Start: now.Add(-time.Hour),
 			End:   now.Add(time.Minute),
 		},
 		expectedEvents: []dbmodel.AuditLogEntry{events[0]},
 	}, {
-<<<<<<< HEAD
-		about: "superuser is allowed to find audit events by user tag",
-		user:  &users[0],
-=======
 		about: "admin/privileged user is allowed to find audit events by action",
 		users: []*openfga.User{admin, privileged},
 		filter: db.AuditLogFilter{
-			Action: "test-action-2",
-		},
-		expectedEvents: []dbmodel.AuditLogEntry{events[1], events[3]},
-	}, {
-		about: "admin/privileged user is allowed to find audit events by tag",
-		users: []*openfga.User{admin, privileged},
->>>>>>> 9dcbf19c
-		filter: db.AuditLogFilter{
-			UserTag: users[0].Tag().String(),
+			UserTag: admin.Tag().String(),
 		},
 		expectedEvents: []dbmodel.AuditLogEntry{events[0], events[1]},
 	}, {
@@ -166,7 +112,7 @@
 		about: "unprivileged user is not allowed to access audit events",
 		users: []*openfga.User{unprivileged},
 		filter: db.AuditLogFilter{
-			UserTag: users[0].Tag().String(),
+			UserTag: admin.Tag().String(),
 		},
 		expectedError: "unauthorized",
 	}}
