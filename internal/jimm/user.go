--- conflicted
+++ resolved
@@ -12,64 +12,9 @@
 	"github.com/canonical/jimm/v3/internal/openfga"
 )
 
-<<<<<<< HEAD
-// GetOpenFGAUserAndAuthorise returns a valid OpenFGA user, authorising
-// them as an admin of JIMM if a tuple exists for this user.
-func (j *JIMM) GetOpenFGAUserAndAuthorise(ctx context.Context, emailOrSvcAccId string) (*openfga.User, error) {
-	const op = errors.Op("jimm.GetOpenFGAUserAndAuthorise")
-
-	// TODO(ale8k): Name is email for NOW until we add email field
-	// and map emails/usernames to a uuid for the user. Then, queries should be
-	// queried upon by uuid, not username.
-	// Setup identity model using the tag to populate query fields
-	user, err := dbmodel.NewIdentity(emailOrSvcAccId)
-	if err != nil {
-		return nil, errors.E(op, err)
-	}
-
-	// Load the users details
-	if err := j.Database.Transaction(func(tx *db.Database) error {
-		if err := tx.GetIdentity(ctx, user); err != nil {
-			return err
-		}
-
-		// TODO(ale8k):
-		// This logic of updating the users last login should be done else where
-		// and not in the retrieval of the user, ideally a new db method
-		// to update login times and tokens. For now, it's ok, but it should be
-		// moved.
-		user.LastLogin.Time = j.Database.DB.Config.NowFunc()
-		user.LastLogin.Valid = true
-
-		return tx.UpdateIdentity(ctx, user)
-	}); err != nil {
-		return nil, errors.E(op, err)
-	}
-
-	// Wrap the user in OpenFGA user for administrator check & ready to place
-	// on controllerRoot.user
-	ofgaUser := openfga.NewUser(user, j.OpenFGAClient)
-
-	// Check if user is admin
-	isJimmAdmin, err := openfga.IsAdministrator(ctx, ofgaUser, j.ResourceTag())
-	if err != nil {
-		return nil, errors.E(op, err)
-	}
-
-	// Set the users admin status for the lifecycle of this WS
-	ofgaUser.JimmAdmin = isJimmAdmin
-
-	return ofgaUser, nil
-}
-
-// GetUser fetches the user specified by the username and returns
-// an openfga User that can be used to verify user's permissions.
-func (j *JIMM) GetUser(ctx context.Context, username string) (*openfga.User, error) {
-=======
 // GetUser fetches the user specified by the user's email or the service accounts ID
 // and returns an openfga User that can be used to verify user's permissions.
 func (j *JIMM) GetUser(ctx context.Context, identifier string) (*openfga.User, error) {
->>>>>>> 3e725df9
 	const op = errors.Op("jimm.GetUser")
 
 	user, err := dbmodel.NewIdentity(identifier)
