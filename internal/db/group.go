--- conflicted
+++ resolved
@@ -29,21 +29,12 @@
 func (d *Database) GetGroup(ctx context.Context, group *dbmodel.GroupEntry) error {
 	const op = errors.Op("db.GetGroup")
 	if err := d.ready(); err != nil {
-<<<<<<< HEAD
-		return nil, errors.E(op, err)
-	}
-	ge := dbmodel.GroupEntry{}
-
-	if err := d.DB.WithContext(ctx).Where("Name = ?", name).First(&ge).Error; err != nil {
-		return nil, errors.E(op, dbError(err))
-=======
 		return errors.E(op, err)
 	}
 
 	db := d.DB.WithContext(ctx)
 	if group.ID != 0 {
 		db = db.Where("id = ?", group.ID)
->>>>>>> c432a9e5
 	}
 	if group.Name != "" {
 		db = db.Where("name = ?", group.Name)
