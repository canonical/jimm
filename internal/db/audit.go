--- conflicted
+++ resolved
@@ -105,21 +105,6 @@
 	return nil
 }
 
-<<<<<<< HEAD
-// DeleteAuditLogsBefore executres the query that deletes all audit logs before the given timestamp.
-// Returns the number of logs deleted.
-func (d *Database) DeleteAuditLogsBefore(ctx context.Context, before string) (int64, error) {
-	const op = errors.Op("db.DeleteAuditLogsBefore")
-	if err := d.ready(); err != nil {
-		return 0, errors.E(op, err)
-	}
-
-	result := d.DB.WithContext(ctx).Unscoped().Where("time < ?", before).Delete(&dbmodel.AuditLogEntry{})
-	if result.Error != nil {
-		return 0, errors.E(op, dbError(result.Error))
-	}
-	return result.RowsAffected, nil
-=======
 // CleanupAuditLogs cleans up audit logs after the auditLogRetentionPeriodInDays,
 // HARD deleting them from the database.
 func (d *Database) DeleteAuditLogsBefore(ctx context.Context, before time.Time) (int64, error) {
@@ -135,5 +120,4 @@
 		return 0, errors.E(op, dbError(tx.Error))
 	}
 	return tx.RowsAffected, nil
->>>>>>> a4d33251
 }