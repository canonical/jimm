--- conflicted
+++ resolved
@@ -36,11 +36,7 @@
 	return nil
 }
 
-<<<<<<< HEAD
-// GetUser loads the user details for the user identified by username. It
-=======
 // GetUserNoCreate loads the user details for the user identified by username. It
->>>>>>> 52ba1af1
 // will not create a user if the user cannot be found.
 //
 // GetUser returns an error with CodeNotFound if the username is invalid.
