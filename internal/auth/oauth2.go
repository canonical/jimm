--- conflicted
+++ resolved
@@ -57,11 +57,11 @@
 	// codes into access tokens (and id tokens), for JIMM, this is expected
 	// to be the servers own callback endpoint registered under /auth/callback.
 	RedirectURL string
-<<<<<<< HEAD
-
-	Db IdentityStore
-=======
->>>>>>> aee3027e
+
+	// Store holds the identity store used by the authentication service
+	// to fetch and update identities. I.e., their access tokens, refresh tokens,
+	// display name, etc.
+	Store IdentityStore
 }
 
 // NewAuthenticationService returns a new authentication service for handling
@@ -85,7 +85,7 @@
 			RedirectURL:  params.RedirectURL,
 		},
 		sessionTokenExpiry: params.SessionTokenExpiry,
-		db:                 params.Db,
+		db:                 params.Store,
 	}, nil
 }
 
@@ -101,7 +101,6 @@
 	return as.oauthConfig.AuthCodeURL("")
 }
 
-<<<<<<< HEAD
 // Exchange exchanges an authorisation code for an access token.
 //
 // TODO(ale8k): How to test this? A callback has to be made and it needs to be valid,
@@ -123,8 +122,6 @@
 	return t, nil
 }
 
-=======
->>>>>>> aee3027e
 // Device initiates a device flow login and is step ONE of TWO.
 //
 // This is done via retrieving a:
