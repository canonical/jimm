--- conflicted
+++ resolved
@@ -4,10 +4,7 @@
 
 import (
 	"context"
-<<<<<<< HEAD
-=======
 	"net/mail"
->>>>>>> d153bd9a
 	"time"
 
 	"github.com/coreos/go-oidc/v3/oidc"
@@ -177,15 +174,11 @@
 
 	parsedToken, err := jwt.Parse(token, jwt.WithKey(jwa.HS256, []byte(secretKey)))
 	if err != nil {
-<<<<<<< HEAD
-		return nil, errors.E(op, err, "failed to verify access token")
-=======
 		return nil, errors.E(op, err)
 	}
 
 	if _, err = mail.ParseAddress(parsedToken.Subject()); err != nil {
 		return nil, errors.E(op, "failed to parse email")
->>>>>>> d153bd9a
 	}
 
 	return parsedToken, nil
