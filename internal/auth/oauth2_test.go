// Copyright 2024 canonical.

package auth_test

import (
	"context"
	"fmt"
	"io"
	"net/http"
	"net/http/cookiejar"
	"net/url"
	"regexp"
	"testing"
	"time"

	"github.com/canonical/jimm/internal/auth"
	"github.com/coreos/go-oidc/v3/oidc"
	qt "github.com/frankban/quicktest"
)

// TestDevice is a unique test in that it runs through the entire device oauth2.0
// flow and additionally ensures the id token is verified and correct.
//
// This test requires the local docker compose to be running and keycloak
// to be available.
//
// Some calls perform regexes against the response HTML forms such that we
// can manually POST the forms throughout the flow.
func TestDevice(t *testing.T) {
	c := qt.New(t)

	ctx := context.Background()

	authSvc, err := auth.NewAuthenticationService(ctx, auth.AuthenticationServiceParams{
		IssuerURL:      "http://localhost:8082/realms/jimm",
		DeviceClientID: "jimm-device",
		DeviceScopes:   []string{oidc.ScopeOpenID, "profile", "email"},
	})
	c.Assert(err, qt.IsNil)

	res, err := authSvc.Device(ctx)
	c.Assert(err, qt.IsNil)

	jar, err := cookiejar.New(nil)
	c.Assert(err, qt.IsNil)

	client := &http.Client{
		Jar: jar,
		CheckRedirect: func(req *http.Request, via []*http.Request) error {
			fmt.Println("redirected to", req.URL)
			return nil
		},
	}

	// Post login form
	verResp, err := client.Get(res.VerificationURIComplete)
	c.Assert(err, qt.IsNil)
	defer verResp.Body.Close()
	b, err := io.ReadAll(verResp.Body)
	c.Assert(err, qt.IsNil)

	re := regexp.MustCompile(`action="(.*?)" method=`)
	match := re.FindStringSubmatch(string(b))
	loginFormUrl := match[1]

	v := url.Values{}
	// The username and password are hardcoded witih jimm-realm.json in our local
	// keycloak configuration for the jimm realm.
	v.Add("username", "jimm-test")
	v.Add("password", "password")
	loginResp, err := client.PostForm(loginFormUrl, v)
	c.Assert(err, qt.IsNil)
	defer loginResp.Body.Close()

	// Post consent
	b, err = io.ReadAll(loginResp.Body)
	c.Assert(err, qt.IsNil)

	re = regexp.MustCompile(`action="(.*?)" method=`)
	match = re.FindStringSubmatch(string(b))
	consentFormUri := match[1]
	v = url.Values{}
	v.Add("accept", "Yes")
	consentResp, err := client.PostForm("http://localhost:8082"+consentFormUri, v)
	c.Assert(err, qt.IsNil)
	defer consentResp.Body.Close()

	// Read consent resp
	b, err = io.ReadAll(consentResp.Body)
	c.Assert(err, qt.IsNil)

	re = regexp.MustCompile(`Device Login Successful`)
	c.Assert(re.MatchString(string(b)), qt.IsTrue)

	// Retrieve access token
	token, err := authSvc.DeviceAccessToken(ctx, res)
	c.Assert(err, qt.IsNil)
	c.Assert(token, qt.IsNotNil)

	// Extract and verify id token
	idToken, err := authSvc.ExtractAndVerifyIDToken(ctx, token)
	c.Assert(err, qt.IsNil)
	c.Assert(idToken, qt.IsNotNil)

	// Test subject set
	c.Assert(idToken.Subject, qt.Equals, "8281cec3-5b48-46eb-a41d-72c15ec3f9e0")

	// Retrieve the email
	email, err := authSvc.Email(idToken)
	c.Assert(err, qt.IsNil)
	c.Assert(email, qt.Equals, "jimm-test@canonical.com")
}

// TestAccessTokens tests both the minting and validation of JIMM
// access tokens.
func TestAccessTokens(t *testing.T) {
	c := qt.New(t)

	ctx := context.Background()

	authSvc, err := auth.NewAuthenticationService(ctx, auth.AuthenticationServiceParams{
		IssuerURL:         "http://localhost:8082/realms/jimm",
		DeviceClientID:    "jimm-device",
		DeviceScopes:      []string{oidc.ScopeOpenID, "profile", "email"},
		AccessTokenExpiry: time.Hour,
	})
	c.Assert(err, qt.IsNil)

	secretKey := "secret-key"
	token, err := authSvc.MintAccessToken("jimm-test@canonical.com", secretKey)
	c.Assert(err, qt.IsNil)
	c.Assert(len(token) > 0, qt.IsTrue)

	jwtToken, err := authSvc.VerifyAccessToken(token, secretKey)
	c.Assert(err, qt.IsNil)
	c.Assert(jwtToken.Subject(), qt.Equals, "jimm-test@canonical.com")
<<<<<<< HEAD
=======
}

func TestAccessTokenRejectsWrongSecretKey(t *testing.T) {
	c := qt.New(t)

	ctx := context.Background()

	authSvc, err := auth.NewAuthenticationService(ctx, auth.AuthenticationServiceParams{
		IssuerURL:         "http://localhost:8082/realms/jimm",
		DeviceClientID:    "jimm-device",
		DeviceScopes:      []string{oidc.ScopeOpenID, "profile", "email"},
		AccessTokenExpiry: time.Hour,
	})
	c.Assert(err, qt.IsNil)

	secretKey := "secret-key"
	token, err := authSvc.MintAccessToken("jimm-test@canonical.com", secretKey)
	c.Assert(err, qt.IsNil)
	c.Assert(len(token) > 0, qt.IsTrue)

	_, err = authSvc.VerifyAccessToken(token, "wrong key")
	c.Assert(err, qt.ErrorMatches, "could not verify message using any of the signatures or keys")
}

func TestAccessTokenRejectsExpiredToken(t *testing.T) {
	c := qt.New(t)

	ctx := context.Background()

	noDuration := time.Duration(0)

	authSvc, err := auth.NewAuthenticationService(ctx, auth.AuthenticationServiceParams{
		IssuerURL:         "http://localhost:8082/realms/jimm",
		DeviceClientID:    "jimm-device",
		DeviceScopes:      []string{oidc.ScopeOpenID, "profile", "email"},
		AccessTokenExpiry: noDuration,
	})
	c.Assert(err, qt.IsNil)

	secretKey := "secret-key"
	token, err := authSvc.MintAccessToken("jimm-test@canonical.com", secretKey)
	c.Assert(err, qt.IsNil)
	c.Assert(len(token) > 0, qt.IsTrue)

	_, err = authSvc.VerifyAccessToken(token, secretKey)
	c.Assert(err, qt.ErrorMatches, `"exp" not satisfied`)
}

func TestAccessTokenValidatesEmail(t *testing.T) {
	c := qt.New(t)

	ctx := context.Background()

	authSvc, err := auth.NewAuthenticationService(ctx, auth.AuthenticationServiceParams{
		IssuerURL:         "http://localhost:8082/realms/jimm",
		DeviceClientID:    "jimm-device",
		DeviceScopes:      []string{oidc.ScopeOpenID, "profile", "email"},
		AccessTokenExpiry: time.Hour,
	})
	c.Assert(err, qt.IsNil)

	secretKey := "secret-key"
	token, err := authSvc.MintAccessToken("", secretKey)
	c.Assert(err, qt.IsNil)
	c.Assert(len(token) > 0, qt.IsTrue)

	_, err = authSvc.VerifyAccessToken(token, secretKey)
	c.Assert(err, qt.ErrorMatches, "failed to parse email")
>>>>>>> d153bd9a
}<|MERGE_RESOLUTION|>--- conflicted
+++ resolved
@@ -134,8 +134,6 @@
 	jwtToken, err := authSvc.VerifyAccessToken(token, secretKey)
 	c.Assert(err, qt.IsNil)
 	c.Assert(jwtToken.Subject(), qt.Equals, "jimm-test@canonical.com")
-<<<<<<< HEAD
-=======
 }
 
 func TestAccessTokenRejectsWrongSecretKey(t *testing.T) {
@@ -204,5 +202,4 @@
 
 	_, err = authSvc.VerifyAccessToken(token, secretKey)
 	c.Assert(err, qt.ErrorMatches, "failed to parse email")
->>>>>>> d153bd9a
 }