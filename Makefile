--- conflicted
+++ resolved
@@ -80,11 +80,6 @@
 	mkdir -p jimm-release/bin
 	cp jemd jimm-release/bin
 
-<<<<<<< HEAD
-pull/candid:
-	-git clone https://github.com/canonical/candid.git ./tmp/candid
-	(cd ./tmp/candid && make image auth=pat)
-=======
 jimm-image:
 	docker build --target deploy-env \
 	--build-arg="GIT_COMMIT=$(GIT_COMMIT)" \
@@ -103,7 +98,6 @@
 pull/candid:
 	-git clone https://github.com/canonical/candid.git ./tmp/candid
 	(cd ./tmp/candid && make image)
->>>>>>> 7584ce79
 	docker image ls candid
 
 get-local-auth:
