--- conflicted
+++ resolved
@@ -304,19 +304,12 @@
 	authSvc, err := auth.NewAuthenticationService(
 		ctx,
 		auth.AuthenticationServiceParams{
-<<<<<<< HEAD
-			IssuerURL:    p.OAuthAuthenticatorParams.IssuerURL,
-			ClientID:     p.OAuthAuthenticatorParams.ClientID,
-			ClientSecret: p.OAuthAuthenticatorParams.ClientSecret,
-			Scopes:       p.OAuthAuthenticatorParams.Scopes,
-			Db:           &s.jimm.Database,
-=======
 			IssuerURL:          p.OAuthAuthenticatorParams.IssuerURL,
 			ClientID:           p.OAuthAuthenticatorParams.ClientID,
 			ClientSecret:       p.OAuthAuthenticatorParams.ClientSecret,
 			Scopes:             p.OAuthAuthenticatorParams.Scopes,
 			SessionTokenExpiry: p.OAuthAuthenticatorParams.SessionTokenExpiry,
->>>>>>> aee3027e
+			Store:              &s.jimm.Database,
 		},
 	)
 	s.jimm.OAuthAuthenticator = authSvc
@@ -363,7 +356,6 @@
 		"/.well-known",
 		wellknownapi.NewWellKnownHandler(s.jimm.CredentialStore),
 	)
-<<<<<<< HEAD
 	oauthHandler, err := jimmhttp.NewOAuthHandler(authSvc, p.DashboardFinalRedirectURL)
 	if err != nil {
 		return nil, errors.E(op, err, "failed to setup authentication handler")
@@ -371,11 +363,6 @@
 	mountHandler(
 		"/auth",
 		oauthHandler,
-=======
-	mountHandler(
-		"/auth",
-		jimmhttp.NewOAuthHandler(authSvc),
->>>>>>> aee3027e
 	)
 
 	params := jujuapi.Params{
