// Copyright 2021 Canonical Ltd.

package jimm

import (
	"context"
	"encoding/json"
	"net/http"
	"os"
	"strconv"
	"strings"
	"time"

	"github.com/canonical/candid/candidclient"
	cofga "github.com/canonical/ofga"
	"github.com/go-chi/chi/v5"
	"github.com/go-macaroon-bakery/macaroon-bakery/v3/bakery"
	"github.com/go-macaroon-bakery/macaroon-bakery/v3/bakery/dbrootkeystore"
	"github.com/go-macaroon-bakery/macaroon-bakery/v3/bakery/identchecker"
	"github.com/go-macaroon-bakery/macaroon-bakery/v3/httpbakery"
	"github.com/go-macaroon-bakery/macaroon-bakery/v3/httpbakery/agent"
	"github.com/google/uuid"
	vaultapi "github.com/hashicorp/vault/api"
	"github.com/juju/names/v4"
	"github.com/juju/zaputil/zapctx"
	"go.uber.org/zap"
	"gorm.io/driver/postgres"
	"gorm.io/gorm"

	"github.com/canonical/jimm/internal/auth"
	"github.com/canonical/jimm/internal/dashboard"
	"github.com/canonical/jimm/internal/db"
	"github.com/canonical/jimm/internal/dbmodel"
	"github.com/canonical/jimm/internal/debugapi"
	"github.com/canonical/jimm/internal/errors"
	"github.com/canonical/jimm/internal/jimm"
	jimmcreds "github.com/canonical/jimm/internal/jimm/credentials"
	"github.com/canonical/jimm/internal/jimmhttp"
	"github.com/canonical/jimm/internal/jimmjwx"
	"github.com/canonical/jimm/internal/jujuapi"
	"github.com/canonical/jimm/internal/jujuclient"
	"github.com/canonical/jimm/internal/logger"
	"github.com/canonical/jimm/internal/openfga"
	ofganames "github.com/canonical/jimm/internal/openfga/names"
	"github.com/canonical/jimm/internal/pubsub"
	"github.com/canonical/jimm/internal/servermon"
	"github.com/canonical/jimm/internal/vault"
	"github.com/canonical/jimm/internal/wellknownapi"
)

const (
	localDischargePath = "/macaroons"
)

// OpenFGAParams holds parameters needed to connect to the OpenFGA server.
type OpenFGAParams struct {
	Scheme    string
	Host      string
	Store     string
	AuthModel string
	Token     string
	Port      string
}

// OAuthAuthenticatorParams holds parameters needed to configure an OAuthAuthenticator
// implementation.
type OAuthAuthenticatorParams struct {
	// IssuerURL is the URL of the OAuth2.0 server.
	// I.e., http://localhost:8082/realms/jimm in the case of keycloak.
	IssuerURL string
	// DeviceClientID holds the OAuth2.0 client id registered and configured
	// to handle device OAuth2.0 flows. The client is NOT expected to be confidential
	// and as such does not need a client secret (given it is configured correctly).
	DeviceClientID string
	// DeviceScopes holds the scopes that you wish to retrieve.
	DeviceScopes []string
	// SessionTokenExpiry holds the expiry duration for issued JWTs
	// for user (CLI) to JIMM authentication.
	SessionTokenExpiry time.Duration
}

// A Params structure contains the parameters required to initialise a new
// Service.
type Params struct {
	// ControllerUUID contains the UUID of the JIMM controller, if this
	// is not set a random UUID will be generated.
	ControllerUUID string

	// DSN is the data source name that the JIMM service will use to
	// connect to its database. If this is empty an in-memory database
	// will be used.
	DSN string

	// CandidURL contains the URL of the candid server that the JIMM
	// service will use for authentication. If this is empty then no
	// authentication will be possible.
	CandidURL string

	// CandidPublicKey contains the base64 encoded public key of the
	// candid server specified in CandidURL. In most cases there is no
	// need to set this parameter, The public key will be retrieved
	// from the candid server itself.
	CandidPublicKey string

	// BakeryAgentFile contains the path of a file containing agent
	// authentication information for JIMM. If this is empty then
	// authentication will only use information contained in the
	// discharged macaroons.
	BakeryAgentFile string

	// ControllerAdmins contains a list of candid users (or groups)
	// that will be given the access-level "superuser" when they
	// authenticate to the controller.
	ControllerAdmins []string

	// DisableConnectionCache disables caching connections to
	// controllers. By default controller connections are cached, if
	// this is set then a new connection will be created for each API
	// call. This is mostly useful for testing.
	DisableConnectionCache bool

	// VaultSecretFile is the path of the file containing the secret to
	// use with the vault server. If this is empty then no attempt will
	// be made to use a vault server and JIMM will store everything in
	// it's local database.
	VaultSecretFile string

	// VaultAddress is the URL of a vault server that will be used to
	// store secrets for JIMM. If this is empty then the default
	// address of the vault server is used.
	VaultAddress string

	// VaultAuthPath is the path on the vault server that JIMM will use
	// to attempt to authenticate using the credentials in the
	// VaultSecretFile. If this is empty then authentication is not
	// attempted and the VaultSecretFile must contain token that can be
	// used directly.
	VaultAuthPath string

	// VaultPath is the path on the vault server which hosts the kv
	// secrets engine JIMM will use to store secrets.
	VaultPath string

	// DashboardLocation contains the location where the JAAS dashboard
	// can be found. If this location parses as an absolute URL then
	// requests to /dashboard will redirect to that URL. If this is a
	// filesystem path then the dashboard files will be served from
	// that path.
	DashboardLocation string

	// PublicDNSName is the name to advertise as the public address of
	// the juju controller.
	PublicDNSName string

	// Parameters used to initialize connection to an OpenFGA server.
	OpenFGAParams OpenFGAParams

	// PrivateKey holds the private part of the bakery keypair.
	PrivateKey string

	// PublicKey holds the public part of the bakery keypair.
	PublicKey string

	// auditLogRetentionPeriodInDays is the number of days detailing how long
	// to keep an audit log for before purging it from the database.
	AuditLogRetentionPeriodInDays string

	// MacaroonExpiryDuration holds the expiry duration of authentication macaroons.
	MacaroonExpiryDuration time.Duration

	// JWTExpiryDuration holds the expiry duration for issued JWTs
	// for controller to JIMM communication ONLY.
	JWTExpiryDuration time.Duration

	// InsecureSecretStorage instructs JIMM to store secrets in its database
	// instead of dedicated secure storage. SHOULD NOT BE USED IN PRODUCTION.
	InsecureSecretStorage bool
<<<<<<< HEAD

	// InsecureJwksLookup instructs JIMM to lookup its JWKS value via
	// http instead of https. Useful when running JIMM in a docker compose.
	InsecureJwksLookup bool

	// OAuthAuthenticatorParams holds parameters needed to configure an OAuthAuthenticator
	// implementation.
	OAuthAuthenticatorParams OAuthAuthenticatorParams
=======
>>>>>>> b5a3ea4d
}

// A Service is the implementation of a JIMM server.
type Service struct {
	jimm jimm.JIMM

	mux *chi.Mux
}

func (s *Service) JIMM() *jimm.JIMM {
	return &s.jimm
}

// ServeHTTP implements http.Handler.
func (s *Service) ServeHTTP(w http.ResponseWriter, req *http.Request) {
	s.mux.ServeHTTP(w, req)
}

// WatchControllers connects to all controllers and starts an AllWatcher
// monitoring all changes to models. WatchControllers finishes when the
// given context is canceled, or there is a fatal error watching models.
func (s *Service) WatchControllers(ctx context.Context) error {
	w := jimm.Watcher{
		Database: s.jimm.Database,
		Dialer:   s.jimm.Dialer,
	}
	return w.Watch(ctx, 10*time.Minute)
}

// WatchModelSummaries connects to all controllers and starts a
// ModelSummaryWatcher for all models. WatchModelSummaries finishes when
// the given context is canceled, or there is a fatal error watching model
// summaries.
func (s *Service) WatchModelSummaries(ctx context.Context) error {
	w := jimm.Watcher{
		Database: s.jimm.Database,
		Dialer:   s.jimm.Dialer,
		Pubsub:   s.jimm.Pubsub,
	}
	return w.WatchAllModelSummaries(ctx, 10*time.Minute)
}

// StartJWKSRotator see internal/jimmjwx/jwks.go for details.
func (s *Service) StartJWKSRotator(ctx context.Context, checkRotateRequired <-chan time.Time, initialRotateRequiredTime time.Time) error {
	if s.jimm.JWKService == nil {
		zapctx.Warn(ctx, "not starting JWKS rotation")
		return nil
	}
	return s.jimm.JWKService.StartJWKSRotator(ctx, checkRotateRequired, initialRotateRequiredTime)
}

// NewService creates a new Service using the given params.
func NewService(ctx context.Context, p Params) (*Service, error) {
	const op = errors.Op("NewService")

	s := new(Service)
	s.mux = chi.NewRouter()

	if p.ControllerUUID == "" {
		controllerUUID, err := uuid.NewRandom()
		if err != nil {
			return nil, errors.E(op, err)
		}
		p.ControllerUUID = controllerUUID.String()
	}
	s.jimm.UUID = p.ControllerUUID
	s.jimm.Pubsub = &pubsub.Hub{MaxConcurrency: 50}

	if p.DSN == "" {
		return nil, errors.E(op, "missing DSN")
	}

	var err error
	s.jimm.Database.DB, err = openDB(ctx, p.DSN)
	if err != nil {
		return nil, errors.E(op, err)
	}
	if err := s.jimm.Database.Migrate(ctx, false); err != nil {
		return nil, errors.E(op, err)
	}

	if p.AuditLogRetentionPeriodInDays != "" {
		period, err := strconv.Atoi(p.AuditLogRetentionPeriodInDays)
		if err != nil {
			return nil, errors.E(op, "failed to parse audit log retention period")
		}
		if period < 0 {
			return nil, errors.E(op, "retention period cannot be less than 0")
		}
		if period != 0 {
			jimm.NewAuditLogCleanupService(s.jimm.Database, period).Start(ctx)
		}
	}

	openFGAclient, err := newOpenFGAClient(ctx, p.OpenFGAParams)
	if err != nil {
		return nil, errors.E(op, err)
	}
	s.jimm.OpenFGAClient = openFGAclient
	if err := ensureControllerAdministrators(ctx, openFGAclient, p.ControllerUUID, p.ControllerAdmins); err != nil {
		return nil, errors.E(op, err, "failed to ensure controller admins")
	}

	kp, dischargeMux, err := s.setupDischarger(p, openFGAclient)
	if err != nil {
		return nil, errors.E(op, err, "failed to set up discharger")
	}
	s.mux.Handle(localDischargePath+"/*", dischargeMux)

	// Ale8k: This authenticator is old and used for macaroon auth
	// it is still present for backwards compatibility but SHOULD
	// be removed in the future.
	s.jimm.Authenticator, err = newAuthenticator(ctx, &s.jimm.Database, openFGAclient, kp, p)
	if err != nil {
		return nil, errors.E(op, err)
	}

	s.jimm.OAuthAuthenticator, err = auth.NewAuthenticationService(
		ctx,
		auth.AuthenticationServiceParams{
			IssuerURL:      p.OAuthAuthenticatorParams.IssuerURL,
			DeviceClientID: p.OAuthAuthenticatorParams.DeviceClientID,
			DeviceScopes:   p.OAuthAuthenticatorParams.DeviceScopes,
		},
	)
	if err != nil {
		zapctx.Error(ctx, "failed to setup authentication service", zap.Error(err))
		return nil, errors.E(op, err, "failed to setup authentication service")
	}

	if err := s.setupCredentialStore(ctx, p); err != nil {
		return nil, errors.E(op, err)
	}

	if p.JWTExpiryDuration == 0 {
		p.JWTExpiryDuration = 24 * time.Hour
	}

	s.jimm.JWKService = jimmjwx.NewJWKSService(s.jimm.CredentialStore)
	s.jimm.JWTService = jimmjwx.NewJWTService(jimmjwx.JWTServiceParams{
		Host:   p.PublicDNSName,
		Store:  s.jimm.CredentialStore,
		Expiry: p.JWTExpiryDuration,
	})
	s.jimm.Dialer = &jujuclient.Dialer{
		JWTService: s.jimm.JWTService,
	}

	if !p.DisableConnectionCache {
		s.jimm.Dialer = jimm.CacheDialer(s.jimm.Dialer)
	}

	mountHandler := func(path string, h jimmhttp.JIMMHttpHandler) {
		s.mux.Mount(path, h.Routes())
	}

	mountHandler(
		"/debug",
		debugapi.NewDebugHandler(
			map[string]debugapi.StatusCheck{
				"start_time": debugapi.ServerStartTime,
			},
		),
	)
	mountHandler(
		"/.well-known",
		wellknownapi.NewWellKnownHandler(s.jimm.CredentialStore),
	)

	params := jujuapi.Params{
		ControllerUUID:   p.ControllerUUID,
		IdentityLocation: p.CandidURL,
		PublicDNSName:    p.PublicDNSName,
	}

	s.mux.Handle("/api", jujuapi.APIHandler(ctx, &s.jimm, params))
	s.mux.Handle("/model/*", jujuapi.ModelHandler(ctx, &s.jimm, params))
	// If the request is not for a known path assume it is part of the dashboard.
	// If dashboard location env var is not defined, do not handle a dashboard.
	if p.DashboardLocation != "" {
		s.mux.Handle("/", dashboard.Handler(ctx, p.DashboardLocation, p.PublicDNSName))
	}

	return s, nil
}

// setupDischarger set JIMM up as a discharger of 3rd party caveats addressed to it. This is intended
// to enable Juju controllers to check for permissions using a macaroon-based workflow (atm only
// for cross model relations).
func (s *Service) setupDischarger(p Params, openFGAclient *openfga.OFGAClient) (*bakery.KeyPair, *http.ServeMux, error) {
	macaroonDischarger, err := newMacaroonDischarger(p, &s.jimm.Database, openFGAclient)
	if err != nil {
		return nil, nil, errors.E(err)
	}

	discharger := httpbakery.NewDischarger(
		httpbakery.DischargerParams{
			Key:     &macaroonDischarger.kp,
			Checker: httpbakery.ThirdPartyCaveatCheckerFunc(macaroonDischarger.checkThirdPartyCaveat),
		},
	)
	dischargeMux := http.NewServeMux()
	discharger.AddMuxHandlers(dischargeMux, localDischargePath)

	return &macaroonDischarger.kp, dischargeMux, nil
}

func openDB(ctx context.Context, dsn string) (*gorm.DB, error) {
	zapctx.Info(ctx, "connecting database")

	var dialect gorm.Dialector
	switch {
	case strings.HasPrefix(dsn, "pgx:"):
		dialect = postgres.Open(strings.TrimPrefix(dsn, "pgx:"))
	case strings.HasPrefix(dsn, "postgres:") || strings.HasPrefix(dsn, "postgresql:"):
		dialect = postgres.Open(dsn)
	default:
		return nil, errors.E(errors.CodeServerConfiguration, "unsupported DSN")
	}
	return gorm.Open(dialect, &gorm.Config{
		Logger: logger.GormLogger{},
		NowFunc: func() time.Time {
			// This is to set the timestamp precision at the service level.
			return time.Now().Truncate(time.Microsecond)
		},
	})
}

func newAuthenticator(ctx context.Context, db *db.Database, client *openfga.OFGAClient, key *bakery.KeyPair, p Params) (jimm.Authenticator, error) {
	if p.CandidURL == "" {
		// No authenticator configured
		return nil, nil
	}
	zapctx.Info(ctx, "configuring authenticator",
		zap.String("CandidURL", p.CandidURL),
		zap.String("CandidPublicKey", p.CandidPublicKey),
		zap.String("BakeryAgentFile", p.BakeryAgentFile),
	)
	tps := bakery.NewThirdPartyStore()
	if p.CandidPublicKey != "" {
		var pk bakery.PublicKey
		if err := pk.Key.UnmarshalText([]byte(p.CandidPublicKey)); err != nil {
			return nil, err
		}
		tps.AddInfo(p.CandidURL, bakery.ThirdPartyInfo{
			PublicKey: pk,
			Version:   bakery.Version2,
		})
	}

	bClient := httpbakery.NewClient()
	var agentUsername string
	if p.BakeryAgentFile != "" {
		data, err := os.ReadFile(p.BakeryAgentFile)
		if err != nil {
			return nil, err
		}
		var info agent.AuthInfo
		if err := json.Unmarshal(data, &info); err != nil {
			return nil, err
		}
		if err := agent.SetUpAuth(bClient, &info); err != nil {
			return nil, err
		}
		for _, a := range info.Agents {
			if a.URL == p.CandidURL {
				agentUsername = a.Username
			}
		}
	}
	candidClient, err := candidclient.New(candidclient.NewParams{
		BaseURL:       p.CandidURL,
		Client:        bClient,
		AgentUsername: agentUsername,
		CacheTime:     10 * time.Minute,
	})
	if err != nil {
		return nil, err
	}

	if p.MacaroonExpiryDuration == 0 {
		p.MacaroonExpiryDuration = 24 * time.Hour
	}

	return auth.JujuAuthenticator{
		Bakery: identchecker.NewBakery(identchecker.BakeryParams{
			RootKeyStore: dbrootkeystore.NewRootKeys(100, nil).NewStore(
				db,
				dbrootkeystore.Policy{
					ExpiryDuration: p.MacaroonExpiryDuration,
				},
			),
			Locator:        httpbakery.NewThirdPartyLocator(nil, tps),
			Key:            key,
			IdentityClient: candidClient,
			Location:       "jimm",
			Logger:         logger.BakeryLogger{},
		}),
		ControllerAdmins: p.ControllerAdmins,
		Client:           client,
	}, nil
}

func (s *Service) setupCredentialStore(ctx context.Context, p Params) error {
	const op = errors.Op("newSecretStore")
	vs, err := newVaultStore(ctx, p)
	if err != nil {
		zapctx.Error(ctx, "Vault Store error", zap.Error(err))
		return errors.E(op, err)
	}
	if vs != nil {
		s.jimm.CredentialStore = vs
		return nil
	}

	// Only enable Postgres storage for secrets if explicitly enabled.
	if p.InsecureSecretStorage {
		zapctx.Warn(ctx, "using plaintext postgres for secret storage")
		s.jimm.CredentialStore = &s.jimm.Database
		return nil
	}
	// Currently jimm will start without a credential store but
	// functionality will be limited.
	return nil
}

func newVaultStore(ctx context.Context, p Params) (jimmcreds.CredentialStore, error) {
	if p.VaultSecretFile == "" {
		return nil, nil
	}
	zapctx.Info(ctx, "configuring vault client",
		zap.String("VaultAddress", p.VaultAddress),
		zap.String("VaultPath", p.VaultPath),
		zap.String("VaultSecretFile", p.VaultSecretFile),
		zap.String("VaultAuthPath", p.VaultAuthPath),
	)
	servermon.VaultConfigured.Inc()

	f, err := os.Open(p.VaultSecretFile)
	if err != nil {
		return nil, err
	}
	defer f.Close()
	s, err := vaultapi.ParseSecret(f)
	if err != nil || s == nil {
		zapctx.Error(ctx, "failed to parse vault secret from file")
		return nil, err
	}

	cfg := vaultapi.DefaultConfig()
	if p.VaultAddress != "" {
		cfg.Address = p.VaultAddress
	}

	client, err := vaultapi.NewClient(cfg)
	if err != nil {
		return nil, err
	}

	return &vault.VaultStore{
		Client:     client,
		AuthSecret: s.Data,
		AuthPath:   p.VaultAuthPath,
		KVPath:     p.VaultPath,
	}, nil
}

func newOpenFGAClient(ctx context.Context, p OpenFGAParams) (*openfga.OFGAClient, error) {
	const op = errors.Op("newOpenFGAClient")
	cofgaClient, err := cofga.NewClient(ctx, cofga.OpenFGAParams{
		Scheme:      p.Scheme,
		Host:        p.Host,
		Token:       p.Token,
		Port:        p.Port,
		StoreID:     p.Store,
		AuthModelID: p.AuthModel,
	})
	if err != nil {
		return nil, errors.E(op, err)
	}
	return openfga.NewOpenFGAClient(cofgaClient), nil
}

// ensureControllerAdministrators ensures that listed users have admin access to the JIMM controller.
// This method checks if these users already have administrator access to the JIMM controller,
// otherwise it will add a direct administrator relation between each user and the JIMM
// controller.
func ensureControllerAdministrators(ctx context.Context, client *openfga.OFGAClient, controllerUUID string, admins []string) error {
	controller := names.NewControllerTag(controllerUUID)
	tuples := []openfga.Tuple{}
	for _, username := range admins {
		userTag := names.NewUserTag(username)
		user := openfga.NewUser(&dbmodel.User{Username: userTag.Id()}, client)
		isAdmin, err := openfga.IsAdministrator(ctx, user, controller)
		if err != nil {
			return errors.E(err)
		}
		if !isAdmin {
			tuples = append(tuples, openfga.Tuple{
				Object:   ofganames.ConvertTag(userTag),
				Relation: ofganames.AdministratorRelation,
				Target:   ofganames.ConvertTag(controller),
			})
		}
	}
	if len(tuples) == 0 {
		return nil
	}
	return client.AddRelation(ctx, tuples...)
}<|MERGE_RESOLUTION|>--- conflicted
+++ resolved
@@ -175,17 +175,10 @@
 	// InsecureSecretStorage instructs JIMM to store secrets in its database
 	// instead of dedicated secure storage. SHOULD NOT BE USED IN PRODUCTION.
 	InsecureSecretStorage bool
-<<<<<<< HEAD
-
-	// InsecureJwksLookup instructs JIMM to lookup its JWKS value via
-	// http instead of https. Useful when running JIMM in a docker compose.
-	InsecureJwksLookup bool
 
 	// OAuthAuthenticatorParams holds parameters needed to configure an OAuthAuthenticator
 	// implementation.
 	OAuthAuthenticatorParams OAuthAuthenticatorParams
-=======
->>>>>>> b5a3ea4d
 }
 
 // A Service is the implementation of a JIMM server.
