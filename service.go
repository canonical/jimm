--- conflicted
+++ resolved
@@ -139,7 +139,6 @@
 	// the juju controller.
 	PublicDNSName string
 
-<<<<<<< HEAD
 	// Parameters used to initialize connection to an OpenFGA server.
 	OpenFGAParams OpenFGAParams
 
@@ -152,10 +151,9 @@
 	// auditLogRetentionPeriodInDays is the number of days detailing how long
 	// to keep an audit log for before purging it from the database.
 	AuditLogRetentionPeriodInDays string
-=======
+
 	// MacaroonExpiryDuration holds the expiry duration of authentication macaroons.
 	MacaroonExpiryDuration time.Duration
->>>>>>> e853eda3
 }
 
 // A Service is the implementation of a JIMM server.
