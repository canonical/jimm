--- conflicted
+++ resolved
@@ -16,7 +16,6 @@
 import hvac
 from charmhelpers.contrib.charmsupport.nrpe import NRPE
 from charms.grafana_agent.v0.cos_agent import COSAgentProvider
-from charms.openfga_k8s.v0.openfga import OpenFGARequires, OpenFGAStoreCreateEvent
 from jinja2 import Environment, FileSystemLoader
 from ops.main import main
 from ops.model import (
@@ -26,10 +25,6 @@
     ModelError,
     WaitingStatus,
 )
-<<<<<<< HEAD
-=======
-
->>>>>>> 7584ce79
 from systemd import SystemdCharm
 
 logger = logging.getLogger(__name__)
@@ -50,25 +45,10 @@
         self.framework.observe(self.on.stop, self._on_stop)
         self.framework.observe(self.on.update_status, self._on_update_status)
         self.framework.observe(self.on.upgrade_charm, self._on_upgrade_charm)
-<<<<<<< HEAD
-        self.framework.observe(
-            self.on.nrpe_relation_joined, self._on_nrpe_relation_joined
-        )
-        self.framework.observe(
-            self.on.website_relation_joined, self._on_website_relation_joined
-        )
-        self.framework.observe(
-            self.on.vault_relation_joined, self._on_vault_relation_joined
-        )
-        self.framework.observe(
-            self.on.vault_relation_changed, self._on_vault_relation_changed
-        )
-=======
         self.framework.observe(self.on.nrpe_relation_joined, self._on_nrpe_relation_joined)
         self.framework.observe(self.on.website_relation_joined, self._on_website_relation_joined)
         self.framework.observe(self.on.vault_relation_joined, self._on_vault_relation_joined)
         self.framework.observe(self.on.vault_relation_changed, self._on_vault_relation_changed)
->>>>>>> 7584ce79
         self.framework.observe(
             self.on.dashboard_relation_joined,
             self._on_dashboard_relation_joined,
@@ -79,12 +59,6 @@
         self._dashboard_path = "/var/snap/jimm/common/dashboard"
         self._rsyslog_conf_path = "/etc/rsyslog.d/10-jimm.conf"
         self._logrotate_conf_path = "/etc/logrotate.d/jimm"
-
-        self.openfga = OpenFGARequires(self, "jimm")
-        self.framework.observe(
-            self.openfga.on.openfga_store_created,
-            self._on_openfga_store_created,
-        )
 
         # Grafana agent relation
         self._grafana_agent = COSAgentProvider(
@@ -136,21 +110,12 @@
             "log_level": self.config.get("log-level"),
             "uuid": self.config.get("uuid"),
             "dashboard_location": self.config.get("juju-dashboard-location"),
-<<<<<<< HEAD
-=======
-            "public_key": self.config.get("public-key"),
-            "private_key": self.config.get("private-key"),
->>>>>>> 7584ce79
         }
         if os.path.exists(self._dashboard_path):
             args["dashboard_location"] = self._dashboard_path
 
         with open(self._env_filename(), "wt") as f:
             f.write(self._render_template("jimm.env", **args))
-<<<<<<< HEAD
-=======
-
->>>>>>> 7584ce79
         if self._ready():
             self.restart()
         self._on_update_status(None)
@@ -159,13 +124,7 @@
         if dashboard_relation:
             dashboard_relation.data[self.app].update(
                 {
-<<<<<<< HEAD
-                    "controller-url": "wss://{}".format(
-                        self.config["dns-name"]
-                    ),
-=======
                     "controller-url": self.config["dns-name"],
->>>>>>> 7584ce79
                     "identity-provider-url": self.config["candid-url"],
                     "is-juju": str(False),
                 }
@@ -246,25 +205,10 @@
         event.relation.data[self.unit]["port"] = "8080"
 
     def _on_vault_relation_joined(self, event):
-<<<<<<< HEAD
-        event.relation.data[self.unit]["secret_backend"] = json.dumps(
-            "charm-jimm-creds"
-        )
-        event.relation.data[self.unit]["hostname"] = json.dumps(
-            socket.gethostname()
-        )
-        event.relation.data[self.unit]["access_address"] = json.dumps(
-            str(
-                self.model.get_binding(event.relation)
-                .network.egress_subnets[0]
-                .network_address
-            )
-=======
         event.relation.data[self.unit]["secret_backend"] = json.dumps("charm-jimm-creds")
         event.relation.data[self.unit]["hostname"] = json.dumps(socket.gethostname())
         event.relation.data[self.unit]["access_address"] = json.dumps(
             str(self.model.get_binding(event.relation).network.egress_subnets[0].network_address)
->>>>>>> 7584ce79
         )
         event.relation.data[self.unit]["isolated"] = json.dumps(False)
 
@@ -313,12 +257,6 @@
         if not path:
             self.unit.status = BlockedStatus("waiting for jimm-snap resource")
             return
-<<<<<<< HEAD
-
-        if self._is_snap_installed():
-            self._snap("remove", "jimm")
-=======
->>>>>>> 7584ce79
         self._snap("install", "--dangerous", path)
 
     def _install_dashboard(self):
@@ -391,10 +329,6 @@
             "db_file": self._env_filename("db"),
             "leader_file": self._env_filename("leader"),
             "vault_file": self._env_filename("vault"),
-<<<<<<< HEAD
-=======
-            "openfga_file": self._env_filename("openfga"),
->>>>>>> 7584ce79
         }
         with open(self.service_file, "wt") as f:
             f.write(self._render_template("jimm.service", **args))
@@ -428,33 +362,11 @@
     def _on_dashboard_relation_joined(self, event):
         event.relation.data[self.app].update(
             {
-<<<<<<< HEAD
-                "controller-url": "wss://{}".format(self.config["dns-name"]),
-=======
                 "controller-url": self.config["dns-name"],
->>>>>>> 7584ce79
                 "identity-provider-url": self.config["candid-url"],
                 "is-juju": str(False),
             }
         )
-<<<<<<< HEAD
-=======
-
-    def _on_openfga_store_created(self, event: OpenFGAStoreCreateEvent):
-        if not event.store_id:
-            return
-
-        args = {
-            "openfga_host": event.address,
-            "openfga_port": event.port,
-            "openfga_scheme": event.scheme,
-            "openfga_store": event.store_id,
-            "openfga_token": event.token,
-        }
-
-        with open(self._env_filename("openfga"), "wt") as f:
-            f.write(self._render_template("jimm-openfga.env", **args))
->>>>>>> 7584ce79
 
 
 def _json_data(event, key):
