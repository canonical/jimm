--- conflicted
+++ resolved
@@ -35,7 +35,6 @@
 logger = logging.getLogger(__name__)
 
 DATABASE_NAME = "jimm"
-OPENFGA_STORE_NAME = "jimm"
 
 
 class JimmCharm(SystemdCharm):
@@ -65,8 +64,6 @@
         self._rsyslog_conf_path = "/etc/rsyslog.d/10-jimm.conf"
         self._logrotate_conf_path = "/etc/logrotate.d/jimm"
 
-<<<<<<< HEAD
-=======
         self.database = DatabaseRequires(
             self,
             relation_name="database",
@@ -79,13 +76,6 @@
         )
         self.framework.observe(self.on.database_relation_broken, self._on_database_relation_broken)
 
-        self.openfga = OpenFGARequires(self, OPENFGA_STORE_NAME)
-        self.framework.observe(
-            self.openfga.on.openfga_store_created,
-            self._on_openfga_store_created,
-        )
-
->>>>>>> 39e4bbba
         # Grafana agent relation
         self._grafana_agent = COSAgentProvider(
             self,
