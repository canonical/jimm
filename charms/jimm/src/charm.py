--- conflicted
+++ resolved
@@ -15,15 +15,12 @@
 
 import hvac
 from charmhelpers.contrib.charmsupport.nrpe import NRPE
-<<<<<<< HEAD
 from charms.openfga_k8s.v0.openfga import (
     OpenFGARequires,
     OpenFGAStoreCreateEvent,
 )
 from charms.grafana_agent.v0.cos_agent import COSAgentProvider
-=======
 from charms.openfga_k8s.v0.openfga import OpenFGARequires, OpenFGAStoreCreateEvent
->>>>>>> 50948af8
 from jinja2 import Environment, FileSystemLoader
 from ops.main import main
 from ops.model import (
