#!/usr/bin/env python3
# Copyright 2021 Canonical Ltd
# See LICENSE file for licensing details.
#
# Learn more at: https://juju.is/docs/sdk

import json
import logging
import os
import shutil
import socket
import subprocess
import tarfile
import urllib

import hvac
from charmhelpers.contrib.charmsupport.nrpe import NRPE
<<<<<<< HEAD
from charms.data_platform_libs.v0.data_interfaces import (
    DatabaseRequires,
    DatabaseRequiresEvent,
)
=======
from charms.grafana_agent.v0.cos_agent import COSAgentProvider
>>>>>>> 7584ce79
from charms.openfga_k8s.v0.openfga import OpenFGARequires, OpenFGAStoreCreateEvent
from jinja2 import Environment, FileSystemLoader
from ops.main import main
from ops.model import (
    ActiveStatus,
    BlockedStatus,
    MaintenanceStatus,
    ModelError,
    WaitingStatus,
)

from systemd import SystemdCharm

logger = logging.getLogger(__name__)

DATABASE_NAME = "jimm"
OPENFGA_STORE_NAME = "jimm"


class JimmCharm(SystemdCharm):
    """Charm for the JIMM service."""

    def __init__(self, *args):
        super().__init__(*args)
        self.framework.observe(self.on.config_changed, self._on_config_changed)
        self.framework.observe(self.on.install, self._on_install)
        self.framework.observe(self.on.leader_elected, self._on_leader_elected)
        self.framework.observe(self.on.start, self._on_start)
        self.framework.observe(self.on.stop, self._on_stop)
        self.framework.observe(self.on.update_status, self._on_update_status)
        self.framework.observe(self.on.upgrade_charm, self._on_upgrade_charm)
        self.framework.observe(self.on.nrpe_relation_joined, self._on_nrpe_relation_joined)
        self.framework.observe(self.on.website_relation_joined, self._on_website_relation_joined)
        self.framework.observe(self.on.vault_relation_joined, self._on_vault_relation_joined)
        self.framework.observe(self.on.vault_relation_changed, self._on_vault_relation_changed)
        self.framework.observe(
            self.on.dashboard_relation_joined,
            self._on_dashboard_relation_joined,
        )
        self._agent_filename = "/var/snap/jimm/common/agent.json"
        self._vault_secret_filename = "/var/snap/jimm/common/vault_secret.json"
        self._workload_filename = "/snap/bin/jimm"
        self._dashboard_path = "/var/snap/jimm/common/dashboard"
        self._rsyslog_conf_path = "/etc/rsyslog.d/10-jimm.conf"
        self._logrotate_conf_path = "/etc/logrotate.d/jimm"

        self.database = DatabaseRequires(
            self,
            relation_name="database",
            database_name=DATABASE_NAME,
        )
        self.framework.observe(self.database.on.database_created, self._on_database_event)
        self.framework.observe(
            self.database.on.endpoints_changed,
            self._on_database_event,
        )
        self.framework.observe(self.on.database_relation_broken, self._on_database_relation_broken)

        self.openfga = OpenFGARequires(self, OPENFGA_STORE_NAME)
        self.framework.observe(
            self.openfga.on.openfga_store_created,
            self._on_openfga_store_created,
        )

        # Grafana agent relation
        self._grafana_agent = COSAgentProvider(
            self,
            relation_name="cos-agent",
            metrics_endpoints=[
                {"path": "/metrics", "port": 8080},
            ],
            metrics_rules_dir="./src/alert_rules/prometheus",
            logs_rules_dir="./src/alert_rules/loki",
            recurse_rules_dirs=True,
            dashboard_dirs=["./src/grafana_dashboards"],
        )

    def _on_install(self, _):
        """Install the JIMM software."""
        self._write_service_file()
        self._install_snap()
        self._install_dashboard()
        self._setup_logging()
        self._on_update_status(None)

    def _on_start(self, _):
        """Start the JIMM software."""
        self.enable()
        if self._ready():
            self.start()
        self._on_update_status(None)

    def _on_upgrade_charm(self, _):
        """Upgrade the charm software."""
        self._write_service_file()
        self._install_snap()
        self._install_dashboard()
        self._setup_logging()
        if self._ready():
            self.restart()
        self._on_update_status(None)

    def _on_config_changed(self, _):
        """Update the JIMM configuration that comes from the charm
        config."""

        args = {
            "admins": self.config.get("controller-admins", ""),
            "bakery_agent_file": self._bakery_agent_file(),
            "candid_url": self.config.get("candid-url"),
            "dns_name": self.config.get("dns-name"),
            "log_level": self.config.get("log-level"),
            "uuid": self.config.get("uuid"),
            "dashboard_location": self.config.get("juju-dashboard-location"),
            "public_key": self.config.get("public-key"),
            "private_key": self.config.get("private-key"),
        }
        if os.path.exists(self._dashboard_path):
            args["dashboard_location"] = self._dashboard_path

        with open(self._env_filename(), "wt") as f:
            f.write(self._render_template("jimm.env", **args))

        if self._ready():
            self.restart()
        self._on_update_status(None)

        dashboard_relation = self.model.get_relation("dashboard")
        if dashboard_relation:
            dashboard_relation.data[self.app].update(
                {
                    "controller-url": self.config["dns-name"],
                    "identity-provider-url": self.config["candid-url"],
                    "is-juju": str(False),
                }
            )

    def _on_leader_elected(self, _):
        """Update the JIMM configuration that comes from unit
        leadership."""

        args = {"jimm_watch_controllers": ""}
        if self.model.unit.is_leader():
            args["jimm_watch_controllers"] = "1"
            args["jimm_enable_jwks_rotator"] = "1"
        with open(self._env_filename("leader"), "wt") as f:
            f.write(self._render_template("jimm-leader.env", **args))
        if self._ready():
            self.restart()
        self._on_update_status(None)

    def _on_database_event(self, event: DatabaseRequiresEvent):
        """Handle database event"""

        if not event.endpoints:
            logger.info("received empty database host address")
            event.defer()
            return

        # get the first endpoint from a comma separate list
        host = event.endpoints.split(",", 1)[0]
        # compose the db connection string
        uri = f"postgresql://{event.username}:{event.password}@{host}/{DATABASE_NAME}"
        logger.info("received database uri: {}".format(uri))

        args = {"dsn": uri}
        with open(self._env_filename("db"), "wt") as f:
            f.write(self._render_template("jimm-db.env", **args))
        if self._ready():
            self.restart()
        self._on_update_status(None)

    def _on_database_relation_broken(self, event) -> None:
        """Database relation broken handler."""
        if not self._ready():
            event.defer()
            logger.warning("Unit is not ready")
            return
        logger.info("database relation removed")
        self._on_update_status(None)

    def _on_stop(self, _):
        """Stop the JIMM service."""
        self.stop()
        self.disable()
        self._on_update_status(None)

    def _on_update_status(self, _):
        """Update the status of the charm."""

        if not os.path.exists(self._workload_filename):
            self.unit.status = BlockedStatus("waiting for jimm-snap resource")
            return
        if not self.model.get_relation("database"):
            self.unit.status = BlockedStatus("waiting for database")
            return
        if not os.path.exists(self._env_filename("db")):
            self.unit.status = WaitingStatus("waiting for database")
            return
        try:
            url = "http://localhost:8080/debug/info"
            with urllib.request.urlopen(url) as resp:
                data = json.loads(resp.read().decode("utf-8"))
                v = data.get("Version", "")
                if v:
                    self.unit.set_workload_version(v)
                self.unit.status = ActiveStatus()
        except Exception as e:
            logger.error("getting version: %s (%s)", str(e), type(e))
            self.unit.status = MaintenanceStatus("starting")

    def _on_nrpe_relation_joined(self, event):
        """Connect a NRPE relation."""
        nrpe = NRPE()
        nrpe.add_check(
            shortname="JIMM",
            description="check JIMM running",
            check_cmd="check_http -w 2 -c 10 -I {} -p 8080 -u /debug/info".format(
                self.model.get_binding(event.relation).network.ingress_address,
            ),
        )
        nrpe.write()

    def _on_website_relation_joined(self, event):
        """Connect a website relation."""
        event.relation.data[self.unit]["port"] = "8080"

    def _on_vault_relation_joined(self, event):
        event.relation.data[self.unit]["secret_backend"] = json.dumps("charm-jimm-creds")
        event.relation.data[self.unit]["hostname"] = json.dumps(socket.gethostname())
        event.relation.data[self.unit]["access_address"] = json.dumps(
            str(self.model.get_binding(event.relation).network.egress_subnets[0].network_address)
        )
        event.relation.data[self.unit]["isolated"] = json.dumps(False)

    def _on_vault_relation_changed(self, event):
        if not os.path.exists(os.path.dirname(self._vault_secret_filename)):
            # if the snap is yet to be installed wait for it.
            event.defer()
            return

        addr = _json_data(event, "vault_url")
        if not addr:
            return
        role_id = _json_data(event, "{}_role_id".format(self.unit.name))
        if not role_id:
            return
        token = _json_data(event, "{}_token".format(self.unit.name))
        if not token:
            return
        client = hvac.Client(url=addr, token=token)
        secret = client.sys.unwrap()
        secret["data"]["role_id"] = role_id
        with open(self._vault_secret_filename, "wt") as f:
            json.dump(secret, f)
        args = {
            "vault_secret_file": self._vault_secret_filename,
            "vault_addr": addr,
            "vault_auth_path": "/auth/approle/login",
            "vault_path": "charm-jimm-creds",
        }
        with open(self._env_filename("vault"), "wt") as f:
            f.write(self._render_template("jimm-vault.env", **args))

    def _install_snap(self):
        self.unit.status = MaintenanceStatus("installing snap")
        try:
            path = self.model.resources.fetch("jimm-snap")
        except ModelError:
            path = None
        if not path:
            self.unit.status = BlockedStatus("waiting for jimm-snap resource")
            return
        self._snap("install", "--dangerous", path)

    def _install_dashboard(self):
        try:
            path = self.model.resources.fetch("dashboard")
        except ModelError:
            path = None

        if not path:
            return

        if self._dashboard_resource_nonempty():
            new_dashboard_path = self._dashboard_path + ".new"
            old_dashboard_path = self._dashboard_path + ".old"
            shutil.rmtree(new_dashboard_path, ignore_errors=True)
            shutil.rmtree(old_dashboard_path, ignore_errors=True)
            os.mkdir(new_dashboard_path)

            self.unit.status = MaintenanceStatus("installing dashboard")
            with tarfile.open(path, mode="r:bz2") as tf:
                tf.extractall(new_dashboard_path)

                # Change the owner/group of all extracted files to root/wheel.
                for name in tf.getnames():
                    os.chown(os.path.join(new_dashboard_path, name), 0, 0)

            if os.path.exists(self._dashboard_path):
                os.rename(self._dashboard_path, old_dashboard_path)
            os.rename(new_dashboard_path, self._dashboard_path)

    def _setup_logging(self):
        """Install the logging configuration."""
        shutil.copy(
            os.path.join(self.charm_dir, "files", "logrotate"),
            self._logrotate_conf_path,
        )
        shutil.copy(
            os.path.join(self.charm_dir, "files", "rsyslog"),
            self._rsyslog_conf_path,
        )
        self._systemctl("restart", "rsyslog")

    def _dashboard_resource_nonempty(self):
        dashboard_file = self.model.resources.fetch("dashboard")
        if dashboard_file:
            return os.path.getsize(dashboard_file) != 0
        return False

    def _bakery_agent_file(self):
        url = self.config.get("candid-url", "")
        username = self.config.get("candid-agent-username", "")
        private_key = self.config.get("candid-agent-private-key", "")
        public_key = self.config.get("candid-agent-public-key", "")
        if not url or not username or not private_key or not public_key:
            return ""
        data = {
            "key": {"public": public_key, "private": private_key},
            "agents": [{"url": url, "username": username}],
        }
        try:
            with open(self._agent_filename, "wt") as f:
                json.dump(data, f)
        except FileNotFoundError:
            return ""
        return self._agent_filename

    def _write_service_file(self):
        args = {
            "conf_file": self._env_filename(),
            "db_file": self._env_filename("db"),
            "leader_file": self._env_filename("leader"),
            "vault_file": self._env_filename("vault"),
            "openfga_file": self._env_filename("openfga"),
        }
        with open(self.service_file, "wt") as f:
            f.write(self._render_template("jimm.service", **args))

    def _render_template(self, name, **kwargs):
        """Load the template with the given name."""
        loader = FileSystemLoader(os.path.join(self.charm_dir, "templates"))
        env = Environment(loader=loader)
        return env.get_template(name).render(**kwargs)

    def _ready(self):
        if not os.path.exists(self._env_filename()):
            return False
        if not os.path.exists(self._env_filename("db")):
            return False
        return True

    def _env_filename(self, part=None):
        """Calculate the filename for a JIMM configuration environment file."""
        if part:
            filename = "{}-{}.env".format(self.app.name, part)
        else:
            filename = "{}.env".format(self.app.name)
        return self.charm_dir.joinpath(filename)

    def _snap(self, *args):
        cmd = ["snap"]
        cmd.extend(args)
        subprocess.run(cmd, capture_output=True, check=True)

    def _on_dashboard_relation_joined(self, event):
        event.relation.data[self.app].update(
            {
                "controller-url": self.config["dns-name"],
                "identity-provider-url": self.config["candid-url"],
                "is-juju": str(False),
            }
        )

    def _on_openfga_store_created(self, event: OpenFGAStoreCreateEvent):
        if not event.store_id:
            return

        args = {
            "openfga_host": event.address,
            "openfga_port": event.port,
            "openfga_scheme": event.scheme,
            "openfga_store": event.store_id,
            "openfga_token": event.token,
        }

        with open(self._env_filename("openfga"), "wt") as f:
            f.write(self._render_template("jimm-openfga.env", **args))


def _json_data(event, key):
    logger.debug("getting relation data {}".format(key))
    try:
        return json.loads(event.relation.data[event.unit][key])
    except KeyError:
        return None


if __name__ == "__main__":
    main(JimmCharm)<|MERGE_RESOLUTION|>--- conflicted
+++ resolved
@@ -15,14 +15,11 @@
 
 import hvac
 from charmhelpers.contrib.charmsupport.nrpe import NRPE
-<<<<<<< HEAD
 from charms.data_platform_libs.v0.data_interfaces import (
     DatabaseRequires,
     DatabaseRequiresEvent,
 )
-=======
 from charms.grafana_agent.v0.cos_agent import COSAgentProvider
->>>>>>> 7584ce79
 from charms.openfga_k8s.v0.openfga import OpenFGARequires, OpenFGAStoreCreateEvent
 from jinja2 import Environment, FileSystemLoader
 from ops.main import main
