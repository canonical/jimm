--- conflicted
+++ resolved
@@ -138,11 +138,8 @@
                 "dns-name": "jimm.example.com",
                 "log-level": "debug",
                 "uuid": "caaa4ba4-e2b5-40dd-9bf3-2bd26d6e17aa",
-<<<<<<< HEAD
                 "public-key": "izcYsQy3TePp6bLjqOo3IRPFvkQd2IKtyODGqC6SdFk=",
                 "private-key": "ly/dzsI9Nt/4JxUILQeAX79qZ4mygDiuYGqc2ZEiDEc=",
-=======
->>>>>>> b8373d81
             }
         )
         self.assertTrue(os.path.exists(config_file))
@@ -179,11 +176,8 @@
                 "log-level": "debug",
                 "uuid": "caaa4ba4-e2b5-40dd-9bf3-2bd26d6e17aa",
                 "juju-dashboard-location": "https://test.jaas.ai/models",
-<<<<<<< HEAD
                 "public-key": "izcYsQy3TePp6bLjqOo3IRPFvkQd2IKtyODGqC6SdFk=",
                 "private-key": "ly/dzsI9Nt/4JxUILQeAX79qZ4mygDiuYGqc2ZEiDEc=",
-=======
->>>>>>> b8373d81
             }
         )
         self.assertTrue(os.path.exists(config_file))
@@ -220,11 +214,8 @@
                 "candid-url": "https://candid.example.com",
                 "controller-admins": "user1 user2 group1",
                 "uuid": "caaa4ba4-e2b5-40dd-9bf3-2bd26d6e17aa",
-<<<<<<< HEAD
                 "public-key": "izcYsQy3TePp6bLjqOo3IRPFvkQd2IKtyODGqC6SdFk=",
                 "private-key": "ly/dzsI9Nt/4JxUILQeAX79qZ4mygDiuYGqc2ZEiDEc=",
-=======
->>>>>>> b8373d81
             }
         )
         self.assertTrue(os.path.exists(config_file))
@@ -261,11 +252,8 @@
                 "candid-url": "https://candid.example.com",
                 "controller-admins": "user1 user2 group1",
                 "uuid": "caaa4ba4-e2b5-40dd-9bf3-2bd26d6e17aa",
-<<<<<<< HEAD
                 "public-key": "izcYsQy3TePp6bLjqOo3IRPFvkQd2IKtyODGqC6SdFk=",
                 "private-key": "ly/dzsI9Nt/4JxUILQeAX79qZ4mygDiuYGqc2ZEiDEc=",
-=======
->>>>>>> b8373d81
             }
         )
         self.assertTrue(os.path.exists(self.harness.charm._agent_filename))
@@ -278,11 +266,7 @@
 
         with open(config_file) as f:
             lines = f.readlines()
-<<<<<<< HEAD
         self.assertEqual(len(lines), 14)
-=======
-        self.assertEqual(len(lines), 9)
->>>>>>> b8373d81
         self.assertEqual(
             lines[0].strip(),
             "BAKERY_AGENT_FILE=" + self.harness.charm._agent_filename,
@@ -302,11 +286,8 @@
                 "candid-url": "https://candid.example.com",
                 "controller-admins": "user1 user2 group1",
                 "uuid": "caaa4ba4-e2b5-40dd-9bf3-2bd26d6e17aa",
-<<<<<<< HEAD
                 "public-key": "izcYsQy3TePp6bLjqOo3IRPFvkQd2IKtyODGqC6SdFk=",
                 "private-key": "ly/dzsI9Nt/4JxUILQeAX79qZ4mygDiuYGqc2ZEiDEc=",
-=======
->>>>>>> b8373d81
             }
         )
         with open(config_file) as f:
@@ -529,22 +510,15 @@
             harness.charm._agent_filename = tmp.name
             harness.update_config(
                 {
-<<<<<<< HEAD
-                    "dns-name": "https://jimm.example.com",
-=======
                     "dns-name": "jimm.example.com",
->>>>>>> b8373d81
                     "candid-agent-username": "username@candid",
                     "candid-agent-private-key": "agent-private-key",
                     "candid-agent-public-key": "agent-public-key",
                     "candid-url": "https://candid.example.com",
                     "controller-admins": "user1 user2 group1",
                     "uuid": "caaa4ba4-e2b5-40dd-9bf3-2bd26d6e17aa",
-<<<<<<< HEAD
                     "public-key": "izcYsQy3TePp6bLjqOo3IRPFvkQd2IKtyODGqC6SdFk=",
                     "private-key": "ly/dzsI9Nt/4JxUILQeAX79qZ4mygDiuYGqc2ZEiDEc=",
-=======
->>>>>>> b8373d81
                 }
             )
 
@@ -581,7 +555,6 @@
         with open(self.harness.charm._env_filename("openfga")) as f:
             lines = f.readlines()
 
-<<<<<<< HEAD
             self.assertEqual(lines[0].strip(), "OPENFGA_HOST=test-address")
             self.assertEqual(lines[1].strip(), "OPENFGA_PORT=8080")
             self.assertEqual(lines[2].strip(), "OPENFGA_SCHEME=http")
@@ -589,8 +562,6 @@
             self.assertEqual(lines[4].strip(), "OPENFGA_TOKEN=test-secret-token")
 
 
-=======
->>>>>>> b8373d81
 class VersionHTTPRequestHandler(BaseHTTPRequestHandler):
     def __init__(self, *args, **kwargs):
         super().__init__(*args, **kwargs)
