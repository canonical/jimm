# Copyright 2023 Canonical Ltd
# This file populates the Overview on Charmhub.
# See https://juju.is/docs/sdk/metadata-reference for a checklist and guidance.

# The charm package name, no spaces (required)
# See https://juju.is/docs/sdk/naming#heading--naming-charms for guidance.
name: juju-jimm-k8s

# The following metadata are human-readable and will be published prominently on Charmhub.

# (Recommended)
display-name: JIMM-K8S

# (Required)
summary: Juju Intelligent Model Manager provides a convient way to manage all of your models!

maintiners:
  - JAAS Crew (jaas-crew@lists.canonical.com)
website: https://github.com/canonical/jimm
source: https://github.com/canonical/jimm
issues: https://github.com/canonical/jimm/issues

description: |
  JIMM is a juju controller, used in conjunction with the JaaS dashboard to provide a seamless way
  to manage models, regardless of where their controllers reside or what cloud they may be running on. 

peers:
  jimm:
    interface: jimm

provides:
  dashboard:
    interface: juju-dashboard

requires:
  ingress:
    interface: ingress
    limit: 1
  nginx-route:
    interface: nginx-route
  database:
    interface: postgresql_client
    limit: 1
  openfga:
    interface: openfga
    limit: 1
  certificates:
    interface: tls-certificates
    limit: 1
  vault:
    interface: vault-kv
    optional: true

containers:
  jimm:
    resource: jimm-image

resources:
  dashboard:
    type: file
    filename: dashboard.tar.xz
    description: "juju dashboard tarball."
  jimm-image:
    type: oci-image
    description: OCI image for JIMM.
<<<<<<< HEAD
  promtail-bin:
    type: file
    description: Promtail binary for logging
    filename: promtail-linux
=======
    upstream-source: jimm:latest
>>>>>>> 50948af8
<|MERGE_RESOLUTION|>--- conflicted
+++ resolved
@@ -63,11 +63,8 @@
   jimm-image:
     type: oci-image
     description: OCI image for JIMM.
-<<<<<<< HEAD
+    upstream-source: jimm:latest
   promtail-bin:
     type: file
     description: Promtail binary for logging
-    filename: promtail-linux
-=======
-    upstream-source: jimm:latest
->>>>>>> 50948af8
+    filename: promtail-linux