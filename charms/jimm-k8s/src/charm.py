#!/usr/bin/env python3
# This file is part of the JIMM k8s Charm for Juju.
# Copyright 2022 Canonical Ltd.
#
# This program is free software: you can redistribute it and/or modify
# it under the terms of the GNU General Public License version 3, as
# published by the Free Software Foundation.
#
# This program is distributed in the hope that it will be useful, but
# WITHOUT ANY WARRANTY; without even the implied warranties of
# MERCHANTABILITY, SATISFACTORY QUALITY, or FITNESS FOR A PARTICULAR
# PURPOSE.  See the GNU General Public License for more details.
#
# You should have received a copy of the GNU General Public License
# along with this program. If not, see <http://www.gnu.org/licenses/>.


import hashlib
import json
import logging
import os
import socket

import hvac
from charms.data_platform_libs.v0.database_requires import (
    DatabaseEvent,
    DatabaseRequires,
)
from charms.grafana_k8s.v0.grafana_dashboard import GrafanaDashboardProvider
from charms.loki_k8s.v0.loki_push_api import LogProxyConsumer
from charms.nginx_ingress_integrator.v0.nginx_route import require_nginx_route
from charms.prometheus_k8s.v0.prometheus_scrape import MetricsEndpointProvider
from charms.tls_certificates_interface.v1.tls_certificates import (
    CertificateAvailableEvent,
    CertificateExpiringEvent,
    CertificateRevokedEvent,
    TLSCertificatesRequiresV1,
    generate_csr,
    generate_private_key,
)
from charms.traefik_k8s.v1.ingress import (
    IngressPerAppReadyEvent,
    IngressPerAppRequirer,
    IngressPerAppRevokedEvent,
)
from ops import pebble
from ops.charm import CharmBase, RelationJoinedEvent
from ops.main import main
from ops.model import (
    ActiveStatus,
    BlockedStatus,
    MaintenanceStatus,
    ModelError,
    WaitingStatus,
)

from state import State

logger = logging.getLogger(__name__)

WORKLOAD_CONTAINER = "jimm"

REQUIRED_SETTINGS = [
    "JIMM_UUID",
    "JIMM_DSN",
    "CANDID_URL",
]

DATABASE_NAME = "jimm"
OPENFGA_STORE_NAME = "jimm"
LOG_FILE = "/var/log/jimm"
# This likely will just be JIMM's port.
PROMETHEUS_PORT = 8080


class JimmOperatorCharm(CharmBase):
    """JIMM Operator Charm."""

    def __init__(self, *args):
        super().__init__(*args)

        self._state = State(self.app, lambda: self.model.get_relation("jimm"))

        self.framework.observe(self.on.jimm_pebble_ready, self._on_jimm_pebble_ready)
        self.framework.observe(self.on.config_changed, self._on_config_changed)
        self.framework.observe(self.on.update_status, self._on_update_status)
        self.framework.observe(self.on.leader_elected, self._on_leader_elected)
        self.framework.observe(self.on.start, self._on_start)
        self.framework.observe(self.on.stop, self._on_stop)

        self.framework.observe(
            self.on.dashboard_relation_joined,
            self._on_dashboard_relation_joined,
        )

        # Certificates relation
        self.certificates = TLSCertificatesRequiresV1(self, "certificates")
        self.framework.observe(
            self.on.certificates_relation_joined,
            self._on_certificates_relation_joined,
        )
        self.framework.observe(
            self.certificates.on.certificate_available,
            self._on_certificate_available,
        )
        self.framework.observe(
            self.certificates.on.certificate_expiring,
            self._on_certificate_expiring,
        )
        self.framework.observe(
            self.certificates.on.certificate_revoked,
            self._on_certificate_revoked,
        )

        # Traefik ingress relation
        self.ingress = IngressPerAppRequirer(
            self,
            relation_name="ingress",
            port=8080,
        )
        self.framework.observe(self.ingress.on.ready, self._on_ingress_ready)
        self.framework.observe(
            self.ingress.on.revoked,
            self._on_ingress_revoked,
        )

        # Nginx ingress relation
        require_nginx_route(
            charm=self, service_hostname=self.config.get("dns-name", ""), service_name=self.app.name, service_port=8080
        )

        # Database relation
        self.database = DatabaseRequires(
            self,
            relation_name="database",
            database_name=DATABASE_NAME,
        )
        self.framework.observe(self.database.on.database_created, self._on_database_event)
        self.framework.observe(
            self.database.on.endpoints_changed,
            self._on_database_event,
        )
        self.framework.observe(self.on.database_relation_broken, self._on_database_relation_broken)

<<<<<<< HEAD
=======
        # OpenFGA relation
        self.openfga = OpenFGARequires(self, OPENFGA_STORE_NAME)
        self.framework.observe(
            self.openfga.on.openfga_store_created,
            self._on_openfga_store_created,
        )

>>>>>>> 39e4bbba
        # Vault relation
        self.framework.observe(self.on.vault_relation_joined, self._on_vault_relation_joined)
        self.framework.observe(self.on.vault_relation_changed, self._on_vault_relation_changed)

        # Grafana relation
        self._grafana_dashboards = GrafanaDashboardProvider(self, relation_name="grafana-dashboard")

        # Loki relation
        self._log_proxy = LogProxyConsumer(self, log_files=[LOG_FILE], relation_name="log-proxy")

        # Prometheus relation
        self._prometheus_scraping = MetricsEndpointProvider(
            self,
            relation_name="metrics-endpoint",
            jobs=[{"static_configs": [{"targets": [f"*:{PROMETHEUS_PORT}"]}]}],
            refresh_event=self.on.config_changed,
        )

        self._local_agent_filename = "agent.json"
        self._local_vault_secret_filename = "vault_secret.js"
        self._agent_filename = "/root/config/agent.json"
        self._vault_secret_filename = "/root/config/vault_secret.json"
        self._vault_path = "charm-jimm-k8s-creds"
        self._dashboard_path = "/root/dashboard"
        self._dashboard_hash_path = "/root/dashboard/hash"

    def _on_jimm_pebble_ready(self, event):
        self._update_workload(event)

    def _on_config_changed(self, event):
        self._update_workload(event)

    def _on_leader_elected(self, event):
        if not self._state.is_ready():
            event.defer()
            logger.warning("State is not ready")
            return

        if self.unit.is_leader() and not self._state.private_key:
            private_key: bytes = generate_private_key(key_size=4096)
            self._state.private_key = private_key.decode()

        self._update_workload(event)

    def _ensure_bakery_agent_file(self, event):
        # we create the file containing agent keys if needed.
        if not self._path_exists_in_workload(self._agent_filename):
            url = self.config.get("candid-url", "")
            username = self.config.get("candid-agent-username", "")
            private_key = self.config.get("candid-agent-private-key", "")
            public_key = self.config.get("candid-agent-public-key", "")
            if not url or not username or not private_key or not public_key:
                return ""
            data = {
                "key": {"public": public_key, "private": private_key},
                "agents": [{"url": url, "username": username}],
            }
            agent_data = json.dumps(data)

            self._push_to_workload(self._agent_filename, agent_data, event)

    def _update_workload(self, event):
        """' Update workload with all available configuration
        data."""

        if not self._state.is_ready():
            event.defer()
            print(self._state.is_ready())
            logger.warning("State is not ready")
            return

        container = self.unit.get_container(WORKLOAD_CONTAINER)
        if not container.can_connect():
            logger.info("cannot connect to the workload container - deferring the event")
            event.defer()
            return

        self._ensure_bakery_agent_file(event)
        self._install_dashboard(event)

        dns_name = self._get_dns_name(event)
        if not dns_name:
            logger.warning("dns name not set")
            return

        config_values = {
            "CANDID_PUBLIC_KEY": self.config.get("candid-public-key", ""),
            "CANDID_URL": self.config.get("candid-url", ""),
            "JIMM_ADMINS": self.config.get("controller-admins", ""),
            "JIMM_DNS_NAME": dns_name,
            "JIMM_LOG_LEVEL": self.config.get("log-level", ""),
            "JIMM_UUID": self.config.get("uuid", ""),
            "JIMM_DASHBOARD_LOCATION": self.config.get("juju-dashboard-location", "https://jaas.ai/models"),
            "JIMM_LISTEN_ADDR": ":8080",
        }
        if self._state.dsn:
            config_values["JIMM_DSN"] = self._state.dsn

        if container.exists(self._agent_filename):
            config_values["BAKERY_AGENT_FILE"] = self._agent_filename

        if container.exists(self._vault_secret_filename):
            config_values["VAULT_ADDR"] = self._state.vault_address
            config_values["VAULT_PATH"] = self._vault_path
            config_values["VAULT_SECRET_FILE"] = self._vault_secret_filename
            config_values["VAULT_AUTH_PATH"] = "/auth/approle/login"

        if self.model.unit.is_leader():
            config_values["JIMM_WATCH_CONTROLLERS"] = "1"

        if container.exists(self._dashboard_path):
            config_values["JIMM_DASHBOARD_LOCATION"] = self._dashboard_path

        # remove empty configuration values
        config_values = {key: value for key, value in config_values.items() if value}

        pebble_layer = {
            "summary": "jimm layer",
            "description": "pebble config layer for jimm",
            "services": {
                "jimm": {
                    "override": "merge",
                    "summary": "JAAS Intelligent Model Manager",
                    "command": "/root/jimmsrv",
                    "startup": "disabled",
                    "environment": config_values,
                }
            },
            "checks": {
                "jimm-check": {
                    "override": "replace",
                    "period": "1m",
                    "http": {"url": "http://localhost:8080/debug/status"},
                }
            },
        }
        container.add_layer("jimm", pebble_layer, combine=True)
        if self._ready():
            if container.get_service("jimm").is_running():
                container.replan()
            else:
                container.start("jimm")
            self.unit.status = ActiveStatus("running")
        else:
            logger.info("workload container not ready - defering")
            event.defer()

        dashboard_relation = self.model.get_relation("dashboard")
        if dashboard_relation and self.unit.is_leader():
            dashboard_relation.data[self.app].update(
                {
                    "controller-url": dns_name,
                    "identity-provider-url": self.config.get("candid-url"),
                    "is-juju": str(False),
                }
            )

    def _on_start(self, event):
        """Start JIMM."""
        self._update_workload(event)

    def _on_stop(self, _):
        """Stop JIMM."""
        container = self.unit.get_container(WORKLOAD_CONTAINER)
        if container.can_connect():
            container.stop()
        self._ready()

    def _on_update_status(self, _):
        """Update the status of the charm."""
        self._ready()

    def _on_dashboard_relation_joined(self, event: RelationJoinedEvent):
        if not self.unit.is_leader():
            return

        if not self._state.is_ready():
            event.defer()
            logger.warning("State is not ready")
            return

        dns_name = self._get_dns_name(event)
        if not dns_name:
            return

        event.relation.data[self.app].update(
            {
                "controller-url": dns_name,
                "identity-provider-url": self.config["candid-url"],
                "is-juju": str(False),
            }
        )

    def _on_database_event(self, event: DatabaseEvent) -> None:
        """Database event handler."""

        if not self._state.is_ready():
            event.defer()
            logger.warning("State is not ready")
            return

        # get the first endpoint from a comma separate list
        ep = event.endpoints.split(",", 1)[0]
        # compose the db connection string
        uri = f"postgresql://{event.username}:{event.password}@{ep}/{DATABASE_NAME}"

        logger.info("received database uri: {}".format(uri))

        # record the connection string
        self._state.dsn = uri

        self._update_workload(event)

    def _on_database_relation_broken(self, event: DatabaseEvent) -> None:
        """Database relation broken handler."""
        if not self._state.is_ready():
            event.defer()
            logger.warning("State is not ready")
            return

        # when the database relation is broken, we unset the
        # connection string and schema-created from the application
        # bucket of the peer relation
        del self._state.dsn

        self._update_workload(event)

    def _ready(self):
        container = self.unit.get_container(WORKLOAD_CONTAINER)

        if container.can_connect():
            plan = container.get_plan()
            if plan.services.get("jimm") is None:
                logger.error("waiting for service")
                self.unit.status = WaitingStatus("waiting for service")
                return False

            env_vars = plan.services.get("jimm").environment

            for setting in REQUIRED_SETTINGS:
                if not env_vars.get(setting, ""):
                    self.unit.status = BlockedStatus(
                        "{} configuration value not set".format(setting),
                    )
                    return False

            if container.get_service("jimm").is_running():
                self.unit.status = ActiveStatus("running")
            else:
                self.unit.status = WaitingStatus("stopped")
            return True
        else:
            logger.error("cannot connect to workload container")
            self.unit.status = WaitingStatus("waiting for jimm workload")
            return False

    def _install_dashboard(self, event):
        container = self.unit.get_container(WORKLOAD_CONTAINER)

        # if we can't connect to the container we should defer
        # this event.
        if not container.can_connect():
            event.defer()

        # fetch the resource filename
        try:
            dashboard_file = self.model.resources.fetch("dashboard")
        except ModelError:
            dashboard_file = None

        # if the resource is not specified, we can return
        # as there is nothing to install.
        if not dashboard_file:
            return

        # if the resource file is empty, we can return
        # as there is nothing to install.
        if os.path.getsize(dashboard_file) == 0:
            return

        dashboard_changed = False

        # compute the hash of the dashboard tarball.
        dashboard_hash = self._hash(dashboard_file)

        # check if we the file containing the dashboard
        # hash exists.
        if container.exists(self._dashboard_hash_path):
            # if it does, compare the stored hash with the
            # hash of the dashboard tarball.
            hash = container.pull(self._dashboard_hash_path)
            existing_hash = str(hash.read())
            # if the two hashes do not match
            # the resource must have changed.
            if not dashboard_hash == existing_hash:
                dashboard_changed = True
        else:
            dashboard_changed = True

        # if the resource file has not changed, we can
        # return as there is no need to push the same
        # dashboard content to the container.
        if not dashboard_changed:
            return

        self.unit.status = MaintenanceStatus("installing dashboard")

        # remove the existing dashboard from the workload/
        if container.exists(self._dashboard_path):
            container.remove_path(self._dashboard_path)

        container.make_dir(self._dashboard_path, make_parents=True)

        with open(dashboard_file, "rb") as f:
            container.push(os.path.join(self._dashboard_path, "dashboard.tar.bz2"), f)

        process = container.exec(
            [
                "tar",
                "xvf",
                os.path.join(self._dashboard_path, "dashboard.tar.bz2"),
                "-C",
                self._dashboard_path,
            ]
        )
        try:
            process.wait_output()
        except pebble.ExecError as e:
            logger.error("error running untaring the dashboard. error code {}".format(e.exit_code))
            for line in e.stderr.splitlines():
                logger.error("    %s", line)

        self._push_to_workload(self._dashboard_hash_path, dashboard_hash, event)

    def _get_network_address(self, event):
        return str(self.model.get_binding(event.relation).network.egress_subnets[0].network_address)

    def _on_vault_relation_joined(self, event):
        event.relation.data[self.unit]["secret_backend"] = json.dumps(self._vault_path)
        event.relation.data[self.unit]["hostname"] = json.dumps(socket.gethostname())
        event.relation.data[self.unit]["access_address"] = json.dumps(self._get_network_address(event))
        event.relation.data[self.unit]["isolated"] = json.dumps(False)

    def _on_vault_relation_changed(self, event):
        if not self._state.is_ready():
            event.defer()
            logger.warning("State is not ready")
            return

        container = self.unit.get_container(WORKLOAD_CONTAINER)

        # if we can't connect to the container we should defer
        # this event.
        if not container.can_connect():
            event.defer()
            return

        if container.exists(self._vault_secret_filename):
            container.remove_path(self._vault_secret_filename)

        addr = _json_data(event, "vault_url")
        if not addr:
            return
        role_id = _json_data(event, "{}_role_id".format(self.unit.name))
        if not role_id:
            return
        token = _json_data(event, "{}_token".format(self.unit.name))
        if not token:
            return
        client = hvac.Client(url=addr, token=token)
        secret = client.sys.unwrap()
        secret["data"]["role_id"] = role_id

        secret_data = json.dumps(secret)
        self._push_to_workload(self._vault_secret_filename, secret_data, event)

        self._state.vault_address = addr

    def _path_exists_in_workload(self, path: str):
        """Returns true if the specified path exists in the
        workload container."""
        container = self.unit.get_container(WORKLOAD_CONTAINER)
        if container.can_connect():
            return container.exists(path)
        return False

    def _push_to_workload(self, filename, content, event):
        """Create file on the workload container with
        the specified content."""

        container = self.unit.get_container(WORKLOAD_CONTAINER)
        if container.can_connect():
            logger.info("pushing file {} to the workload containe".format(filename))
            container.push(filename, content, make_dirs=True)
        else:
            logger.info("workload container not ready - defering")
            event.defer()

    def _hash(self, filename):
        buffer_size = 65536
        md5 = hashlib.md5()

        with open(filename, "rb") as f:
            while True:
                data = f.read(buffer_size)
                if not data:
                    break
                md5.update(data)
            return md5.hexdigest()

    def _get_dns_name(self, event):
        if not self._state.is_ready():
            event.defer()
            logger.warning("State is not ready")
            return

        default_dns_name = "{}.{}-endpoints.{}.svc.cluster.local".format(
            self.unit.name.replace("/", "-"),
            self.app.name,
            self.model.name,
        )
        dns_name = self.config.get("dns-name", default_dns_name)
        if self._state.dns_name:
            dns_name = self._state.dns_name

        return dns_name

    def _on_certificates_relation_joined(self, event: RelationJoinedEvent) -> None:
        if not self.unit.is_leader():
            return

        if not self._state.is_ready():
            event.defer()
            logger.warning("State is not ready")
            return

        dns_name = self._get_dns_name(event)
        if not dns_name:
            return

        csr = generate_csr(
            private_key=self._state.private_key.encode(),
            subject=dns_name,
        )

        self._state.csr = csr.decode()

        self.certificates.request_certificate_creation(certificate_signing_request=csr)

    def _on_certificate_available(self, event: CertificateAvailableEvent) -> None:
        if not self.unit.is_leader():
            return

        if not self._state.is_ready():
            event.defer()
            logger.warning("State is not ready")
            return

        self._state.certificate = event.certificate
        self._state.ca = event.ca
        self._state.chain = event.chain

        self._update_workload(event)

    def _on_certificate_expiring(self, event: CertificateExpiringEvent) -> None:
        if not self.unit.is_leader():
            return

        if not self._state.is_ready():
            event.defer()
            logger.warning("State is not ready")
            return

        old_csr = self._state.csr
        private_key = self._state.private_key
        dns_name = self._get_dns_name(event)
        if not dns_name:
            return

        new_csr = generate_csr(
            private_key=private_key.encode(),
            subject=self.dns_name,
        )
        self.certificates.request_certificate_renewal(
            old_certificate_signing_request=old_csr,
            new_certificate_signing_request=new_csr,
        )
        self._state.csr = new_csr.decode()

        self._update_workload()

    def _on_certificate_revoked(self, event: CertificateRevokedEvent) -> None:
        if not self.unit.is_leader():
            return

        if not self._state.is_ready():
            event.defer()
            logger.warning("State is not ready")
            return

        old_csr = self._state.csr
        private_key = self._state.private_key
        dns_name = self._get_dns_name(event)
        if not dns_name:
            return

        new_csr = generate_csr(
            private_key=private_key.encode(),
            subject=dns_name,
        )
        self.certificates.request_certificate_renewal(
            old_certificate_signing_request=old_csr,
            new_certificate_signing_request=new_csr,
        )

        self._state.csr = new_csr.decode()
        del self._state.certificate
        del self._state.ca
        del self._state.chain

        self.unit.status = WaitingStatus("Waiting for new certificate")
        self._update_workload()

    def _on_ingress_ready(self, event: IngressPerAppReadyEvent):
        if not self.unit.is_leader():
            return

        if not self._state.is_ready():
            event.defer()
            logger.warning("State is not ready")
            return

        self._state.dns_name = event.url

        self._update_workload(event)

    def _on_ingress_revoked(self, event: IngressPerAppRevokedEvent):
        if not self.unit.is_leader():
            return

        if not self._state.is_ready():
            event.defer()
            logger.warning("State is not ready")
            return

        del self._state.dns_name

        self._update_workload(event)


def _json_data(event, key):
    logger.debug("getting relation data {}".format(key))
    try:
        return json.loads(event.relation.data[event.unit][key])
    except KeyError:
        return None


if __name__ == "__main__":
    main(JimmOperatorCharm)<|MERGE_RESOLUTION|>--- conflicted
+++ resolved
@@ -67,7 +67,6 @@
 ]
 
 DATABASE_NAME = "jimm"
-OPENFGA_STORE_NAME = "jimm"
 LOG_FILE = "/var/log/jimm"
 # This likely will just be JIMM's port.
 PROMETHEUS_PORT = 8080
@@ -142,16 +141,6 @@
         )
         self.framework.observe(self.on.database_relation_broken, self._on_database_relation_broken)
 
-<<<<<<< HEAD
-=======
-        # OpenFGA relation
-        self.openfga = OpenFGARequires(self, OPENFGA_STORE_NAME)
-        self.framework.observe(
-            self.openfga.on.openfga_store_created,
-            self._on_openfga_store_created,
-        )
-
->>>>>>> 39e4bbba
         # Vault relation
         self.framework.observe(self.on.vault_relation_joined, self._on_vault_relation_joined)
         self.framework.observe(self.on.vault_relation_changed, self._on_vault_relation_changed)
