#!/usr/bin/env python3
# This file is part of the JIMM k8s Charm for Juju.
# Copyright 2022 Canonical Ltd.
#
# This program is free software: you can redistribute it and/or modify
# it under the terms of the GNU General Public License version 3, as
# published by the Free Software Foundation.
#
# This program is distributed in the hope that it will be useful, but
# WITHOUT ANY WARRANTY; without even the implied warranties of
# MERCHANTABILITY, SATISFACTORY QUALITY, or FITNESS FOR A PARTICULAR
# PURPOSE.  See the GNU General Public License for more details.
#
# You should have received a copy of the GNU General Public License
# along with this program. If not, see <http://www.gnu.org/licenses/>.


import hashlib
import json
import logging
import os
import socket

import hvac
import requests
from charms.data_platform_libs.v0.database_requires import (
    DatabaseEvent,
    DatabaseRequires,
)
from charms.grafana_k8s.v0.grafana_dashboard import GrafanaDashboardProvider
from charms.loki_k8s.v0.loki_push_api import LogProxyConsumer
from charms.nginx_ingress_integrator.v0.nginx_route import require_nginx_route
from charms.openfga_k8s.v0.openfga import OpenFGARequires, OpenFGAStoreCreateEvent
from charms.prometheus_k8s.v0.prometheus_scrape import MetricsEndpointProvider
from charms.tls_certificates_interface.v1.tls_certificates import (
    CertificateAvailableEvent,
    CertificateExpiringEvent,
    CertificateRevokedEvent,
    TLSCertificatesRequiresV1,
    generate_csr,
    generate_private_key,
)
from charms.traefik_k8s.v1.ingress import (
    IngressPerAppReadyEvent,
    IngressPerAppRequirer,
    IngressPerAppRevokedEvent,
)
from ops import pebble
from ops.charm import ActionEvent, CharmBase, RelationJoinedEvent
from ops.main import main
from ops.model import (
    ActiveStatus,
    BlockedStatus,
    MaintenanceStatus,
    ModelError,
    WaitingStatus,
)

from state import State, requires_state, requires_state_setter

logger = logging.getLogger(__name__)

WORKLOAD_CONTAINER = "jimm"

REQUIRED_SETTINGS = {
    "JIMM_UUID": "missing uuid configuration",
    "JIMM_DSN": "missing postgresql relation",
    "CANDID_URL": "missing candid-url configuration",
    "OPENFGA_STORE": "missing openfga relation",
    "OPENFGA_AUTH_MODEL": "run create-authorization-model action",
    "OPENFGA_HOST": "missing openfga relation",
    "OPENFGA_SCHEME": "missing openfga relation",
    "OPENFGA_TOKEN": "missing openfga relation",
    "OPENFGA_PORT": "missing openfga relation",
}

JIMM_SERVICE_NAME = "jimm"
DATABASE_NAME = "jimm"
OPENFGA_STORE_NAME = "jimm"
LOG_FILE = "/var/log/jimm"
# This likely will just be JIMM's port.
PROMETHEUS_PORT = 8080


class JimmOperatorCharm(CharmBase):
    """JIMM Operator Charm."""

    def __init__(self, *args):
        super().__init__(*args)

        self._state = State(self.app, lambda: self.model.get_relation("peer"))
        self._unit_state = State(self.unit, lambda: self.model.get_relation("peer"))

        self.framework.observe(self.on.peer_relation_changed, self._on_peer_relation_changed)
        self.framework.observe(self.on.jimm_pebble_ready, self._on_jimm_pebble_ready)
        self.framework.observe(self.on.config_changed, self._on_config_changed)
        self.framework.observe(self.on.update_status, self._on_update_status)
        self.framework.observe(self.on.leader_elected, self._on_leader_elected)
        self.framework.observe(self.on.start, self._on_start)
        self.framework.observe(self.on.stop, self._on_stop)

        self.framework.observe(
            self.on.dashboard_relation_joined,
            self._on_dashboard_relation_joined,
        )

        # Certificates relation
        self.certificates = TLSCertificatesRequiresV1(self, "certificates")
        self.framework.observe(
            self.on.certificates_relation_joined,
            self._on_certificates_relation_joined,
        )
        self.framework.observe(
            self.certificates.on.certificate_available,
            self._on_certificate_available,
        )
        self.framework.observe(
            self.certificates.on.certificate_expiring,
            self._on_certificate_expiring,
        )
        self.framework.observe(
            self.certificates.on.certificate_revoked,
            self._on_certificate_revoked,
        )

        # Traefik ingress relation
        self.ingress = IngressPerAppRequirer(
            self,
            relation_name="ingress",
            port=8080,
        )
        self.framework.observe(self.ingress.on.ready, self._on_ingress_ready)
        self.framework.observe(
            self.ingress.on.revoked,
            self._on_ingress_revoked,
        )

        # Nginx ingress relation
        require_nginx_route(
            charm=self, service_hostname=self.config.get("dns-name", ""), service_name=self.app.name, service_port=8080
        )

        # Database relation
        self.database = DatabaseRequires(
            self,
            relation_name="database",
            database_name=DATABASE_NAME,
        )
        self.framework.observe(self.database.on.database_created, self._on_database_event)
        self.framework.observe(
            self.database.on.endpoints_changed,
            self._on_database_event,
        )
        self.framework.observe(self.on.database_relation_broken, self._on_database_relation_broken)

        # OpenFGA relation
        self.openfga = OpenFGARequires(self, OPENFGA_STORE_NAME)
        self.framework.observe(
            self.openfga.on.openfga_store_created,
            self._on_openfga_store_created,
        )

        # Vault relation
        self.framework.observe(self.on.vault_relation_joined, self._on_vault_relation_joined)
        self.framework.observe(self.on.vault_relation_changed, self._on_vault_relation_changed)

        # Grafana relation
        self._grafana_dashboards = GrafanaDashboardProvider(self, relation_name="grafana-dashboard")

        # Loki relation
        self._log_proxy = LogProxyConsumer(self, log_files=[LOG_FILE], relation_name="log-proxy")

        # Prometheus relation
        self._prometheus_scraping = MetricsEndpointProvider(
            self,
            relation_name="metrics-endpoint",
            jobs=[{"static_configs": [{"targets": [f"*:{PROMETHEUS_PORT}"]}]}],
            refresh_event=self.on.config_changed,
        )

        # create-authorization-model action
        self.framework.observe(
            self.on.create_authorization_model_action,
            self._on_create_authorization_model_action,
        )

        self._local_agent_filename = "agent.json"
        self._local_vault_secret_filename = "vault_secret.js"
        self._agent_filename = "/root/config/agent.json"
        self._vault_secret_filename = "/root/config/vault_secret.json"
        self._vault_path = "charm-jimm-k8s-creds"
        self._dashboard_path = "/root/dashboard"
        self._dashboard_hash_path = "/root/dashboard/hash"

    def _on_peer_relation_changed(self, event):
        self._update_workload(event)

    def _on_jimm_pebble_ready(self, event):
        self._update_workload(event)

    def _on_config_changed(self, event):
        self._update_workload(event)

    @requires_state_setter
    def _on_leader_elected(self, event):
        if not self._state.private_key:
            private_key: bytes = generate_private_key(key_size=4096)
            self._state.private_key = private_key.decode()

        self._update_workload(event)

    def _ensure_bakery_agent_file(self, event):
        # we create the file containing agent keys if needed.
        if not self._path_exists_in_workload(self._agent_filename):
            url = self.config.get("candid-url", "")
            username = self.config.get("candid-agent-username", "")
            private_key = self.config.get("candid-agent-private-key", "")
            public_key = self.config.get("candid-agent-public-key", "")
            if not url or not username or not private_key or not public_key:
                return ""
            data = {
                "key": {"public": public_key, "private": private_key},
                "agents": [{"url": url, "username": username}],
            }
            agent_data = json.dumps(data)

            self._push_to_workload(self._agent_filename, agent_data, event)

    @requires_state
    def _update_workload(self, event):
        """' Update workload with all available configuration
        data."""

        container = self.unit.get_container(WORKLOAD_CONTAINER)
        if not container.can_connect():
            logger.info("cannot connect to the workload container - deferring the event")
            event.defer()
            return

        self._ensure_bakery_agent_file(event)
        self._ensure_vault_file(event)
        self._install_dashboard(event)

        dns_name = self._get_dns_name(event)
        if not dns_name:
            logger.warning("dns name not set")
            return

        config_values = {
            "CANDID_PUBLIC_KEY": self.config.get("candid-public-key", ""),
            "CANDID_URL": self.config.get("candid-url", ""),
            "JIMM_ADMINS": self.config.get("controller-admins", ""),
            "JIMM_DNS_NAME": dns_name,
            "JIMM_LOG_LEVEL": self.config.get("log-level", ""),
            "JIMM_UUID": self.config.get("uuid", ""),
            "JIMM_DASHBOARD_LOCATION": self.config.get("juju-dashboard-location", "https://jaas.ai/models"),
            "JIMM_LISTEN_ADDR": ":8080",
            "OPENFGA_STORE": self._state.openfga_store_id,
            "OPENFGA_AUTH_MODEL": self._state.openfga_auth_model_id,
            "OPENFGA_HOST": self._state.openfga_address,
            "OPENFGA_SCHEME": self._state.openfga_scheme,
            "OPENFGA_TOKEN": self._state.openfga_token,
            "OPENFGA_PORT": self._state.openfga_port,
            "PRIVATE_KEY": self.config.get("private-key", ""),
            "PUBLIC_KEY": self.config.get("public-key", ""),
        }
        if self._state.dsn:
            config_values["JIMM_DSN"] = self._state.dsn

        if container.exists(self._agent_filename):
            config_values["BAKERY_AGENT_FILE"] = self._agent_filename

        if container.exists(self._vault_secret_filename):
            config_values["VAULT_ADDR"] = self._state.vault_address
            config_values["VAULT_PATH"] = self._vault_path
            config_values["VAULT_SECRET_FILE"] = self._vault_secret_filename
            config_values["VAULT_AUTH_PATH"] = "/auth/approle/login"

        if self.model.unit.is_leader():
            config_values["JIMM_WATCH_CONTROLLERS"] = "1"
            config_values["JIMM_ENABLE_JWKS_ROTATOR"] = "1"

        if container.exists(self._dashboard_path):
            config_values["JIMM_DASHBOARD_LOCATION"] = self._dashboard_path

        # remove empty configuration values
        config_values = {key: value for key, value in config_values.items() if value}

        pebble_layer = {
            "summary": "jimm layer",
            "description": "pebble config layer for jimm",
            "services": {
                JIMM_SERVICE_NAME: {
                    "override": "merge",
                    "summary": "JAAS Intelligent Model Manager",
                    "command": "/root/jimmsrv",
                    "startup": "disabled",
                    "environment": config_values,
                }
            },
            "checks": {
                "jimm-check": {
                    "override": "replace",
                    "period": "1m",
                    "http": {"url": "http://localhost:8080/debug/status"},
                }
            },
        }
        container.add_layer("jimm", pebble_layer, combine=True)
        if self._ready():
            if container.get_service(JIMM_SERVICE_NAME).is_running():
                container.replan()
            else:
                container.start(JIMM_SERVICE_NAME)
            self.unit.status = ActiveStatus("running")
        else:
            logger.info("workload container not ready - defering")
            event.defer()
            return

        dashboard_relation = self.model.get_relation("dashboard")
        if dashboard_relation and self.unit.is_leader():
            dashboard_relation.data[self.app].update(
                {
                    "controller_url": "wss://{}".format(dns_name),
                    "identity_provider_url": self.config.get("candid-url"),
                    "is_juju": str(False),
                }
            )

    def _on_start(self, event):
        """Start JIMM."""
        self._update_workload(event)

    def _on_stop(self, _):
        """Stop JIMM."""
<<<<<<< HEAD
        container = self.unit.get_container(WORKLOAD_CONTAINER)
        if container.can_connect():
            container.stop(JIMM_SERVICE_NAME)
=======
        try:
            container = self.unit.get_container(WORKLOAD_CONTAINER)
            if container.can_connect():
                container.stop("jimm")
        except Exception as e:
            logger.info("failed to stop the jimm service: {}".format(e))
>>>>>>> 5132ed10
        self._ready()

    def _on_update_status(self, _):
        """Update the status of the charm."""
        self._ready()

    @requires_state_setter
    def _on_dashboard_relation_joined(self, event: RelationJoinedEvent):
        dns_name = self._get_dns_name(event)
        if not dns_name:
            return

        event.relation.data[self.app].update(
            {
                "controller_url": "wss://{}".format(dns_name),
                "identity_provider_url": self.config["candid-url"],
                "is_juju": str(False),
            }
        )

    @requires_state_setter
    def _on_database_event(self, event: DatabaseEvent) -> None:
        """Database event handler."""

        # get the first endpoint from a comma separate list
        ep = event.endpoints.split(",", 1)[0]
        # compose the db connection string
        uri = f"postgresql://{event.username}:{event.password}@{ep}/{DATABASE_NAME}"

        logger.info("received database uri: {}".format(uri))

        # record the connection string
        self._state.dsn = uri

        self._update_workload(event)

    @requires_state_setter
    def _on_database_relation_broken(self, event: DatabaseEvent) -> None:
        """Database relation broken handler."""

        # when the database relation is broken, we unset the
        # connection string and schema-created from the application
        # bucket of the peer relation
        del self._state.dsn

        self._update_workload(event)

    def _ready(self):
        container = self.unit.get_container(WORKLOAD_CONTAINER)

        if container.can_connect():
            plan = container.get_plan()
            if plan.services.get(JIMM_SERVICE_NAME) is None:
                logger.error("waiting for service")
                self.unit.status = WaitingStatus("waiting for service")
                return False

            env_vars = plan.services.get(JIMM_SERVICE_NAME).environment

            for setting, message in REQUIRED_SETTINGS.items():
                if not env_vars.get(setting, ""):
                    self.unit.status = BlockedStatus(
                        "{} configuration value not set: {}".format(setting, message),
                    )
                    return False

            if container.get_service(JIMM_SERVICE_NAME).is_running():
                self.unit.status = ActiveStatus("running")
            else:
                self.unit.status = WaitingStatus("stopped")
            return True
        else:
            logger.error("cannot connect to workload container")
            self.unit.status = WaitingStatus("waiting for jimm workload")
            return False

    def _install_dashboard(self, event):
        container = self.unit.get_container(WORKLOAD_CONTAINER)

        # if we can't connect to the container we should defer
        # this event.
        if not container.can_connect():
            event.defer()
            return

        # fetch the resource filename
        try:
            dashboard_file = self.model.resources.fetch("dashboard")
        except ModelError:
            dashboard_file = None

        # if the resource is not specified, we can return
        # as there is nothing to install.
        if not dashboard_file:
            return

        # if the resource file is empty, we can return
        # as there is nothing to install.
        if os.path.getsize(dashboard_file) == 0:
            return

        dashboard_changed = False

        # compute the hash of the dashboard tarball.
        dashboard_hash = self._hash(dashboard_file)

        # check if we the file containing the dashboard
        # hash exists.
        if container.exists(self._dashboard_hash_path):
            # if it does, compare the stored hash with the
            # hash of the dashboard tarball.
            hash = container.pull(self._dashboard_hash_path)
            existing_hash = str(hash.read())
            # if the two hashes do not match
            # the resource must have changed.
            if not dashboard_hash == existing_hash:
                dashboard_changed = True
        else:
            dashboard_changed = True

        # if the resource file has not changed, we can
        # return as there is no need to push the same
        # dashboard content to the container.
        if not dashboard_changed:
            return

        self.unit.status = MaintenanceStatus("installing dashboard")

        # remove the existing dashboard from the workload/
        if container.exists(self._dashboard_path):
            container.remove_path(self._dashboard_path, recursive=True)

        container.make_dir(self._dashboard_path, make_parents=True)

        with open(dashboard_file, "rb") as f:
            container.push(os.path.join(self._dashboard_path, "dashboard.tar.bz2"), f)

        process = container.exec(
            [
                "tar",
                "xvf",
                os.path.join(self._dashboard_path, "dashboard.tar.bz2"),
                "-C",
                self._dashboard_path,
            ]
        )
        try:
            process.wait_output()
        except pebble.ExecError as e:
            logger.error("error running untaring the dashboard. error code {}".format(e.exit_code))
            for line in e.stderr.splitlines():
                logger.error("    %s", line)

        self._push_to_workload(self._dashboard_hash_path, dashboard_hash, event)

    def _get_network_address(self, event):
        return str(self.model.get_binding(event.relation).network.egress_subnets[0].network_address)

    def _on_vault_relation_joined(self, event):
        event.relation.data[self.unit]["secret_backend"] = json.dumps(self._vault_path)
        event.relation.data[self.unit]["hostname"] = json.dumps(socket.gethostname())
        event.relation.data[self.unit]["access_address"] = json.dumps(self._get_network_address(event))
        event.relation.data[self.unit]["isolated"] = json.dumps(False)

    def _ensure_vault_file(self, event):
        container = self.unit.get_container(WORKLOAD_CONTAINER)

        if not self._unit_state.is_ready():
            logger.info("unit state not ready")
            event.defer()
            return

        # if we can't connect to the container we should defer
        # this event.
        if not container.can_connect():
            event.defer()
            return

        if container.exists(self._vault_secret_filename):
            container.remove_path(self._vault_secret_filename)

        secret_data = self._unit_state.vault_secret_data
        if secret_data:
            self._push_to_workload(self._vault_secret_filename, secret_data, event)

    def _on_vault_relation_changed(self, event):
        if not self._unit_state.is_ready() or not self._state.is_ready():
            logger.info("state not ready")
            event.defer()
            return

        addr = _json_data(event, "vault_url")
        if not addr:
            return
        role_id = _json_data(event, "{}_role_id".format(self.unit.name))
        if not role_id:
            return
        token = _json_data(event, "{}_token".format(self.unit.name))
        if not token:
            return
        client = hvac.Client(url=addr, token=token)
        secret = client.sys.unwrap()
        secret["data"]["role_id"] = role_id

        secret_data = json.dumps(secret)

        logger.error("setting unit state data {}".format(secret_data))
        self._unit_state.vault_secret_data = secret_data
        if self.unit.is_leader():
            self._state.vault_address = addr

        self._update_workload(event)

    def _path_exists_in_workload(self, path: str):
        """Returns true if the specified path exists in the
        workload container."""
        container = self.unit.get_container(WORKLOAD_CONTAINER)
        if container.can_connect():
            return container.exists(path)
        return False

    def _push_to_workload(self, filename, content, event):
        """Create file on the workload container with
        the specified content."""

        container = self.unit.get_container(WORKLOAD_CONTAINER)
        if container.can_connect():
            logger.info("pushing file {} to the workload containe".format(filename))
            container.push(filename, content, make_dirs=True)
        else:
            logger.info("workload container not ready - defering")
            event.defer()

    def _hash(self, filename):
        buffer_size = 65536
        md5 = hashlib.md5()

        with open(filename, "rb") as f:
            while True:
                data = f.read(buffer_size)
                if not data:
                    break
                md5.update(data)
            return md5.hexdigest()

    @requires_state_setter
    def _on_openfga_store_created(self, event: OpenFGAStoreCreateEvent):
        if not event.store_id:
            return

        token = event.token
        if event.token_secret_id:
            secret = self.model.get_secret(id=event.token_secret_id)
            secret_content = secret.get_content()
            token = secret_content["token"]

        self._state.openfga_store_id = event.store_id
        self._state.openfga_token = token
        self._state.openfga_address = event.address
        self._state.openfga_port = event.port
        self._state.openfga_scheme = event.scheme

        self._update_workload(event)

    @requires_state
    def _get_dns_name(self, event):
        if not self._state.is_ready():
            event.defer()
            logger.warning("State is not ready")
            return None

        default_dns_name = "{}.{}-endpoints.{}.svc.cluster.local".format(
            self.unit.name.replace("/", "-"),
            self.app.name,
            self.model.name,
        )
        dns_name = self.config.get("dns-name", default_dns_name)
        if self._state.dns_name:
            dns_name = self._state.dns_name

        return dns_name

    @requires_state_setter
    def _on_certificates_relation_joined(self, event: RelationJoinedEvent) -> None:
        dns_name = self._get_dns_name(event)
        if not dns_name:
            return

        csr = generate_csr(
            private_key=self._state.private_key.encode(),
            subject=dns_name,
        )

        self._state.csr = csr.decode()

        self.certificates.request_certificate_creation(certificate_signing_request=csr)

    @requires_state_setter
    def _on_certificate_available(self, event: CertificateAvailableEvent) -> None:
        self._state.certificate = event.certificate
        self._state.ca = event.ca
        self._state.chain = event.chain

        self._update_workload(event)

    @requires_state_setter
    def _on_certificate_expiring(self, event: CertificateExpiringEvent) -> None:
        old_csr = self._state.csr
        private_key = self._state.private_key
        dns_name = self._get_dns_name(event)
        if not dns_name:
            return

        new_csr = generate_csr(
            private_key=private_key.encode(),
            subject=dns_name,
        )
        self.certificates.request_certificate_renewal(
            old_certificate_signing_request=old_csr,
            new_certificate_signing_request=new_csr,
        )
        self._state.csr = new_csr.decode()

        self._update_workload(event)

    @requires_state_setter
    def _on_certificate_revoked(self, event: CertificateRevokedEvent) -> None:
        old_csr = self._state.csr
        private_key = self._state.private_key
        dns_name = self._get_dns_name(event)
        if not dns_name:
            return

        new_csr = generate_csr(
            private_key=private_key.encode(),
            subject=dns_name,
        )
        self.certificates.request_certificate_renewal(
            old_certificate_signing_request=old_csr,
            new_certificate_signing_request=new_csr,
        )

        self._state.csr = new_csr.decode()
        del self._state.certificate
        del self._state.ca
        del self._state.chain

        self.unit.status = WaitingStatus("Waiting for new certificate")
        self._update_workload(event)

    @requires_state_setter
    def _on_ingress_ready(self, event: IngressPerAppReadyEvent):
        self._state.dns_name = event.url

        self._update_workload(event)

    @requires_state_setter
    def _on_ingress_revoked(self, event: IngressPerAppRevokedEvent):
        del self._state.dns_name

        self._update_workload(event)

    @requires_state_setter
    def _on_create_authorization_model_action(self, event: ActionEvent):
        model = event.params["model"]
        if not model:
            event.fail("authorization model not specified")
            return
        model_json = json.loads(model)

        openfga_store_id = self._state.openfga_store_id
        openfga_token = self._state.openfga_token
        openfga_address = self._state.openfga_address
        openfga_port = self._state.openfga_port
        openfga_scheme = self._state.openfga_scheme

        if not openfga_address or not openfga_port or not openfga_scheme or not openfga_token or not openfga_store_id:
            event.fail("missing openfga relation")
            return

        url = "{}://{}:{}/stores/{}/authorization-models".format(
            openfga_scheme,
            openfga_address,
            openfga_port,
            openfga_store_id,
        )
        headers = {"Content-Type": "application/json"}
        if openfga_token:
            headers["Authorization"] = "Bearer {}".format(openfga_token)

        # do the post request
        logger.info("posting to {}, with headers {}".format(url, headers))
        response = requests.post(
            url,
            json=model_json,
            headers=headers,
            verify=False,
        )
        if not response.ok:
            event.fail(
                "failed to create the authorization model: {}".format(response.text),
            )
            return
        data = response.json()
        authorization_model_id = data.get("authorization_model_id", "")
        if not authorization_model_id:
            event.fail("response does not contain authorization model id: {}".format(response.text))
            return
        self._state.openfga_auth_model_id = authorization_model_id
        self._update_workload(event)


def _json_data(event, key):
    logger.debug("getting relation data {}".format(key))
    try:
        return json.loads(event.relation.data[event.unit][key])
    except KeyError:
        return None


if __name__ == "__main__":
    main(JimmOperatorCharm)<|MERGE_RESOLUTION|>--- conflicted
+++ resolved
@@ -334,18 +334,12 @@
 
     def _on_stop(self, _):
         """Stop JIMM."""
-<<<<<<< HEAD
-        container = self.unit.get_container(WORKLOAD_CONTAINER)
-        if container.can_connect():
-            container.stop(JIMM_SERVICE_NAME)
-=======
         try:
             container = self.unit.get_container(WORKLOAD_CONTAINER)
             if container.can_connect():
-                container.stop("jimm")
+                container.stop(JIMM_SERVICE_NAME)
         except Exception as e:
             logger.info("failed to stop the jimm service: {}".format(e))
->>>>>>> 5132ed10
         self._ready()
 
     def _on_update_status(self, _):
