--- conflicted
+++ resolved
@@ -68,29 +68,9 @@
     "CANDID_URL",
 ]
 
-<<<<<<< HEAD
-STATE_KEY_CA = "ca"
-STATE_KEY_CERTIFICATE = "certificate"
-STATE_KEY_CHAIN = "chain"
-STATE_KEY_CSR = "csr"
-STATE_KEY_DSN = "dsn"
-STATE_KEY_DNS_NAME = "dns"
-STATE_KEY_PRIVATE_KEY = "private-key"
-STATE_KEY_VAULT_ADDRESS = "vault-address"
-
-OPENFGA_STORE_ID = "openfga-store-id"
-OPENFGA_TOKEN = "openfga-token"
-OPENFGA_ADDRESS = "openfga-address"
-OPENFGA_PORT = "openfga-port"
-OPENFGA_SCHEME = "openfga-scheme"
-OPENFGA_AUTH_MODEL_ID = "openfga-auth-model"
-
 LOG_FILE = "/var/log/jimm"
 # This likely will just be JIMM's port.
 PROMETHEUS_PORT = 8080
-
-=======
->>>>>>> 50948af8
 
 class JimmOperatorCharm(CharmBase):
     """JIMM Operator Charm."""
