--- conflicted
+++ resolved
@@ -21,7 +21,6 @@
     "public-key": "izcYsQy3TePp6bLjqOo3IRPFvkQd2IKtyODGqC6SdFk=",
     "private-key": "ly/dzsI9Nt/4JxUILQeAX79qZ4mygDiuYGqc2ZEiDEc=",
     "vault-access-address": "10.0.1.123",
-    "audit-log-retention-period-in-days": "10",
 }
 
 EXPECTED_ENV = {
@@ -35,6 +34,7 @@
     "JIMM_WATCH_CONTROLLERS": "1",
     "PRIVATE_KEY": "ly/dzsI9Nt/4JxUILQeAX79qZ4mygDiuYGqc2ZEiDEc=",
     "PUBLIC_KEY": "izcYsQy3TePp6bLjqOo3IRPFvkQd2IKtyODGqC6SdFk=",
+    "JIMM_AUDIT_LOG_RETENTION_PERIOD_IN_DAYS": "0",
 }
 
 
@@ -84,23 +84,7 @@
                         "startup": "disabled",
                         "override": "replace",
                         "command": "/root/jimmsrv",
-<<<<<<< HEAD
                         "environment": EXPECTED_ENV,
-=======
-                        "environment": {
-                            "CANDID_URL": "test-candid-url",
-                            "JIMM_DASHBOARD_LOCATION": "https://jaas.ai/models",
-                            "JIMM_DNS_NAME": "juju-jimm-k8s-0.juju-jimm-k8s-endpoints.None.svc.cluster.local",
-                            "JIMM_ENABLE_JWKS_ROTATOR": "1",
-                            "JIMM_LISTEN_ADDR": ":8080",
-                            "JIMM_LOG_LEVEL": "info",
-                            "JIMM_UUID": "1234567890",
-                            "JIMM_WATCH_CONTROLLERS": "1",
-                            "JIMM_AUDIT_LOG_RETENTION_PERIOD_IN_DAYS": "10",
-                            "PRIVATE_KEY": "ly/dzsI9Nt/4JxUILQeAX79qZ4mygDiuYGqc2ZEiDEc=",
-                            "PUBLIC_KEY": "izcYsQy3TePp6bLjqOo3IRPFvkQd2IKtyODGqC6SdFk=",
-                        },
->>>>>>> a4d33251
                     }
                 }
             },
@@ -127,7 +111,6 @@
                         "startup": "disabled",
                         "override": "replace",
                         "command": "/root/jimmsrv",
-<<<<<<< HEAD
                         "environment": EXPECTED_ENV,
                     }
                 }
@@ -159,21 +142,6 @@
                         "override": "replace",
                         "command": "/root/jimmsrv",
                         "environment": expected_env,
-=======
-                        "environment": {
-                            "CANDID_URL": "test-candid-url",
-                            "JIMM_DASHBOARD_LOCATION": "https://jaas.ai/models",
-                            "JIMM_DNS_NAME": "juju-jimm-k8s-0.juju-jimm-k8s-endpoints.None.svc.cluster.local",
-                            "JIMM_ENABLE_JWKS_ROTATOR": "1",
-                            "JIMM_LISTEN_ADDR": ":8080",
-                            "JIMM_LOG_LEVEL": "info",
-                            "JIMM_UUID": "1234567890",
-                            "JIMM_WATCH_CONTROLLERS": "1",
-                            "JIMM_AUDIT_LOG_RETENTION_PERIOD_IN_DAYS": "10",
-                            "PRIVATE_KEY": "ly/dzsI9Nt/4JxUILQeAX79qZ4mygDiuYGqc2ZEiDEc=",
-                            "PUBLIC_KEY": "izcYsQy3TePp6bLjqOo3IRPFvkQd2IKtyODGqC6SdFk=",
-                        },
->>>>>>> a4d33251
                     }
                 }
             },
@@ -210,24 +178,7 @@
                         "startup": "disabled",
                         "override": "replace",
                         "command": "/root/jimmsrv",
-<<<<<<< HEAD
                         "environment": expected_env,
-=======
-                        "environment": {
-                            "BAKERY_AGENT_FILE": "/root/config/agent.json",
-                            "CANDID_URL": "test-candid-url",
-                            "JIMM_DASHBOARD_LOCATION": "https://jaas.ai/models",
-                            "JIMM_AUDIT_LOG_RETENTION_PERIOD_IN_DAYS": "0",
-                            "JIMM_DNS_NAME": "juju-jimm-k8s-0.juju-jimm-k8s-endpoints.None.svc.cluster.local",
-                            "JIMM_ENABLE_JWKS_ROTATOR": "1",
-                            "JIMM_LISTEN_ADDR": ":8080",
-                            "JIMM_LOG_LEVEL": "info",
-                            "JIMM_UUID": "1234567890",
-                            "JIMM_WATCH_CONTROLLERS": "1",
-                            "PRIVATE_KEY": "ly/dzsI9Nt/4JxUILQeAX79qZ4mygDiuYGqc2ZEiDEc=",
-                            "PUBLIC_KEY": "izcYsQy3TePp6bLjqOo3IRPFvkQd2IKtyODGqC6SdFk=",
-                        },
->>>>>>> a4d33251
                     }
                 }
             },
@@ -242,6 +193,34 @@
                     "private": "test-private-key",
                 },
                 "agents": [{"url": "test-candid-url", "username": "test-username"}],
+            },
+        )
+
+    def test_audit_log_retention_config(self):
+        container = self.harness.model.unit.get_container("jimm")
+        self.harness.charm.on.jimm_pebble_ready.emit(container)
+
+        self.harness.update_config(MINIMAL_CONFIG)
+        self.harness.update_config({"audit-log-retention-period-in-days": "10"})
+
+        # Emit the pebble-ready event for jimm
+        self.harness.charm.on.jimm_pebble_ready.emit(container)
+        expected_env = EXPECTED_ENV.copy()
+        expected_env.update({"JIMM_AUDIT_LOG_RETENTION_PERIOD_IN_DAYS": "10"})
+        # Check the that the plan was updated
+        plan = self.harness.get_container_pebble_plan("jimm")
+        self.assertEqual(
+            plan.to_dict(),
+            {
+                "services": {
+                    "jimm": {
+                        "summary": "JAAS Intelligent Model Manager",
+                        "startup": "disabled",
+                        "override": "replace",
+                        "command": "/root/jimmsrv",
+                        "environment": expected_env,
+                    }
+                }
             },
         )
 
