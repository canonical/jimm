--- conflicted
+++ resolved
@@ -137,22 +137,13 @@
 				mustParseKey("lsvcDkapKoFxIyjX9/eQgb3s41KVwPMISFwAJdVCZ70="),
 			},
 		},
-<<<<<<< HEAD
-		ControllerUUID:      "00000000-0000-0000-0000-000000000000",
-		MaxMgoSessions:      200,
-		GUILocation:         "https://jujucharms.com",
-		UsageSenderURL:      "https://jujucharms.com/omnibus/v2",
-		UsageSenderSpoolDir: "/tmp/12345",
-		Domain:              "test-domain",
-		PublicCloudMetadata: "cloud-metadata.yaml",
-=======
 		ControllerUUID:        "00000000-0000-0000-0000-000000000000",
 		MaxMgoSessions:        200,
 		GUILocation:           "https://jujucharms.com",
 		UsageSenderURL:        "https://jujucharms.com/omnibus/v2",
 		UsageSenderCollection: "usagespool",
 		Domain:                "test-domain",
->>>>>>> 97da10a0
+		PublicCloudMetadata:   "cloud-metadata.yaml",
 	})
 }
 
